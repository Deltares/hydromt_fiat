--- conflicted
+++ resolved
@@ -5,8 +5,13 @@
 import pytest
 
 
-EXAMPLEDIR = Path().absolute() / "local_test_database"
+DATASET = Path("C:\python\hydromt_fiat\local_test_database")
 _cases = {
+    # "fiat_flood": {
+    #     "region_grid": Path("data").joinpath("flood_hand", "hand_050cm_rp02.tif"),
+    #     "example"    : "fiat_flood",
+    #     "ini"        : "fiat_flood.ini",
+    # },
     "fiat_objects": {
         "folder": "test_hazard",
         "ini": "test_SVI.ini",
@@ -19,16 +24,10 @@
 @pytest.mark.skip(reason="Needs to be updated")
 def test_SVI(case):
     # Read model in examples folder.
-<<<<<<< HEAD
-    root = EXAMPLEDIR.joinpath(_cases[case]["folder"])
-    config_fn = EXAMPLEDIR.joinpath(_cases[case]["ini"])
-    data_libs = EXAMPLEDIR.joinpath(_cases[case]["catalog"])
-=======
     root = DATASET.joinpath(_cases[case]["folder"])
     logger = setuplog("hydromt_fiat", log_level=10)
     config_fn = DATASET.joinpath(_cases[case]["ini"])
     data_libs = DATASET.joinpath(_cases[case]["catalog"])
->>>>>>> 9772ddad
 
     hyfm = FiatModel(root=root, mode="w", data_libs=data_libs, logger=logger)
     config = configread(config_fn)
