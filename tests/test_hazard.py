from hydromt_fiat.fiat import FiatModel
from hydromt.log import setuplog
from hydromt_fiat.workflows.hazard import Hazard
from hydromt.config import configread
from pathlib import Path
import pytest

EXAMPLEDIR = Path().absolute() / "examples"
DATASET = Path(
    "P:/11207949-dhs-phaseii-floodadapt/Model-builder/Delft-FIAT/local_test_database"
)

_cases = {
    # "fiat_flood": {
    #     "region_grid": Path("data").joinpath("flood_hand", "hand_050cm_rp02.tif"),
    #     "example"    : "fiat_flood",
    #     "ini"        : "fiat_flood.ini",
    # },
    "fiat_objects": {
        "folder": "test_hazard_1",
        "ini": "test_hazard.ini",
        "catalog": "fiat_catalog_hazard.yml",
    }
}


@pytest.mark.parametrize("case", list(_cases.keys()))
def test_Hazard(case):
    # Read model in examples folder.
    root = DATASET.joinpath(_cases[case]["folder"])
    config_fn = DATASET.joinpath(_cases[case]["ini"])
    data_libs = DATASET.joinpath(_cases[case]["catalog"])

    logger = setuplog("hydromt_fiat", log_level=10)
    hyfm = FiatModel(
        root=root, mode="w", data_libs=data_libs, config_fn=config_fn, logger=logger
    )

    map_fn = configread(config_fn)["setup_hazard"]["map_fn"]
    map_type = configread(config_fn)["setup_hazard"]["map_type"]
    rp = configread(config_fn)["setup_hazard"]["rp"]
    crs = configread(config_fn)["setup_hazard"]["crs"]
    nodata = configread(config_fn)["setup_hazard"]["nodata"]
    var = configread(config_fn)["setup_hazard"]["var"]
    chunks = configread(config_fn)["setup_hazard"]["chunks"]
    configread(config_fn)["setup_hazard"]["maps_id"]
    name_catalog = configread(config_fn)["setup_hazard"]["name_catalog"]
    risk_output = configread(config_fn)["setup_hazard"]["risk_output"]
    hazard_type = configread(config_fn)["setup_config"]["hazard_type"]

    hyfm_hazard = Hazard()

    hyfm_hazard.checkInputs(
        hyfm,
        map_fn,
        map_type,
        chunks,
        rp,
        crs,
        nodata,
        var,
    )

    ds = hyfm_hazard.readMaps(
        hyfm,
        name_catalog,
        hazard_type,
        risk_output,
        crs,
        nodata,
        var,
        chunks,
    )
<<<<<<< HEAD
    
    assert hyfm

=======
    ds.to_netcdf("C:/Users/fuentesm/CISNE/HydroMT_sprint_sessions/test_77.nc")
    assert hyfm
>>>>>>> 9772ddad
<|MERGE_RESOLUTION|>--- conflicted
+++ resolved
@@ -71,11 +71,5 @@
         var,
         chunks,
     )
-<<<<<<< HEAD
     
-    assert hyfm
-
-=======
-    ds.to_netcdf("C:/Users/fuentesm/CISNE/HydroMT_sprint_sessions/test_77.nc")
-    assert hyfm
->>>>>>> 9772ddad
+    assert hyfm