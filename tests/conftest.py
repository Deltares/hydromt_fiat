from pathlib import Path
from unittest.mock import MagicMock

import geopandas as gpd
import pytest
from hydromt import DataCatalog
<<<<<<< HEAD
=======
from hydromt.model.root import ModelRoot
from pytest_mock import MockerFixture
>>>>>>> 6876a0a7

from hydromt_fiat import FIATModel
from hydromt_fiat.data.fetch import fetch_data


@pytest.fixture(scope="session")
def build_data_cached() -> Path:
    # Fetch the data
    p = fetch_data("build-data")
    assert Path(p, "buildings", "bag.fgb").is_file()
    return p


@pytest.fixture(scope="session")
def build_data_catalog(build_data_cached: Path) -> Path:
    p = Path(build_data_cached, "data_catalog.yml")
    assert p.is_file()
    return p


@pytest.fixture(scope="session")
def build_region(build_data_cached) -> Path:
    p = Path(build_data_cached, "region.geojson")
    assert p.is_file()
    return p


@pytest.fixture(scope="session")
<<<<<<< HEAD
def data_catalog(build_data_catalog):
    dc = DataCatalog(build_data_catalog)
    assert "bag" in dc.sources
    return dc
=======
def build_region_gdf(build_region) -> gpd.GeoDataFrame:
    gdf = gpd.read_file(build_region)
    assert len(gdf) == 1
    return gdf


@pytest.fixture
def model(tmp_path, build_data_catalog):
    model = FIATModel(tmp_path, data_libs=build_data_catalog)
    return model


@pytest.fixture
def mock_model(tmp_path, mocker: MockerFixture) -> MagicMock:
    model = mocker.create_autospec(FIATModel)
    model.root = mocker.create_autospec(ModelRoot(tmp_path), instance=True)
    model.root.path.return_value = tmp_path
    model.data_catalog = mocker.create_autospec(DataCatalog)
    return model
>>>>>>> 6876a0a7
<|MERGE_RESOLUTION|>--- conflicted
+++ resolved
@@ -4,11 +4,8 @@
 import geopandas as gpd
 import pytest
 from hydromt import DataCatalog
-<<<<<<< HEAD
-=======
 from hydromt.model.root import ModelRoot
 from pytest_mock import MockerFixture
->>>>>>> 6876a0a7
 
 from hydromt_fiat import FIATModel
 from hydromt_fiat.data.fetch import fetch_data
@@ -37,20 +34,21 @@
 
 
 @pytest.fixture(scope="session")
-<<<<<<< HEAD
-def data_catalog(build_data_catalog):
-    dc = DataCatalog(build_data_catalog)
-    assert "bag" in dc.sources
-    return dc
-=======
 def build_region_gdf(build_region) -> gpd.GeoDataFrame:
     gdf = gpd.read_file(build_region)
     assert len(gdf) == 1
     return gdf
 
 
+@pytest.fixture(scope="session")
+def data_catalog(build_data_catalog) -> DataCatalog:
+    dc = DataCatalog(build_data_catalog)
+    assert "bag" in dc.sources
+    return dc
+
+
 @pytest.fixture
-def model(tmp_path, build_data_catalog):
+def model(tmp_path, build_data_catalog) -> FIATModel:
     model = FIATModel(tmp_path, data_libs=build_data_catalog)
     return model
 
@@ -61,5 +59,4 @@
     model.root = mocker.create_autospec(ModelRoot(tmp_path), instance=True)
     model.root.path.return_value = tmp_path
     model.data_catalog = mocker.create_autospec(DataCatalog)
-    return model
->>>>>>> 6876a0a7
+    return model