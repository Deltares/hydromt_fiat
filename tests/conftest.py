--- conflicted
+++ resolved
@@ -34,10 +34,6 @@
 
 
 @pytest.fixture(scope="session")
-<<<<<<< HEAD
-def build_region_gdf(build_region):
-    return gpd.read_file(build_region)
-=======
 def build_region_gdf(build_region) -> gpd.GeoDataFrame:
     gdf = gpd.read_file(build_region)
     assert len(gdf) == 1
@@ -56,5 +52,4 @@
     model.root = mocker.create_autospec(ModelRoot(tmp_path), instance=True)
     model.root.path.return_value = tmp_path
     model.data_catalog = mocker.create_autospec(DataCatalog)
-    return model
->>>>>>> bbfec9f7
+    return model