--- conflicted
+++ resolved
@@ -5,10 +5,7 @@
 
 
 def test_parse_hazard_data(build_data_catalog):
-<<<<<<< HEAD
-=======
     # test hazard risk
->>>>>>> bbfec9f7
     hazard_files = ["flood_50000"]
     datacatalog = DataCatalog(build_data_catalog)
     ds = parse_hazard_data(
@@ -21,9 +18,6 @@
     assert isinstance(ds, xr.Dataset)
     assert ds.analysis == "risk"
     assert ds.name == ["flood_50000"]
-<<<<<<< HEAD
-    assert ds.return_period == [50000]
-=======
     assert ds.return_period == [50000]
 
     # Test hazard event
@@ -37,5 +31,4 @@
     assert isinstance(ds, xr.Dataset)
     assert ds.analysis == "event"
     assert ds.name == ["flood_event"]
-    assert "return_period" not in ds.attrs.keys()
->>>>>>> bbfec9f7
+    assert "return_period" not in ds.attrs.keys()