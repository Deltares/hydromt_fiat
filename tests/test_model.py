--- conflicted
+++ resolved
@@ -1,27 +1,5 @@
-<<<<<<< HEAD
 import pytest
-from hydromt.model.components import GridComponent
 
-from hydromt_fiat.fiat import FIATModel
-
-
-def test_setup_hazard(tmpdir):
-    m = FIATModel(root=tmpdir)
-    grid_component = GridComponent(model=m)
-    m.add_component("hazard_grid", grid_component)
-
-    with pytest.raises(
-        ValueError, match="Cannot perform risk analysis without return periods."
-    ):
-        m.setup_hazard(hazard_fname="test.nc", risk=True)
-
-    with pytest.raises(
-        ValueError, match="Return periods do not match the number of hazard files"
-    ):
-        m.setup_hazard(
-            hazard_fname=["test1.nc", "test2.nc"], risk=True, return_period=[1, 2, 3]
-        )
-=======
 from hydromt_fiat import FIATModel
 
 
@@ -52,4 +30,22 @@
     model.read()
 
     assert model.region is not None
->>>>>>> 469f4d9d
+
+
+def test_setup_hazard(tmp_path):
+    # Setup the model
+    model = FIATModel(tmp_path)
+
+    with pytest.raises(
+        ValueError, match="Cannot perform risk analysis without return periods"
+    ):
+        model.setup_hazard(hazard_fname="test.nc", risk=True)
+
+    with pytest.raises(
+        ValueError, match="Return periods do not match the number of hazard files"
+    ):
+        model.setup_hazard(
+            hazard_fname=["test1.nc", "test2.nc"],
+            risk=True,
+            return_periods=[1, 2, 3],
+        )