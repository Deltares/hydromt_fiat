"""Main module."""

<<<<<<< HEAD
from pathlib import Path
from typing import Any, Dict, List, Union

import xarray as xr
from hydromt import Model, hydromt_step

=======
import logging
from pathlib import Path
from typing import List, Union

import geopandas as gpd
from hydromt.model import Model
from hydromt.model.components import (
    ConfigComponent,
    GeomsComponent,
    GridComponent,
    TablesComponent,
)
from hydromt.model.steps import hydromt_step

from hydromt_fiat.components import RegionComponent

# Set some global variables
__all__ = ["FIATModel"]
__hydromt_eps__ = ["FIATModel"]  # core entrypoints

# Create a logger
logger = logging.getLogger(__name__)

>>>>>>> 469f4d9d

class FIATModel(Model):
    """Read or Write a FIAT model.

    Parameters
    ----------
    root : str, optional
        Model root, by default None
<<<<<<< HEAD
    components: Dict[str, Any], optional
        Dictionary of components to add to the model, by default None
        Every entry in this dictionary contains the name of the component as key,
        and the component object as value, or a dictionary with options passed
        to the component initializers.
        If a component is a dictionary, the key 'type' should be provided with the
        name of the component type.

        .. code-block:: python

            {
                "grid": {
                    "type": "GridComponent",
                    "filename": "path/to/grid.nc"
                }
            }

=======
>>>>>>> 469f4d9d
    mode : {'r','r+','w'}, optional
        read/append/write mode, by default "w"
    data_libs : List[str], optional
        List of data catalog configuration files, by default None
<<<<<<< HEAD
    region_component : str, optional
        The name of the region component in the components dictionary.
        If None, the model will can automatically determine the region component
        if there is only one `SpatialModelComponent`.
        Otherwise it will raise an error.
        If there are no `SpatialModelComponent` it will raise a warning
        that `region` functionality will not work.
=======
>>>>>>> 469f4d9d
    logger:
        The logger to be used.
    **catalog_keys:
        Additional keyword arguments to be passed down to the DataCatalog.
    """
<<<<<<< HEAD
=======

    name: str = "fiat_model"
    # supported model version should be filled by the plugins
    # e.g. _MODEL_VERSION = ">=1.0, <1.1"
    _MODEL_VERSION = None
>>>>>>> 469f4d9d

    def __init__(
        self,
        root: str | None = None,
<<<<<<< HEAD
        *,
        components: Dict[str, Any] | None = None,
        mode: str = "w",
        data_libs: Union[List, str] | None = None,
        region_component: str | None = None,
        **catalog_keys,
    ):
        Model.__init__(
            self,
            root,
            components=components,
            mode=mode,
            data_libs=data_libs,
            region_component=region_component,
            **catalog_keys,
        )
=======
        mode: str = "r",
        data_libs: Union[List, str] | None = None,
        **catalog_keys,
    ):
        Model.__init__(
            self,
            root,
            components={"region": RegionComponent(model=self)},
            mode=mode,
            region_component="region",
            data_libs=data_libs,
            **catalog_keys,
        )

        ## Setup components
        self.add_component(
            "config",
            ConfigComponent(model=self, filename="settings.toml"),
        )
        self.add_component("exposure_data", TablesComponent(model=self))
        self.add_component(
            "exposure_geoms",
            GeomsComponent(model=self, region_component="region"),
        )
        self.add_component(
            "exposure_grid",
            GridComponent(model=self, region_component="region"),
        )
        self.add_component(
            "hazard_grid",
            GridComponent(model=self, region_component="region"),
        )
        self.add_component("vulnerability_data", TablesComponent(model=self))

    ## Properties
    @property
    def config(self):
        """Return the configurations component."""
        return self.components["config"]

    ## I/O
    @hydromt_step
    def read(self):
        """Read the FIAT model."""
        Model.read(self)

    @hydromt_step
    def write(self):
        """Write the FIAT model."""
        Model.write(self)

    ## Setup methods
    @hydromt_step
    def setup_config(
        self,
        **settings: dict,
    ):
        """Set config file entries.

        settings : dict
            Settings for the configuration provided as keyword arguments
            (KEY=VALUE).
        """
        for key, value in settings.items():
            self.config.set(key, value)

    @hydromt_step
    def setup_region(
        self,
        region: Path | str,
    ):
        """Set the region of the FIAT model.

        Parameters
        ----------
        region : Path | str
            Path to the region vector file.
        """
        region = Path(region)
        if not region.is_file():
            raise FileNotFoundError(region.as_posix())
        geom = gpd.read_file(region)
        self.components["region"].set(geom, "region")

    @hydromt_step
    def setup_exposure(
        self,
        exposure_fname: Path | str,
    ):
        """Set up the exposure from a data source.

        Parameters
        ----------
        exposure_fname : Path | str
            _description_
        """
        pass
>>>>>>> 469f4d9d

    @hydromt_step
    def setup_hazard(
        self,
<<<<<<< HEAD
        hazard_fname: Path | str | list[Path | str],
        risk: bool = False,
        return_periods: list[int] | None = None,
        hazard_type: str | None = "flooding",
    ):
        """Set up hazard maps."""
        if not isinstance(hazard_fname, list):
            hazard_fname = [hazard_fname]
        if risk and not return_periods:
            raise ValueError("Cannot perform risk analysis without return periods")
        if risk and len(return_periods) != len(hazard_fname):
            raise ValueError("Return periods do not match the number of hazard files")
        hazard_dataarrays = []

        # Get components from model
        grid = self.get_component("hazard_grid")
        config = self.get_component("config")

        for i, hazard_file in enumerate(hazard_fname):
            da = self.data_catalog.get_rasterdataset(hazard_file)

            # Convert to gdal compliant
            da.encoding["_FillValue"] = None
            da: xr.DataArray = da.raster.gdal_compliant()

            # ensure variable name is lowercase
            da_name = hazard_file.stem.lower()
            da = da.rename(da_name)

            # Check if map is rotated and if yes, reproject to a non-rotated grid
            if "xc" in da.coords:
                self.logger.warning(
                    "Hazard map is rotated. It will be reprojected"
                    " to a none rotated grid using nearest neighbor"
                    "interpolation"
                )
                da: xr.DataArray = da.raster.reproject(dst_crs=da.rio.crs)
            if "grid_mapping" in da.encoding:
                del da.encoding["grid_mapping"]

            rp = f"(rp {return_periods[i]})" if risk else ""
            self.logger.info(f"Added {hazard_type} hazard map: {da_name} {rp}")

            if not risk:
                # Set the event data arrays to the hazard grid component
                da = da.assign_attrs(
                    {
                        "name": da_name,
                        "type": hazard_type,
                        "analysis": "event",
                    }
                )
                grid.set(da)

            hazard_dataarrays.append(da)

        if risk:
            ds = xr.merge(hazard_dataarrays)
            da_names = [d.name for d in hazard_dataarrays]
            ds = ds.assign_attrs(
                {
                    "return_period": return_periods,
                    "type": hazard_type,
                    "name": da_names,
                    "analysis": "risk",
                }
            )
            config.set("risk", risk)
            config.set("hazard.return_periods", return_periods)
            grid.set(ds)

        config.set("hazard.file", grid._filename)
        config.set(
            "hazard.elevation_reference",
            "DEM" if hazard_type == "water_depth" else "datum",
        )
=======
        hazard_fname: Path,
    ):
        """Set up hazard from a data source.

        Parameters
        ----------
        hazard_fname : Path
            _description_
        """
        pass

    def setup_vulnerability(
        self,
        vuln_fname: Path | str,
    ):
        """Set up the vulnerability from a data source.

        Parameters
        ----------
        vuln_fname : Path | str
            _description_
        """
        pass
>>>>>>> 469f4d9d
<|MERGE_RESOLUTION|>--- conflicted
+++ resolved
@@ -1,18 +1,11 @@
 """Main module."""
 
-<<<<<<< HEAD
-from pathlib import Path
-from typing import Any, Dict, List, Union
-
-import xarray as xr
-from hydromt import Model, hydromt_step
-
-=======
 import logging
 from pathlib import Path
 from typing import List, Union
 
 import geopandas as gpd
+import xarray as xr
 from hydromt.model import Model
 from hydromt.model.components import (
     ConfigComponent,
@@ -31,7 +24,6 @@
 # Create a logger
 logger = logging.getLogger(__name__)
 
->>>>>>> 469f4d9d
 
 class FIATModel(Model):
     """Read or Write a FIAT model.
@@ -40,75 +32,24 @@
     ----------
     root : str, optional
         Model root, by default None
-<<<<<<< HEAD
-    components: Dict[str, Any], optional
-        Dictionary of components to add to the model, by default None
-        Every entry in this dictionary contains the name of the component as key,
-        and the component object as value, or a dictionary with options passed
-        to the component initializers.
-        If a component is a dictionary, the key 'type' should be provided with the
-        name of the component type.
-
-        .. code-block:: python
-
-            {
-                "grid": {
-                    "type": "GridComponent",
-                    "filename": "path/to/grid.nc"
-                }
-            }
-
-=======
->>>>>>> 469f4d9d
     mode : {'r','r+','w'}, optional
         read/append/write mode, by default "w"
     data_libs : List[str], optional
         List of data catalog configuration files, by default None
-<<<<<<< HEAD
-    region_component : str, optional
-        The name of the region component in the components dictionary.
-        If None, the model will can automatically determine the region component
-        if there is only one `SpatialModelComponent`.
-        Otherwise it will raise an error.
-        If there are no `SpatialModelComponent` it will raise a warning
-        that `region` functionality will not work.
-=======
->>>>>>> 469f4d9d
     logger:
         The logger to be used.
     **catalog_keys:
         Additional keyword arguments to be passed down to the DataCatalog.
     """
-<<<<<<< HEAD
-=======
 
     name: str = "fiat_model"
     # supported model version should be filled by the plugins
     # e.g. _MODEL_VERSION = ">=1.0, <1.1"
     _MODEL_VERSION = None
->>>>>>> 469f4d9d
 
     def __init__(
         self,
         root: str | None = None,
-<<<<<<< HEAD
-        *,
-        components: Dict[str, Any] | None = None,
-        mode: str = "w",
-        data_libs: Union[List, str] | None = None,
-        region_component: str | None = None,
-        **catalog_keys,
-    ):
-        Model.__init__(
-            self,
-            root,
-            components=components,
-            mode=mode,
-            data_libs=data_libs,
-            region_component=region_component,
-            **catalog_keys,
-        )
-=======
         mode: str = "r",
         data_libs: Union[List, str] | None = None,
         **catalog_keys,
@@ -206,12 +147,10 @@
             _description_
         """
         pass
->>>>>>> 469f4d9d
 
     @hydromt_step
     def setup_hazard(
         self,
-<<<<<<< HEAD
         hazard_fname: Path | str | list[Path | str],
         risk: bool = False,
         return_periods: list[int] | None = None,
@@ -288,17 +227,6 @@
             "hazard.elevation_reference",
             "DEM" if hazard_type == "water_depth" else "datum",
         )
-=======
-        hazard_fname: Path,
-    ):
-        """Set up hazard from a data source.
-
-        Parameters
-        ----------
-        hazard_fname : Path
-            _description_
-        """
-        pass
 
     def setup_vulnerability(
         self,
@@ -311,5 +239,4 @@
         vuln_fname : Path | str
             _description_
         """
-        pass
->>>>>>> 469f4d9d
+        pass