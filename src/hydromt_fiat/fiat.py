"""Main module."""

import logging
from pathlib import Path
from typing import List, Union

import geopandas as gpd
from hydromt.model import Model
from hydromt.model.components import (
    ConfigComponent,
    GeomsComponent,
    GridComponent,
    TablesComponent,
)
from hydromt.model.steps import hydromt_step

from hydromt_fiat import workflows
from hydromt_fiat.components import RegionComponent
from hydromt_fiat.workflows import parse_hazard_data

# Set some global variables
__all__ = ["FIATModel"]
__hydromt_eps__ = ["FIATModel"]  # core entrypoints

# Create a logger
logger = logging.getLogger(__name__)


class FIATModel(Model):
    """Read or Write a FIAT model.

    Parameters
    ----------
    root : str, optional
        Model root, by default None
    mode : {'r','r+','w'}, optional
        read/append/write mode, by default "w"
    data_libs : List[str], optional
        List of data catalog configuration files, by default None
    logger:
        The logger to be used.
    **catalog_keys:
        Additional keyword arguments to be passed down to the DataCatalog.
    """

    name: str = "fiat_model"
    # supported model version should be filled by the plugins
    # e.g. _MODEL_VERSION = ">=1.0, <1.1"
    _MODEL_VERSION = None

    def __init__(
        self,
        root: str | None = None,
        mode: str = "r",
        data_libs: Union[List, str] | None = None,
        **catalog_keys,
    ):
        Model.__init__(
            self,
            root,
            components={"region": RegionComponent(model=self)},
            mode=mode,
            region_component="region",
            data_libs=data_libs,
            **catalog_keys,
        )

        ## Setup components
        self.add_component(
            "config",
            ConfigComponent(model=self, filename="settings.toml"),
        )
        self.add_component("exposure_data", TablesComponent(model=self))
        self.add_component(
            "exposure_geoms",
            GeomsComponent(model=self, region_component="region"),
        )
        self.add_component(
            "exposure_grid",
            GridComponent(model=self, region_component="region"),
        )
        self.add_component(
            "hazard_grid",
            GridComponent(
<<<<<<< HEAD
                model=self, region_component="region", filename="hazard_grid.nc"
=======
                model=self, region_component="region", filename="hazard/hazard_grid.nc"
>>>>>>> bbfec9f7
            ),
        )
        self.add_component("vulnerability_data", TablesComponent(model=self))

    ## Properties
    @property
    def config(self):
        """Return the configurations component."""
        return self.components["config"]

    @property
    def hazard_grid(self):
        """Return hazard grid component."""
        return self.components["hazard_grid"]

    ## I/O
    @hydromt_step
    def read(self):
        """Read the FIAT model."""
        Model.read(self)

    @hydromt_step
    def write(self):
        """Write the FIAT model."""
        Model.write(self)

    ## Setup methods
    @hydromt_step
    def setup_config(
        self,
        **settings: dict,
    ):
        """Set config file entries.

        settings : dict
            Settings for the configuration provided as keyword arguments
            (KEY=VALUE).
        """
        for key, value in settings.items():
            self.config.set(key, value)

    @hydromt_step
    def setup_region(
        self,
        region: Path | str,
    ):
        """Set the region of the FIAT model.

        Parameters
        ----------
        region : Path | str
            Path to the region vector file.
        """
        region = Path(region)
        if not region.is_file():
            raise FileNotFoundError(region.as_posix())
        geom = gpd.read_file(region)
        self.components["region"].set(geom)

    @hydromt_step
    def setup_exposure(
        self,
        exposure_fname: Path | str,
    ):
        """Set up the exposure from a data source.

        Parameters
        ----------
        exposure_fname : Path | str
            _description_
        """
        pass

    @hydromt_step
    def setup_hazard(
        self,
        hazard_fnames: str | list[str],
        return_periods: list[int] | None = None,
        hazard_type: str | None = "flooding",
        *,
        risk: bool = False,
    ) -> None:
        """Set up hazard maps.

        Parameters
        ----------
        hazard_fnames : str | list[str]
            Name(s) of hazard file(s).
        return_periods : list[int] | None, optional
            List of return periods. Length of list should match the number hazard
            files. Defaults to None.
        hazard_type : str | None, optional
            Type of hazard. Defaults to "flooding".
        risk : bool, optional
            Whether the hazard files are part of a risk analysis.
            Defaults to False.

        Returns
        -------
           None
        """
        if not isinstance(hazard_fnames, list):
            hazard_fnames = [hazard_fnames]
        if risk and not return_periods:
            raise ValueError("Cannot perform risk analysis without return periods")
        if risk and len(return_periods) != len(hazard_fnames):
            raise ValueError("Return periods do not match the number of hazard files")

        # Check if there is already data set to this grid component. This will cause
        # problems with setting attrs
<<<<<<< HEAD
        if not self.hazard_grid.data.sizes == {}:
            raise ValueError("Cannot set hazard data on existing hazard grid data.")

        # Parse hazard files to an xarray dataset
        ds = parse_hazard_data(
=======
        if self.hazard_grid.data.sizes != {}:
            raise ValueError("Cannot set hazard data on existing hazard grid data.")

        # Parse hazard files to an xarray dataset
        ds = workflows.parse_hazard_data(
>>>>>>> bbfec9f7
            data_catalog=self.data_catalog,
            hazard_fnames=hazard_fnames,
            hazard_type=hazard_type,
            return_periods=return_periods,
            risk=risk,
        )

        self.hazard_grid.set(ds)

        if risk:
            self.config.set("hazard.risk", risk)
            self.config.set("hazard.return_periods", return_periods)

        self.config.set("hazard.file", self.hazard_grid._filename)
        self.config.set(
            "hazard.elevation_reference",
            "DEM" if hazard_type == "water_depth" else "datum",
        )

    def setup_vulnerability(
        self,
        vuln_fname: Path | str,
    ):
        """Set up the vulnerability from a data source.

        Parameters
        ----------
        vuln_fname : Path | str
            _description_
        """
        pass<|MERGE_RESOLUTION|>--- conflicted
+++ resolved
@@ -16,7 +16,6 @@
 
 from hydromt_fiat import workflows
 from hydromt_fiat.components import RegionComponent
-from hydromt_fiat.workflows import parse_hazard_data
 
 # Set some global variables
 __all__ = ["FIATModel"]
@@ -82,11 +81,7 @@
         self.add_component(
             "hazard_grid",
             GridComponent(
-<<<<<<< HEAD
-                model=self, region_component="region", filename="hazard_grid.nc"
-=======
                 model=self, region_component="region", filename="hazard/hazard_grid.nc"
->>>>>>> bbfec9f7
             ),
         )
         self.add_component("vulnerability_data", TablesComponent(model=self))
@@ -197,19 +192,11 @@
 
         # Check if there is already data set to this grid component. This will cause
         # problems with setting attrs
-<<<<<<< HEAD
-        if not self.hazard_grid.data.sizes == {}:
-            raise ValueError("Cannot set hazard data on existing hazard grid data.")
-
-        # Parse hazard files to an xarray dataset
-        ds = parse_hazard_data(
-=======
         if self.hazard_grid.data.sizes != {}:
             raise ValueError("Cannot set hazard data on existing hazard grid data.")
 
         # Parse hazard files to an xarray dataset
         ds = workflows.parse_hazard_data(
->>>>>>> bbfec9f7
             data_catalog=self.data_catalog,
             hazard_fnames=hazard_fnames,
             hazard_type=hazard_type,
