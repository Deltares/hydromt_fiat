"""Main module."""

import logging
from pathlib import Path

import geopandas as gpd
from hydromt.model import Model
from hydromt.model.steps import hydromt_step

from hydromt_fiat.components import (
    ConfigComponent,
    ExposureGeomsComponent,
    ExposureGridComponent,
    HazardComponent,
    RegionComponent,
    VulnerabilityComponent,
)
from hydromt_fiat.utils import REGION

# Set some global variables
__all__ = ["FIATModel"]
__hydromt_eps__ = ["FIATModel"]  # core entrypoints

# Create a logger
logger = logging.getLogger(f"hydromt.{__name__}")


class FIATModel(Model):
<<<<<<< HEAD
    """Build, read and/ or write a FIAT model.
=======
    """Read or write a FIAT model.
>>>>>>> 3a085d92

    Parameters
    ----------
    root : str, optional
        Model root, by default None.
    config_fname : str, optional
        Name of the configurations file, by default 'settings.toml'.
    mode : {'r','r+','w'}, optional
        read/append/write mode, by default "w".
    data_libs : list[str] | str, optional
        List of data catalog configuration files, by default None.
    **catalog_keys : dict
        Additional keyword arguments to be passed down to the DataCatalog.
    """

    name: str = "fiat_model"
    # supported model version should be filled by the plugins
    # e.g. _MODEL_VERSION = ">=1.0, <1.1"
    _MODEL_VERSION = None

    def __init__(
        self,
        root: str | None = None,
        config_fname: str = "settings.toml",
        *,
        mode: str = "r",
        data_libs: list[str] | str | None = None,
        **catalog_keys,
    ):
        super().__init__(
            root,
            components={REGION: RegionComponent(model=self)},
            mode=mode,
            region_component=REGION,
            data_libs=data_libs,
            **catalog_keys,
        )

        ## Setup components
        self.add_component(
            "config",
            ConfigComponent(model=self, filename=config_fname),
        )
        self.add_component(
            "exposure_geoms",
            ExposureGeomsComponent(model=self, region_component=REGION),
        )
        self.add_component(
            "exposure_grid",
            ExposureGridComponent(model=self, region_component=REGION),
        )
        self.add_component(
            "hazard",
            HazardComponent(model=self, region_component=REGION),
        )
        self.add_component(
            "vulnerability",
            VulnerabilityComponent(model=self),
        )

    ## Properties
    @property
    def config(self) -> ConfigComponent:
        """Access the config component."""
        return self.components["config"]

    @property
    def exposure_geoms(self) -> ExposureGeomsComponent:
        """Access the exposure geoms component."""
        return self.components["exposure_geoms"]

    @property
    def exposure_grid(self) -> ExposureGridComponent:
        """Access the exposure grid component."""
        return self.components["exposure_grid"]

    @property
    def hazard(self) -> HazardComponent:
        """Access the hazard component."""
        return self.components["hazard"]

    @property
<<<<<<< HEAD
    def region(self) -> gpd.GeoDataFrame | None:
        """Return the model's region.

        This will return a polygon covering the current region of the model.
        """
        return self.region_component.region

    @property
    def region_component(self) -> RegionComponent:
        """Access the region component."""
        return self.components[REGION]

    @property
=======
>>>>>>> 3a085d92
    def vulnerability(self) -> VulnerabilityComponent:
        """Access the vulnerability component."""
        return self.components["vulnerability"]

    ## I/O
    @hydromt_step
    def read(self) -> None:
        """Read the FIAT model."""
        Model.read(self)

    @hydromt_step
    def write(self) -> None:
        """Write the FIAT model."""
        components = list(self.components.keys())
        cfg = None
        for c in [self.components[name] for name in components]:
            if isinstance(c, ConfigComponent):
                cfg = c
                continue
            c.write()
        if cfg is not None:
            cfg.write()

    ## Mutating methods
    @hydromt_step
    def clip(
        self,
        region: Path | str | gpd.GeoDataFrame,
    ) -> None:
        """Clip the model based on a new (smaller) region.

        Parameters
        ----------
        region : Path | str | gpd.GeoDataFrame
            The region to be used for clipping. It can either be a path to a vector
            file or a geopandas GeoDataFrame.
        """
        # First update the region to the new region, thereby replace
        self.setup_region(region, replace=True)
        logger.info(
            f"Clipping FIAT model with geometry with bbox {self.region.total_bounds}"
        )
        # Call the clip methods of the spatial components
        self.exposure_geoms.clip(self.region, inplace=True)
        self.exposure_grid.clip(self.region, buffer=1, inplace=True)
        self.hazard.clip(self.region, buffer=1, inplace=True)

    ## Setup methods
    @hydromt_step
    def setup_config(
        self,
        **settings: dict,
    ) -> None:
        """Set config file entries.

        Parameters
        ----------
        settings : dict
            Settings for the configuration provided as keyword arguments
            (KEY=VALUE).
        """
        logger.info("Setting config entries from user input")
        for key, value in settings.items():
            self.config.set(key, value)

    @hydromt_step
    def setup_region(
        self,
        region: Path | str | gpd.GeoDataFrame,
        replace: bool = False,
    ) -> None:
        """Set the region of the FIAT model.

        Parameters
        ----------
        region : Path | str | gpd.GeoDataFrame
            Path to the region vector file or a loaded vector file that takes the form
            of a geopandas GeoDataFrame.
        replace : bool, optional
            If False, a union is created between given and existing geometries.
            By default False.
        """
        if isinstance(region, (Path, str)):
            region = Path(region)
            logger.info(f"Setting region from '{region.as_posix()}'")
            if not region.is_file():
                raise FileNotFoundError(region.as_posix())
            geom = gpd.read_file(region)
        elif isinstance(region, gpd.GeoDataFrame):
            geom = region
        else:
            raise TypeError(
                "Region should either be of type \
`gpd.GeoDataframe` or `Path`/ `str`"
            )
        # Set the region in the region component
        self.components[REGION].set(geom, replace=replace)<|MERGE_RESOLUTION|>--- conflicted
+++ resolved
@@ -26,11 +26,7 @@
 
 
 class FIATModel(Model):
-<<<<<<< HEAD
     """Build, read and/ or write a FIAT model.
-=======
-    """Read or write a FIAT model.
->>>>>>> 3a085d92
 
     Parameters
     ----------
@@ -113,22 +109,14 @@
         return self.components["hazard"]
 
     @property
-<<<<<<< HEAD
     def region(self) -> gpd.GeoDataFrame | None:
         """Return the model's region.
 
         This will return a polygon covering the current region of the model.
         """
-        return self.region_component.region
-
-    @property
-    def region_component(self) -> RegionComponent:
-        """Access the region component."""
-        return self.components[REGION]
-
-    @property
-=======
->>>>>>> 3a085d92
+        return self.components[REGION].region
+
+    @property
     def vulnerability(self) -> VulnerabilityComponent:
         """Access the vulnerability component."""
         return self.components["vulnerability"]
