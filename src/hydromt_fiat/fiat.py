--- conflicted
+++ resolved
@@ -37,7 +37,7 @@
 
 
 class FIATModel(Model):
-    """Build, read and/ or write a FIAT model.
+    """Read or write a FIAT model.
 
     Parameters
     ----------
@@ -101,43 +101,23 @@
     ## Properties
     @property
     def config(self) -> ConfigComponent:
-<<<<<<< HEAD
         """Access the config component."""
-        return self.components["config"]
+        return self.components[CONFIG]
 
     @property
     def exposure_geoms(self) -> ExposureGeomsComponent:
         """Access the exposure geoms component."""
-        return self.components["exposure_geoms"]
+        return self.components[f"{EXPOSURE}_{GEOM}"]
 
     @property
     def exposure_grid(self) -> ExposureGridComponent:
         """Access the exposure grid component."""
-        return self.components["exposure_grid"]
+        return self.components[f"{EXPOSURE}_{GRID}"]
 
     @property
     def hazard(self) -> HazardComponent:
         """Access the hazard component."""
-        return self.components["hazard"]
-=======
-        """Return the config component."""
-        return self.components[CONFIG]
-
-    @property
-    def exposure_geoms(self) -> ExposureGeomsComponent:
-        """Return the exposure geoms component."""
-        return self.components[f"{EXPOSURE}_{GEOM}"]
-
-    @property
-    def exposure_grid(self) -> ExposureGridComponent:
-        """Return the exposure grid component."""
-        return self.components[f"{EXPOSURE}_{GRID}"]
-
-    @property
-    def hazard(self) -> HazardComponent:
-        """Return the hazard component."""
         return self.components[HAZARD]
->>>>>>> 31cd58c3
 
     @property
     def region(self) -> gpd.GeoDataFrame | None:
@@ -149,13 +129,8 @@
 
     @property
     def vulnerability(self) -> VulnerabilityComponent:
-<<<<<<< HEAD
         """Access the vulnerability component."""
-        return self.components["vulnerability"]
-=======
-        """Return the vulnerability component."""
         return self.components[VULNERABILITY]
->>>>>>> 31cd58c3
 
     ## I/O
     @hydromt_step
