--- conflicted
+++ resolved
@@ -3,42 +3,24 @@
 import logging
 
 import xarray as xr
-<<<<<<< HEAD
-from hydromt.model.processes.grid import grid_from_rasterdataset
-
-__all__ = ["hazard_grid"]
-=======
 from barril.units import Scalar
-from hydromt import DataCatalog
 from hydromt.model.processes.grid import grid_from_rasterdataset
 
 from hydromt_fiat.utils import standard_unit
 
-__all__ = ["hazard_data"]
->>>>>>> 37bf7b89
-
+__all__ = ["hazard_grid"]
 
 logger = logging.getLogger(f"hydromt.{__name__}")
 
 
 def hazard_grid(
     grid_like: xr.Dataset | None,
-<<<<<<< HEAD
     hazard_data: dict[str : xr.DataArray],
-    hazard_type: str,
-    *,
-    return_periods: list[int] | None = None,
-    risk: bool,
-=======
-    region: gpd.GeoDataFrame,
-    data_catalog: DataCatalog,
-    hazard_fnames: list[str],
     hazard_type: str,
     *,
     return_periods: list[int] | None = None,
     risk: bool = False,
     unit: str = "m",
->>>>>>> 37bf7b89
 ) -> xr.Dataset:
     """Parse hazard data files to xarray dataset.
 
@@ -46,29 +28,16 @@
     ----------
     grid_like : xr.Dataset | None
         Grid dataset that serves as an example dataset for transforming the input data
-<<<<<<< HEAD
     hazard_data : dict[str:xr.DataArray]
         The hazard data in a dictionary with the names of the datasets as keys.
-=======
-    region: gpd.GeoDataFrame
-        Region geometry used for reading data from data catalog
-    data_catalog : DataCatalog
-        Model data catalog
-    hazard_fnames : list[str]
-        Names or paths of hazard files
->>>>>>> 37bf7b89
     hazard_type : str
         Type of hazard
     return_periods : list[int] | None, optional
         List of return periods, by default None
     risk : bool
-<<<<<<< HEAD
-        Designate hazard files for risk analysis
-=======
         Designate hazard files for risk analysis, by default False
     unit : str
         The unit which the hazard data is in, by default 'm'
->>>>>>> 37bf7b89
 
     Returns
     -------
@@ -97,15 +66,11 @@
         if "grid_mapping" in da.encoding:
             _ = da.encoding.pop("grid_mapping")
 
-<<<<<<< HEAD
-        rp = f"(rp {return_period})" if risk else ""
-=======
         # Check for unit
         conversion = standard_unit(Scalar(1.0, unit))
         da *= conversion.value
 
-        rp = f"(rp {return_periods[i]})" if risk else ""
->>>>>>> 37bf7b89
+        rp = f"(rp {return_period})" if risk else ""
         logger.info(f"Added {hazard_type} hazard map: {da_name} {rp}")
 
         attrs = {
