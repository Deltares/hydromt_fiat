"""Data for examples and testing of HydroMT-FIAT."""

import json
import logging
from pathlib import Path

import pooch
from pooch.processors import ExtractorProcessor

__all__ = ["fetch_data"]

logger = logging.getLogger(__name__)

PROCESSORS = {
    "tar.gz": pooch.Untar,
    "zip": pooch.Unzip,
}


def unpack_processor(
    suffix: str,
    extract_dir: Path | str = "./",
) -> ExtractorProcessor:
    """Select the right processor for unpacking."""
    if suffix not in PROCESSORS:
        return None
    processor = PROCESSORS[suffix](members=None, extract_dir=extract_dir)
    return processor


def fetch_data(
    data: str,
    output_dir: Path | str | None = None,
    sub_dir: bool = True,
) -> Path:
    """Fetch data by simply calling the function.

    Parameters
    ----------
    data : str
        The data to fetch.
    output_dir : Path | str | None
        The output directory to store the data.
        If None, the data will be stored in ~/.cache/hydromt_fiat/<data>.
    sub_dir : bool
        Whether to place the fetched data in a sub directory of the same name.
        I.e. if  the (tarred) dataset is named 'custom-data' a directory named
        'custom-data' is created in which the data are placed. By default True.

    Returns
    -------
    Path
        The output directory where the data is stored.
    """
    # Open the registry
    # update the base URL and registry with new versions of the data
    # use create_artifact.py script to create the build-data/ test-data archives
    with open(Path(__file__).parent / "registry.json", "r") as f:
        database = json.load(f)
        base_url: str = database["url"]
<<<<<<< HEAD
        registry: dict[str:str] = database["data"]
=======
        registry: dict[str, str] = database["data"]
>>>>>>> 04e2b184
    # Set the cache directory, for at the very least the tarball
    cache_dir = Path("~", ".cache", "hydromt_fiat").expanduser()
    cache_dir.mkdir(parents=True, exist_ok=True)

    if output_dir is None:
        output_dir = cache_dir
    output_dir = Path(output_dir)
    if not output_dir.is_absolute():
        output_dir = Path(Path.cwd(), output_dir)
    output_dir.mkdir(parents=True, exist_ok=True)

    # Quick check whether the data can be found
    choices_raw = list(registry.keys())
    choices = [item.split(".", 1)[0] for item in choices_raw]
    if data not in choices:
        raise ValueError(f"Choose one of the following: {choices}")
    idx = choices.index(data)

    # Setup Pooch
    retriever = pooch.create(
        path=cache_dir,  # store archive to cache
        base_url=base_url,
        registry=registry,
    )

    # Set the way of unpacking it
    suffix = choices_raw[idx].split(".", 1)[1]
    extract_dir = output_dir
    if sub_dir:
        extract_dir = Path(extract_dir, data)
    processor = unpack_processor(suffix, extract_dir=extract_dir)
    # Retrieve the data
    retriever.fetch(choices_raw[idx], processor=processor)

    return extract_dir<|MERGE_RESOLUTION|>--- conflicted
+++ resolved
@@ -58,11 +58,7 @@
     with open(Path(__file__).parent / "registry.json", "r") as f:
         database = json.load(f)
         base_url: str = database["url"]
-<<<<<<< HEAD
-        registry: dict[str:str] = database["data"]
-=======
         registry: dict[str, str] = database["data"]
->>>>>>> 04e2b184
     # Set the cache directory, for at the very least the tarball
     cache_dir = Path("~", ".cache", "hydromt_fiat").expanduser()
     cache_dir.mkdir(parents=True, exist_ok=True)
