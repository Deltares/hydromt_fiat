--- conflicted
+++ resolved
@@ -9,15 +9,10 @@
 
 __all__ = ["create_query"]
 
-<<<<<<< HEAD
 # Global strings
-COST_TYPE = "cost_type"
-=======
-# GLOBAL STRINGS
 ## BASE
 ANALYSIS = "analysis"
 CONFIG = "config"
->>>>>>> 31cd58c3
 CURVE = "curve"
 DAMAGE = "damage"
 EVENT = "event"
