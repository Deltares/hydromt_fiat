from typing import Any, Union, List
import geopandas as gpd
import logging

import tomli_w
from hydromt import DataCatalog
from pathlib import Path

from hydromt_fiat.api.data_types import ConfigYaml
from hydromt_fiat.api.dbs_controller import LocalDatabase
from hydromt_fiat.api.exposure_vm import ExposureViewModel
from hydromt_fiat.api.model_vm import ModelViewModel
from hydromt_fiat.api.vulnerability_vm import VulnerabilityViewModel
from hydromt_fiat.api.svi_vm import SviViewModel
from hydromt_fiat.fiat import FiatModel

logger = logging.getLogger(__name__)

class HydroMtViewModel:
    data_catalog: DataCatalog
    database: LocalDatabase

    def __init__(
        self,
        database_path: str,
        catalog_path: Union[List, str],
        hydromt_fiat_path: str,
    ):
        database_path = Path(database_path)

        HydroMtViewModel.database = LocalDatabase.create_database(database_path)
        HydroMtViewModel.data_catalog = DataCatalog(catalog_path)

        # NOTE: with w+ hydromt_fiat allows to create a model in a folder that
        # already contains data, with w this is not allowed (I would say the
        # latter is preferred, but w is handy for testing)
        self.fiat_model = FiatModel(
            data_libs=catalog_path,
            root=hydromt_fiat_path,
            mode="w+",
            logger=logger,
        )

        self.model_vm = ModelViewModel()
        self.exposure_vm = ExposureViewModel(
            HydroMtViewModel.database, HydroMtViewModel.data_catalog, logger
        )
        self.vulnerability_vm = VulnerabilityViewModel(
            HydroMtViewModel.database, HydroMtViewModel.data_catalog, logger
        )
        self.svi_vm = SviViewModel(
            HydroMtViewModel.database, HydroMtViewModel.data_catalog, logger
        )

    def clear_database(self):
        # TODO: delete database after hydromt_fiat has run
        ...

    def save_data_catalog(self):
        database_path = self.__class__.database.drive
        self.__class__.data_catalog.to_yml(database_path / "data_catalog.yml")

    def build_config_yaml(self):
        config_yaml = ConfigYaml(
            setup_global_settings=self.model_vm.global_settings_model,
            setup_output=self.model_vm.output_model,
        )

        # Make sure the order of the configurations is correct
        if self.vulnerability_vm.vulnerability_buildings_model:
            config_yaml.setup_vulnerability = (
                self.vulnerability_vm.vulnerability_buildings_model
            )

        if self.exposure_vm.exposure_buildings_model:
            config_yaml.setup_exposure_buildings = (
                self.exposure_vm.exposure_buildings_model
            )

        if self.exposure_vm.aggregation_areas_model:
            config_yaml.setup_additional_attributes = (
                self.exposure_vm.aggregation_areas_model
            )
        
        if self.exposure_vm.classification_model:
            config_yaml.setup_classification = (
                self.exposure_vm.classification_model
            )

        if self.exposure_vm.exposure_damages_model:
            config_yaml.update_max_potential_damage = (
                self.exposure_vm.exposure_damages_model
            )

        if self.exposure_vm.exposure_ground_floor_height_model:
            config_yaml.update_ground_floor_height = (
                self.exposure_vm.exposure_ground_floor_height_model
            )
        
        if self.exposure_vm.exposure_ground_elevation_model:
            config_yaml.update_ground_elevation = (
                self.exposure_vm.exposure_ground_elevation_model
            )

        if self.exposure_vm.exposure_roads_model:
            config_yaml.setup_exposure_roads = self.exposure_vm.exposure_roads_model

        if self.vulnerability_vm.vulnerability_roads_model:
            config_yaml.setup_road_vulnerability = (
                self.vulnerability_vm.vulnerability_roads_model
            )

        if self.svi_vm.svi_model:
            config_yaml.setup_social_vulnerability_index = self.svi_vm.svi_model

        if self.svi_vm.equity_model:
            config_yaml.setup_equity_data = self.svi_vm.equity_model

        database_path = self.__class__.database.drive

        with open(database_path / "config.yaml", "wb") as f:
            tomli_w.dump(config_yaml.dict(exclude_none=True), f)

        return config_yaml

    def read(self):
        self.fiat_model.read()

    def run_hydromt_fiat(self):
        self.save_data_catalog()
        config_yaml = self.build_config_yaml()

        # TODO: add some more checks to see if HydroMT-FIAT can be run
        if ("setup_vulnerability" not in config_yaml.dict()) and (
            "setup_exposure_buildings" in config_yaml.dict()
        ):
            raise Exception(
                "Please set up the vulnerability data before creating a Delft-FIAT model."
            )
        elif "setup_exposure_buildings" not in config_yaml.dict():
            raise Exception(
                "Please set up the exposure and vulnerability data before creating a Delft-FIAT model."
            )

        region = self.data_catalog.get_geodataframe("area_of_interest")
        self.fiat_model.build(region={"geom": region}, opt=config_yaml.dict())

        # Update exposure dataframe
        buildings_gdf, roads_gdf = self.update_exposure_db(config_yaml)
        return buildings_gdf, roads_gdf

    def update_model(self, parameter):

        #Update config yaml
        self.save_data_catalog()
        config_yaml = self.build_config_yaml()

        # Update parameter with user-input
        if isinstance(parameter, str):
            parameter = [parameter]
        for item in parameter:
            if "Finished Floor Height" in item:
                self.new_ground_floor_height(config_yaml)
            elif "Additional Attributes" in item :
                self.new_additional_attributes(config_yaml)
            elif"Ground Elevation" in item:
                self.new_ground_elevation(config_yaml)
            elif "Max Potential Damages" in item :
                self.new_max_potential_damages(config_yaml)

        # Write model
        self.fiat_model.write()

        buildings_gdf, roads_gdf = self.update_exposure_db(config_yaml)
        return buildings_gdf, roads_gdf
        
    # Update exposure dataframe
    def update_exposure_db(self, config_yaml):
        exposure_db = self.fiat_model.exposure.exposure_db

        # create function out of it and use "Primary/Secondary" as input 
        if (
            "setup_exposure_buildings" in config_yaml.dict()
            and "setup_exposure_roads" not in config_yaml.dict()
        ):
            # Only buildings are set up
            buildings_gdf = self.fiat_model.exposure.get_full_gdf(exposure_db)
            return buildings_gdf, None
        elif (
            "setup_exposure_buildings" in config_yaml.dict()
            and "setup_exposure_roads" in config_yaml.dict()
        ):
            # Buildings and roads are set up
            full_gdf = self.fiat_model.exposure.get_full_gdf(exposure_db)
            buildings_gdf = full_gdf.loc[full_gdf["Primary Object Type"] != "roads"]
            if "SVI" in full_gdf.columns and "SVI_key_domain" in full_gdf.columns:
                roads_gdf = full_gdf.drop(["SVI", "SVI_key_domain"], axis=1).loc[
                full_gdf["Primary Object Type"] == "roads"]
            else:
                roads_gdf = full_gdf.loc[
                full_gdf["Primary Object Type"] == "roads"]
            
            return buildings_gdf, roads_gdf
        elif (
            "setup_exposure_buildings" not in config_yaml.dict()
            and "setup_exposure_roads" in config_yaml.dict()
        ):
            # Only roads are set up
            roads_gdf = self.fiat_model.exposure.get_full_gdf(exposure_db).drop(
                ["SVI", "SVI_key_domain"], axis=1
            )
            return None, roads_gdf

    def new_ground_floor_height(self, config_yaml):
        source = config_yaml.model_extra["update_ground_floor_height"].source
        attribute_name = config_yaml.model_extra["update_ground_floor_height"].attribute_name
        gfh_method = config_yaml.model_extra["update_ground_floor_height"].gfh_method
        max_dist = config_yaml.model_extra["update_ground_floor_height"].max_dist
        self.fiat_model.exposure.setup_ground_floor_height(source, attribute_name, gfh_method, max_dist)
    
    def new_additional_attributes(self, config_yaml):
        aggregation_area_fn = config_yaml.model_extra["setup_additional_attributes"].aggregation_area_fn
        attribute_names = config_yaml.model_extra["setup_additional_attributes"].attribute_names
        label_names = config_yaml.model_extra["setup_additional_attributes"].label_names
<<<<<<< HEAD
        new_composite_area = config_yaml.model_extra["setup_aggregation_areas"].new_composite_area
=======
        new_composite_area = config_yaml.model_extra["setup_additional_attributes"].new_composite_area
>>>>>>> b5b4555e
        # Check if additional attributes already exist
        add_attrs_existing = [attr["name"] for attr in self.fiat_model.spatial_joins["additional_attributes"]]
        for i, label_name in enumerate(label_names):
            if label_name in add_attrs_existing: # if it exists exclude it from the list
                aggregation_area_fn.pop(i)
                attribute_names.pop(i)
                label_names.pop(i)
<<<<<<< HEAD

        self.fiat_model.setup_additional_attributes(aggregation_area_fn, attribute_names, label_names,new_composite_area)
=======
        self.fiat_model.setup_aggregation_areas(aggregation_area_fn, attribute_names, label_names,new_composite_area) 
>>>>>>> b5b4555e

    def new_ground_elevation(self, config_yaml):
        source = config_yaml.model_extra["update_ground_elevation"].source
        unit = config_yaml.model_extra["update_ground_elevation"].unit
        self.fiat_model.exposure.setup_ground_elevation(source, unit)

    def new_max_potential_damages(self, config_yaml):
        source = config_yaml.model_extra["update_max_potential_damage"].source
        attribute_name = config_yaml.model_extra["update_max_potential_damage"].attribute_name
        method_damages = config_yaml.model_extra["update_max_potential_damage"].method_damages
        max_dist = config_yaml.model_extra["update_max_potential_damage"].max_dist
        damage_types = config_yaml.model_extra["update_max_potential_damage"].damage_types
        self.fiat_model.update_max_potential_damage(source, damage_types, attribute_name = attribute_name,method_damages = method_damages , max_dist = max_dist )<|MERGE_RESOLUTION|>--- conflicted
+++ resolved
@@ -222,11 +222,7 @@
         aggregation_area_fn = config_yaml.model_extra["setup_additional_attributes"].aggregation_area_fn
         attribute_names = config_yaml.model_extra["setup_additional_attributes"].attribute_names
         label_names = config_yaml.model_extra["setup_additional_attributes"].label_names
-<<<<<<< HEAD
-        new_composite_area = config_yaml.model_extra["setup_aggregation_areas"].new_composite_area
-=======
         new_composite_area = config_yaml.model_extra["setup_additional_attributes"].new_composite_area
->>>>>>> b5b4555e
         # Check if additional attributes already exist
         add_attrs_existing = [attr["name"] for attr in self.fiat_model.spatial_joins["additional_attributes"]]
         for i, label_name in enumerate(label_names):
@@ -234,12 +230,7 @@
                 aggregation_area_fn.pop(i)
                 attribute_names.pop(i)
                 label_names.pop(i)
-<<<<<<< HEAD
-
-        self.fiat_model.setup_additional_attributes(aggregation_area_fn, attribute_names, label_names,new_composite_area)
-=======
         self.fiat_model.setup_aggregation_areas(aggregation_area_fn, attribute_names, label_names,new_composite_area) 
->>>>>>> b5b4555e
 
     def new_ground_elevation(self, config_yaml):
         source = config_yaml.model_extra["update_ground_elevation"].source
