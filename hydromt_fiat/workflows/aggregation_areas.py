--- conflicted
+++ resolved
@@ -34,13 +34,8 @@
         or as a GeoDataFrame.
     attribute_names : List[str]
         A list of attribute names to be joined from the aggregation areas.
-        A list of attribute names to be joined from the aggregation areas.
     label_names : List[str]
         A list of label names to be assigned to the joined attributes in the exposure GeoDataFrame.
-<<<<<<< HEAD
-        A list of label names to be assigned to the joined attributes in the exposure GeoDataFrame.
-=======
->>>>>>> b5b4555e
     new_composite_area : bool
         If a new composite area is added split it according to aggregation
     Returns
@@ -66,7 +61,6 @@
     """
 
     filtered_areas = []
-<<<<<<< HEAD
     exposure_gdf_copy = exposure_gdf.copy()
 
     # Create column to assign new composite area ID and create copy of new composite area gdf
@@ -74,23 +68,9 @@
         exposure_gdf["ca_ID"] = range(0, len(exposure_gdf), 1)
         exposure_gdf_copy = exposure_gdf.copy()
 
-    filtered_areas = []
-=======
-
-    # Create column to assign new composite area ID and create copy of new composite area gdf
-    if new_composite_area:
-        exposure_gdf["ca_ID"] = range(0, len(exposure_gdf), 1)
-        exposure_gdf_copy = exposure_gdf.copy()
->>>>>>> b5b4555e
-
     for area, attribute_name, label_name in zip(
         aggregation_area_fn, attribute_names, label_names
     ):
-<<<<<<< HEAD
-=======
-        if isinstance(area, str) or isinstance(area, Path):
-            area_gdf = gpd.read_file(area)
->>>>>>> b5b4555e
         if isinstance(area, str) or isinstance(area, Path):
             area_gdf = gpd.read_file(area)
         else:
@@ -100,19 +80,6 @@
         ## check the projection of both gdf and if not match, reproject
         if exposure_gdf.crs != area_gdf.crs:
             area_gdf = area_gdf.to_crs(exposure_gdf.crs)
-<<<<<<< HEAD
-=======
-        if exposure_gdf.crs != area_gdf.crs:
-            area_gdf = area_gdf.to_crs(exposure_gdf.crs)
-
-        assert (
-            attribute_name in area_gdf.columns
-        ), f"Attribute {attribute_name} not found in {area}"
-
-        # Keep only used column
-        area_gdf = area_gdf[[attribute_name, "geometry"]].reset_index(drop=True)
-
->>>>>>> b5b4555e
         assert (
             attribute_name in area_gdf.columns
         ), f"Attribute {attribute_name} not found in {area}"
@@ -136,31 +103,18 @@
             filtered_areas.append(area_gdf.iloc[inds].reset_index(drop=True))
         else:
             filtered_areas.append(area_gdf)
-<<<<<<< HEAD
+        
         ##remove the index_right column
         if "index_right" in exposure_gdf.columns:
             del exposure_gdf["index_right"]
 
-=======
-        # If we want to keep only used area we filter based on the intersections else we provide the whole dataframe
-        if not keep_all:
-            inds = np.sort(exposure_gdf["index_right"].dropna().unique())
-            # TODO instead of keeping the ones that are joined keep everything that overlaps with the region?
-            filtered_areas.append(area_gdf.iloc[inds].reset_index(drop=True))
-        else:
-            filtered_areas.append(area_gdf)
->>>>>>> b5b4555e
         # aggregate the data if duplicates exist
         aggregated = (
             exposure_gdf.groupby("Object ID")[attribute_name].agg(list).reset_index()
         )
         exposure_gdf.drop_duplicates(subset="Object ID", keep="first", inplace=True)
-<<<<<<< HEAD
-                # Check if new gdf was already created in previous loop
-=======
 
         # Check if new gdf was already created in previous loop
->>>>>>> b5b4555e
         try:
             new_exposure_aggregation
         except NameError:
@@ -422,40 +376,13 @@
     new_composite_area : bool
         Check whether aggregation is done for a new composite area.
     """
-<<<<<<< HEAD
     
     exposure_gdf, areas_gdf = spatial_joins(exposure_gdf, aggregation_area_fn, attribute_names, label_names, keep_all, new_composite_area)
     
-=======
-    if (
-        isinstance(aggregation_area_fn, str)
-        or isinstance(aggregation_area_fn, Path)
-        or isinstance(aggregation_area_fn, gpd.GeoDataFrame)
-    ):
-        aggregation_area_fn = [aggregation_area_fn]
-    if isinstance(attribute_names, str):
-        attribute_names = [attribute_names]
-    if isinstance(label_names, str):
-        label_names = [label_names]
-
-    exposure_gdf, areas_gdf = spatial_joins(
-        exposure_gdf,
-        aggregation_area_fn,
-        attribute_names,
-        label_names,
-        new_composite_area,
-        keep_all,
-    )
-
->>>>>>> b5b4555e
     # Remove the geometry column from the exposure_gdf to return a dataframe
     exposure_geoms = exposure_gdf[["Object ID", "geometry"]]
 
     del exposure_gdf["geometry"]
 
-<<<<<<< HEAD
     
-    return exposure_gdf, exposure_geoms , areas_gdf
-=======
-    return exposure_gdf, exposure_geoms, areas_gdf
->>>>>>> b5b4555e
+    return exposure_gdf, exposure_geoms , areas_gdf