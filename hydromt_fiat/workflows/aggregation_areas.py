--- conflicted
+++ resolved
@@ -164,16 +164,7 @@
         )
 
         # Split max potential damages into new composite areas
-<<<<<<< HEAD
-        exposure_max_potential_damage_struct = list(
-            exposure_gdf_copy["max_damages_structure"].values
-        )
-        exposure_max_potential_damage_cont = list(
-            exposure_gdf_copy["max_damages_content"].values
-        )
-=======
         exposure_max_potential_damage = exposure_gdf_copy[["ca_ID", "Max Potential Damage: Structure", "Max Potential Damage: Content"]].set_index("ca_ID")
->>>>>>> ccbe70f5
         exposure_gdf = split_max_damages_new_composite_area(
             exposure_gdf,
             exposure_max_potential_damage,
@@ -268,15 +259,8 @@
     ----------
     exposure_gdf : gpd.GeoDataFrame
         Exposure data to split the max potential damages.
-<<<<<<< HEAD
-    exposure_max_potential_damage_struct: Union[int, List[int]]
-        max_damages_structure of new composite area per polygon. In case of multiple polygons, multiple max potential damages
-    exposure_max_potential_damage_cont: Union[int, List[int]]
-        max_damages_content of new composite area per polygon. In case of multiple polygons, multiple max potential damages
-=======
     exposure_max_potential_damage: pd.DataFrame
         Max potential damage: Structure and Content of new composite area per polygon. In case of multiple polygons, multiple max potential damages
->>>>>>> ccbe70f5
     """
 
     # Calculate area per new composite area ID
@@ -284,81 +268,6 @@
         exposure_gdf.groupby("ca_ID")["geometry"]
         .apply(lambda x: x.area.sum())
         .reset_index()
-<<<<<<< HEAD
-    )
-    exposure_total_area = area_by_id["geometry"].tolist()
-
-    for (
-        exposure_total_area,
-        exposure_max_potential_damage_struct,
-        exposure_max_potential_damage_cont,
-    ) in zip(
-        exposure_total_area,
-        exposure_max_potential_damage_struct,
-        exposure_max_potential_damage_cont,
-    ):
-        # Calculate relative Max Potential Damages for Structure and Content based on area
-        filtered_exposure_gdf_struct = exposure_gdf[
-            exposure_gdf["max_damages_structure"]
-            == exposure_max_potential_damage_struct
-        ]
-        for index, row in filtered_exposure_gdf_struct.iterrows():
-            filtered_exposure_gdf_struct.at[index, "rel_area"] = (
-                row.geometry.area / exposure_total_area
-            )
-            filtered_exposure_gdf_struct.at[index, "rel_max_pot_damages_struct"] = (
-                filtered_exposure_gdf_struct.at[index, "rel_area"]
-                * exposure_max_potential_damage_struct
-            )
-
-        filtered_exposure_gdf_cont = exposure_gdf[
-            exposure_gdf["max_damages_content"]
-            == exposure_max_potential_damage_cont
-        ]
-        for index, row in filtered_exposure_gdf_cont.iterrows():
-            filtered_exposure_gdf_cont.at[index, "rel_area"] = (
-                row.geometry.area / exposure_total_area
-            )
-            filtered_exposure_gdf_cont.at[index, "rel_max_pot_damages_cont"] = (
-                filtered_exposure_gdf_cont.at[index, "rel_area"]
-                * exposure_max_potential_damage_cont
-            )
-
-        filtered_exposure_gdf_struct["max_damages_structure"] = (
-            filtered_exposure_gdf_struct["rel_max_pot_damages_struct"]
-        )
-        filtered_exposure_gdf_cont["max_damages_content"] = (
-            filtered_exposure_gdf_cont["rel_max_pot_damages_cont"]
-        )
-        filtered_exposure_gdf_struct.drop(
-            columns=["rel_max_pot_damages_struct", "rel_area"], inplace=True
-        )
-        filtered_exposure_gdf_cont.drop(
-            columns=["rel_max_pot_damages_cont", "rel_area"], inplace=True
-        )
-
-        # Add all gdfs to a list
-        new_composite_areas_struct.append(filtered_exposure_gdf_struct)
-        new_composite_areas_cont.append(filtered_exposure_gdf_cont)
-
-    # Combine all individual new composite areas back to one gdf for each Damage Type
-    exposure_gdf_struct = pd.concat(new_composite_areas_struct, ignore_index=True)
-    exposure_gdf_cont = pd.concat(new_composite_areas_cont, ignore_index=True)
-
-    # Combine Damage Type gdfs to one gdf
-    exposure_gdf = exposure_gdf_struct.merge(
-        exposure_gdf_cont[["object_id", "max_damages_content"]],
-        on="object_id",
-        how="left",
-    )
-    exposure_gdf["max_damages_content_x"] = exposure_gdf[
-        "max_damages_content_y"
-    ]
-    exposure_gdf.drop("max_damages_content_y", axis=1, inplace=True)
-    exposure_gdf = exposure_gdf.rename(
-        columns={"max_damages_content_x": "max_damages_content"}
-    )
-=======
     ).set_index("ca_ID")
     
     exposure_max_potential_damage = exposure_max_potential_damage.join(area_by_id)
@@ -372,7 +281,6 @@
                 rel_area = row.geometry.area / row_ca["geometry"]
                 exposure_gdf.at[index, "Max Potential Damage: Structure"] = rel_area * row_ca["Max Potential Damage: Structure"]
                 exposure_gdf.at[index, "Max Potential Damage: Content"] = rel_area * row_ca["Max Potential Damage: Content"]
->>>>>>> ccbe70f5
 
     del exposure_gdf["ca_ID"]
 
