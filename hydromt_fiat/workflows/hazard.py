--- conflicted
+++ resolved
@@ -5,11 +5,9 @@
 import os
 import xarray as xr
 
-<<<<<<< HEAD
 # from hydromt_sfincs import SfincsModel
-=======
-#from hydromt_sfincs import SfincsModel
->>>>>>> 82be442f
+
+# from hydromt_sfincs import SfincsModel
 from typing import Union
 from typing import Tuple
 from hydromt.data_catalog import DataCatalog
