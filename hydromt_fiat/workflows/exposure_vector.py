import json
import logging
from pathlib import Path
from typing import Any, List, Optional, Union
from shapely.geometry import Polygon
from geopy.geocoders import Nominatim
from geopy.extra.rate_limiter import RateLimiter

import pycountry_convert as pc
import geopandas as gpd
import numpy as np
import pandas as pd
from hydromt.data_catalog import DataCatalog
from pyproj import CRS

from hydromt_fiat.data_apis.national_structure_inventory import get_assets_from_nsi
from hydromt_fiat.data_apis.open_street_maps import (
    get_assets_from_osm,
    get_landuse_from_osm,
    get_roads_from_osm,
)

from hydromt_fiat.workflows.damage_values import (
    preprocess_jrc_damage_values,
    preprocess_hazus_damage_values,
)
from hydromt_fiat.workflows.exposure import Exposure
from hydromt_fiat.workflows.utils import detect_delimiter
from hydromt_fiat.workflows.vulnerability import Vulnerability
from hydromt_fiat.workflows.gis import (
    get_area,
    sjoin_largest_area,
    get_crs_str_from_gdf,
    join_spatial_data,
    ground_elevation_from_dem,
)

from hydromt_fiat.workflows.roads import (
    get_max_potential_damage_roads,
    get_road_lengths,
)

from hydromt_fiat.workflows.aggregation_areas import join_exposure_aggregation_areas


class ExposureVector(Exposure):
    _REQUIRED_COLUMNS = ["Object ID", "Extraction Method", "Ground Floor Height"]
    _REQUIRED_VARIABLE_COLUMNS = ["Damage Function: {}", "Max Potential Damage: {}"]
    _OPTIONAL_COLUMNS = [
        "Object Name",
        "Primary Object Type",
        "Secondary Object Type",
        "Ground Elevation",
    ]
    _OPTIONAL_VARIABLE_COLUMNS = ["Aggregation Label: {}", "Aggregation Variable: {}"]

    _CSV_COLUMN_DATATYPES = {
        "Object ID": int,
        "Object Name": str,
        "Primary Object Type": str,
        "Secondary Object Type": str,
        "Extraction Method": str,
        "Aggregation Label": str,
        "Damage Function: Structure": str,
        "Damage Function: Content": str,
        "Ground Flood Height": float,
        "Ground Elevation": float,
        "Max Potential Damage: Structure": float,
        "Max Potential Damage: Content": float,
    }

    def __init__(
        self,
        data_catalog: DataCatalog = None,
        logger: logging.Logger = None,
        region: gpd.GeoDataFrame = None,
        crs: str = None,
        unit: str = "meters",
        damage_unit = "$",
        country: str = None
    ) -> None:
        """Transforms data into Vector Exposure data for Delft-FIAT.

        Parameters
        ----------
        data_catalog : DataCatalog, optional
            The HydroMT DataCatalog, by default None
        logger : logging.Logger, optional
            A logger object, by default None
        region : gpd.GeoDataFrame, optional
            The region of interest, by default None
        crs : str, optional
            The CRS of the Exposure data, by default None
        damage_unit : str, optional
            The unit/currency of the (potential) damages, by default USD$
        """
        super().__init__(
            data_catalog=data_catalog, logger=logger, region=region, crs=crs
        )
        self.exposure_db = pd.DataFrame()
        self.exposure_geoms = list()  # A list of GeoDataFrames
        self.unit = unit
        self.damage_unit = damage_unit
        self._geom_names = list()  # A list of (original) names of the geometry (files)

    def bounding_box(self):
        if len(self.exposure_geoms) > 0:
            gdf = gpd.GeoDataFrame(pd.concat(self.exposure_geoms, ignore_index=True))
            return gdf.total_bounds

    def read_table(self, fn: Union[str, Path]):
        """Read the Delft-FIAT exposure data.

        Parameters
        ----------
        fn : Union[str, Path]
            Path to the exposure data.
        """
        csv_delimiter = detect_delimiter(fn)
        self.exposure_db = pd.read_csv(
            fn, delimiter=csv_delimiter, dtype=self._CSV_COLUMN_DATATYPES, engine="c"
        )

    def read_geoms(self, fn: Union[List[str], List[Path], str, Path]):
        """Read the Delft-FIAT exposure geoms.

        Parameters
        ----------
        fn : Union[List[str], List[Path], str, Path]
            One or multiple paths to the exposure geoms.
        """
        if isinstance(fn, str) or isinstance(fn, Path):
            fn = [fn]

        for f in fn:
            self.set_geom_names(Path(f).stem)
            self.set_exposure_geoms(gpd.read_file(f, engine="pyogrio"))

    def setup_buildings_from_single_source(
        self,
        source: Union[str, Path],
        ground_floor_height: Union[int, float, str, Path, None],
        extraction_method: str,
        ground_elevation_file: Union[int, float, str, Path, None] = None,
    ) -> None:
        """Set up asset locations and other available data from a single source.

        Parameters
        ----------
        source : Union[str, Path]
            The name of the vector dataset in the HydroMT Data Catalog or path to the
            vector dataset to be used to set up the asset locations. This can be either
            a point or polygon dataset.
        ground_floor_height : Union[int, float, str, Path, None]
            Either a number (int or float), to give all assets the same ground floor
            height or a path to the data that can be used to add the ground floor
            height to the assets.
        extraction_method : str
            The extraction method to be used for all of the assets.
        """
        if str(source).upper() == "NSI":
            # The NSI data is selected, so get the assets from the NSI
            self.logger.info(
                "Downloading assets from the National Structure Inventory."
            )
            polygon = self.region["geometry"].iloc[0]
            source_data = get_assets_from_nsi(self.data_catalog["NSI"].path, polygon)
        elif str(source).upper() == "OSM":
            # The OSM data is selected, so get the assets from  OSM
            self.logger.info(
                "Downloading assets from Open Street Map."
            )
            source_data = self.data_catalog.get_geodataframe(source, geom=self.region) 
        else:
            source_data = self.data_catalog.get_geodataframe(source, geom=self.region)

        if source_data.empty:
            self.logger.warning(
                f"No assets found in the selected region from source {source}."
            )

        # Set the CRS of the exposure data
        source_data_authority = source_data.crs.to_authority()
        self.crs = source_data_authority[0] + ":" + source_data_authority[1]

        # Read the json file that holds a dictionary of names of the source_data coupled
        # to Delft-FIAT names
        with open(
            self.data_catalog.get_source(source).driver_kwargs["translation_fn"]
        ) as json_file:
            attribute_translation_to_fiat = json_file.read()
        attribute_translation_to_fiat = json.loads(attribute_translation_to_fiat)

        # Fill the exposure data
        columns_to_fill = attribute_translation_to_fiat.keys()
        for column_name in columns_to_fill:
            try:
                assert attribute_translation_to_fiat[column_name] in source_data.columns
                self.exposure_db[column_name] = source_data[
                    attribute_translation_to_fiat[column_name]
                ]
            except AssertionError:
                self.logger.warning(
                    f"Attribute {attribute_translation_to_fiat[column_name]} not "
                    f"found in {str(source)}, skipping attribute."
                )

        # Check if the 'Object ID' column is unique
        if len(self.exposure_db.index) != len(set(self.exposure_db["Object ID"])):
            self.exposure_db["Object ID"] = range(1, len(self.exposure_db.index) + 1)

        # Set the ground floor height if not yet set
        if ground_floor_height != source:
            self.setup_ground_floor_height(ground_floor_height)

        # Set the extraction method
        self.setup_extraction_method(extraction_method)

        # Set the exposure_geoms
        self.set_exposure_geoms(
            gpd.GeoDataFrame(self.exposure_db[["Object ID", "geometry"]], crs=self.crs)
        )

        # Set the name to the geom_names
        self.set_geom_names("buildings")

        # Set the ground floor height if not yet set
        # TODO: Check a better way to access to to the geometries, self.empousure_geoms is a list an not a geodataframe
        if ground_elevation_file is not None:
            self.setup_ground_elevation(
                ground_elevation_file,
            )

        # Remove the geometry column from the exposure_db
        if "geometry" in self.exposure_db:
            del self.exposure_db["geometry"]

    def setup_roads(
        self,
        source: Union[str, Path],
        road_damage: Union[str, Path, int],
        road_types: Union[str, List[str], bool] = True,
    ):
        self.logger.info("Setting up roads...")
        if str(source).upper() == "OSM":
            polygon = self.region["geometry"].values[
                0
            ]  # TODO check if this works each time
            roads = get_roads_from_osm(polygon, road_types)

            if roads.empty:
                self.logger.warning(
                    "No roads found in the selected region from source " f"{source}."
                )

            # Rename the columns to FIAT names
            roads.rename(
                columns={"highway": "Secondary Object Type", "name": "Object Name"},
                inplace=True,
            )

            # Add an Object ID
            roads["Object ID"] = range(1, len(roads.index) + 1)
        else:
            roads = self.data_catalog.get_geodataframe(source, geom=self.region)
            # add the function to segmentize the roads into certain segments

        # Add the Primary Object Type and damage function, which is currently not set up to be flexible
        roads["Primary Object Type"] = "roads"
        roads["Damage Function: Structure"] = "roads"

        self.logger.info(
            "The damage function 'roads' is selected for all of the structure damage to the roads."
        )
        # Clip road to model boundaries
        roads = roads.clip(self.region)
            
        if isinstance(road_damage, str):
            # Add the max potential damage and the length of the segments to the roads
            road_damage = self.data_catalog.get_dataframe(road_damage)
            roads[
                ["Max Potential Damage: Structure", "Segment Length [m]"]
            ] = get_max_potential_damage_roads(roads, road_damage)
        elif isinstance(road_damage, int):
            roads["Segment Length [m]"] = get_road_lengths(roads)
            roads["Max Potential Damage: Structure"] = road_damage

        self.set_exposure_geoms(roads[["Object ID", "geometry"]])
        self.set_geom_names("roads")

        del roads["geometry"]

        # Update the exposure_db
        self.exposure_db = pd.concat([self.exposure_db, roads]).reset_index(drop=True)

    def setup_buildings_from_multiple_sources(
        self,
        asset_locations: Union[str, Path],
        occupancy_source: Union[str, Path],
        max_potential_damage: Union[str, Path],
        ground_floor_height: Union[int, float, str, Path, None],
        extraction_method: str,
        occupancy_attr: Union[str, None] = None,
        damage_types: Union[List[str], None] = None,
        country: Union[str, None] = None,
        attribute_name: Union[str, List[str], None] = None,
        gfh_method: Union[str, List[str], None] = "nearest",
        max_dist: Union[int, float,List[float], List[int], None] = 10,
        ground_elevation_file: Union[int, float, str, Path, None] = None,
        ground_elevation_unit: str = None,
        bf_conversion: bool = False
    ):
        self.logger.info("Setting up exposure data from multiple sources...")
        self.setup_asset_locations(asset_locations)
        self.setup_occupancy_type(occupancy_source, occupancy_attr)
        self.setup_max_potential_damage(max_potential_damage, damage_types, country = country)
        if any(isinstance(geom, Polygon) for geom in self.exposure_geoms[0]['geometry']) and bf_conversion:
            self.convert_bf_into_centroids(self.exposure_geoms[0], self.exposure_geoms[0].crs)
        self.setup_ground_floor_height(
            ground_floor_height, attribute_name, gfh_method, max_dist
        )
        self.setup_extraction_method(extraction_method)
        self.setup_ground_elevation(ground_elevation_file, ground_elevation_unit)

    def setup_asset_locations(self, asset_locations: str) -> None:
        """Set up the asset locations (points or polygons).

        Parameters
        ----------
        asset_locations : str
            The name of the vector dataset in the HydroMT Data Catalog or path to the
            vector dataset to be used to set up the asset locations. This can be either
            a point or polygon dataset.
        """
        self.logger.info("Setting up asset locations...")
        if str(asset_locations).upper() == "OSM":
            polygon = self.region.geometry.values[0]
            assets = get_assets_from_osm(polygon)

            if assets.empty:
                self.logger.warning(
                    "No assets found in the selected region from source "
                    f"{asset_locations}."
                )

            # Rename the osmid column to Object ID
            assets.rename(columns={"osmid": "Object ID"}, inplace=True)
        else:
            assets = self.data_catalog.get_geodataframe(
                asset_locations, geom=self.region
            )

        # Set the CRS of the exposure data
        self.crs = get_crs_str_from_gdf(assets.crs)

        # Check if the 'Object ID' column exists and if so, is unique
        if "Object ID" not in assets.columns:
            assets["Object ID"] = range(1, len(assets.index) + 1)
        else:
            if len(assets.index) != len(set(assets["Object ID"])):
                assets["Object ID"] = range(1, len(assets.index) + 1)

        # Set the asset locations to the geometry variable (self.exposure_geoms)
        # and set the geom name
        self.set_exposure_geoms(assets)
        self.set_geom_names("buildings")

    def set_geom_names(self, name: str) -> None:
        """Append a name to the list of geometry names `geom_names`."""
        self.logger.info(f"Setting geometry name to {name}...")
        self._geom_names.append(name)

    @property
    def geom_names(self) -> List[str]:
        """Returns a list with the geom names."""
        if len(self._geom_names) > 0 and len(self.exposure_geoms) > 0:
            return self._geom_names
        elif len(self._geom_names) == 0 and len(self.exposure_geoms) == 1:
            return ["exposure"]
        else:
            self.logger.warning(
                "No geometry names found, returning a list with the default names "
                "'exposure_X'."
            )
            return [f"exposure_{i}" for i in range(len(self.exposure_geoms))]

    def set_exposure_geoms(self, gdf: gpd.GeoDataFrame) -> None:
        """Append a GeoDataFrame to the exposure geometries `exposure_geoms`."""
        self.logger.info("Setting exposure geometries...")
        self.exposure_geoms.append(gdf)

    def setup_occupancy_type(
        self,
        occupancy_source: str,
        occupancy_attr: str,
        type_add: str = "Primary Object Type",
    ) -> None:
        self.logger.info(f"Setting up occupancy type from {str(occupancy_source)}...")
        if str(occupancy_source).upper() == "OSM":
            occupancy_map = self.setup_occupancy_type_from_osm()
            occupancy_types = ["Primary Object Type", "Secondary Object Type"]
        else:
            occupancy_map = self.data_catalog.get_geodataframe(
                occupancy_source, geom=self.region
            )
            occupancy_map.rename(columns={occupancy_attr: type_add}, inplace=True)
            occupancy_types = [type_add]
            
        # Check if the CRS of the occupancy map is the same as the exposure data
        if occupancy_map.crs != self.crs:
            occupancy_map = occupancy_map.to_crs(self.crs)
            self.logger.warning(
                "The CRS of the occupancy map is not the same as that "
                "of the exposure data. The occupancy map has been "
                f"reprojected to the CRS of the exposure data ({self.crs}) before "
                "doing the spatial join."
            )

        to_keep = ["geometry"] + occupancy_types

        # Spatially join the exposure data with the occupancy map
        if len(self.exposure_geoms) == 1:
            # If there is only one exposure geom, do the spatial join with the
            # occupancy_map. Only take the largest overlapping object from the
            # occupancy_map.
            gdf = sjoin_largest_area(self.exposure_geoms[0], occupancy_map[to_keep])

            # Remove the objects that do not have a Primary Object Type, that were not
            # overlapping with the land use map, or that had a land use type of 'nan'.
            if "Primary Object Type" in gdf.columns:
                nr_without_primary_object_type = len(
                    gdf.loc[gdf["Primary Object Type"] == ""].index
                )
                if nr_without_primary_object_type > 0:
                    self.logger.warning(
                        f"{nr_without_primary_object_type} objects do not have a Primary Object "
                        "Type and will be removed from the exposure data."
                    )
                gdf = gdf.loc[gdf["Primary Object Type"] != ""]

                nr_without_landuse = len(gdf.loc[gdf["Primary Object Type"].isna()].index)
                if nr_without_landuse > 0:
                    self.logger.warning(
                        f"{nr_without_landuse} objects were not overlapping with the "
                        "land use data and will be removed from the exposure data."
                    )
                gdf = gdf.loc[gdf["Primary Object Type"].notna()]

            # Update the exposure geoms
            self.exposure_geoms[0] = gdf[["Object ID", "geometry"]]

            # Remove the geometry column from the exposure database
            del gdf["geometry"]
            # Update the exposure database
            if type_add in self.exposure_db:
                if "Primary Object Type" in gdf.columns:
                    gdf.rename(columns={"Primary Object Type": "pot"}, inplace=True)
                    self.exposure_db = pd.merge(
                        self.exposure_db, gdf, on="Object ID", how="left"
                    )
                    self.exposure_db = self._set_values_from_other_column(
                        self.exposure_db, "Primary Object Type", "pot"
                    ) 
                    # Replace Secondary Object Type with new classification to assign correct damage curves
                    self.exposure_db = pd.merge(
                        self.exposure_db, gdf, on="Object ID", how="left"
                    )
                    self.exposure_db = self._set_values_from_other_column(
                        self.exposure_db, "Secondary Object Type", "pot"
                    )
                elif "Secondary Object Type" in gdf.columns:
                    gdf.rename(columns={"Secondary Object Type": "pot"}, inplace=True)
                    self.exposure_db = pd.merge(
                        self.exposure_db, gdf, on="Object ID", how="left"
                    )
                    self.exposure_db = self._set_values_from_other_column(
                        self.exposure_db, "Secondary Object Type", "pot"
                    )
            else:
                self.exposure_db = gdf.copy()
        else:
            self.logger.warning(
                "NotImplemented the spatial join of the exposure data with the "
                "occupancy map the for multiple exposure geoms"
            )
            NotImplemented

    def setup_occupancy_type_from_osm(self) -> None:
        # We assume that the OSM land use data contains an attribute 'landuse' that
        # contains the land use type.
        occupancy_attribute = "landuse"

        # Get the land use from OSM
        polygon = self.region.geometry.values[0]
        occupancy_map = get_landuse_from_osm(polygon)

        if occupancy_map.empty:
            self.logger.warning(
                "No land use data found in the selected region from source 'OSM'."
            )

        # Log the unique landuse types
        self.logger.info(
            "The following unique landuse types are found in the OSM data: "
            f"{list(occupancy_map[occupancy_attribute].unique())}"
        )

        # Map the landuse types to types used in the JRC global vulnerability curves
        # and the JRC global damage values
        landuse_to_jrc_mapping = {
            "commercial": "commercial",
            "construction": "",
            "fairground": "commercial",
            "industrial": "industrial",
            "residential": "residential",
            "retail": "commercial",
            "institutional": "commercial",
            "aquaculture": "",
            "allotments": "",  # TODO: add agriculture to the JRC curves and include "agriculture"
            "farmland": "",  # TODO: add agriculture to the JRC curves and include "agriculture"
            "farmyard": "",  # TODO: add agriculture to the JRC curves and include "agriculture"
            "animal_keeping": "",  # TODO: add agriculture to the JRC curves and include "agriculture"
            "flowerbed": "",
            "forest": "",
            "greenhouse_horticulture": "",  # TODO: add agriculture to the JRC curves and include "agriculture"
            "meadow": "",
            "orchard": "",  # TODO: add agriculture to the JRC curves and include "agriculture"
            "plant_nursery": "",  # TODO: add agriculture to the JRC curves and include "agriculture"
            "vineyard": "",  # TODO: add agriculture to the JRC curves and include "agriculture"
            "basin": "",
            "salt_pond": "",
            "grass": "",
            "brownfield": "",
            "cemetary": "",
            "depot": "",
            "garages": "",
            "greenfield": "",
            "landfill": "",
            "military": "",
            "port": "industrial",
            "quarry": "",
            "railway": "",
            "recreation_ground": "",
            "religious": "",
            "village_green": "",
            "winter_sports": "",
            "street": "",
        }

        occupancy_map["Primary Object Type"] = occupancy_map[occupancy_attribute].map(
            landuse_to_jrc_mapping
        )
        occupancy_map.rename(
            columns={occupancy_attribute: "Secondary Object Type"}, inplace=True
        )

        return occupancy_map

    def setup_extraction_method(self, extraction_method: str) -> None:
        self.exposure_db["Extraction Method"] = extraction_method

    def setup_aggregation_labels(self):
        NotImplemented

    @staticmethod
    def intersection_method(
            gdf: gpd.GeoDataFrame,
    ) -> gpd.GeoDataFrame:
        """If the selected method is "intersection"  the intersection method duplicates columns if they have the same name in the geodataframe 
        provided by the user and the original exposure_db. Newly added columns by the method are dropped 
        and/or renamed and placed in the correct order of the exposure_db.  

        Parameters
        ----------
        gdf : gpd.GeoDataFrame
            The geodataframe after the spatial joint of the user input data and the exposure_db. 
        """
        duplicate_columns_left = [col for col in gdf.columns if col.endswith("_left")]
        if duplicate_columns_left:
            for item in duplicate_columns_left:
                exposure_db_name = item.rstrip("_left")
                position = gdf.columns.get_loc(item)
                gdf.insert(position, exposure_db_name, gdf[item])
                del gdf[item]   
        return gdf     
            
    def setup_ground_floor_height(
        self,
        ground_floor_height: Union[int, float, None, str, Path, List[str], List[Path]],
        attribute_name: Union[str, List[str], None] = None,
        gfh_method: Union[str, List[str], None] = "nearest",
        max_dist: float = 10,
    ) -> None:
        """Set the ground floor height of the exposure data. This function overwrites
        the existing Ground Floor Height column if it already exists.

        Parameters
        ----------
        ground_floor_height : Union[int, float, None, str, Path, List[str], List[Path]]
            A number to set the Ground Floor Height of all assets to the same value, a
            path to a file that contains the Ground Floor Height of each asset, or a
            list of paths to files that contain the Ground Floor Height of each asset,
            in the order of preference (the first item in the list gets the highest
            priority in assigning the values).
        attribute_name : Union[str, List[str]], optional
            The name of the attribute that contains the Ground Floor Height in the
            file(s) that are submitted. If multiple `ground_floor_height` files are
            submitted, the attribute names are linked to the files in the same order as
            the files are submitted. By default None.
        gfh_method : Union[str, List[str]], optional
            The method to use to assign the Ground Floor Height to the assets. If
            multiple `ground_floor_height` files are submitted, the methods are linked
            to the files in the same order as the files are submitted. The method can
            be either 'nearest' (nearest neighbor) or 'intersection'. By default
            'nearest'.
        max_dist : float
            The maximum distance for the nearest join measured in meters, by default
            set to 10 meters.
        """
        if ground_floor_height:
            if isinstance(ground_floor_height, int) or isinstance(
                ground_floor_height, float
            ):
                # If the Ground Floor Height is input as a number, assign all objects with
                # the same Ground Floor Height.
                self.exposure_db["Ground Floor Height"] = ground_floor_height
            elif isinstance(ground_floor_height, str) or isinstance(
                ground_floor_height, Path
            ):
                # A single file is used to assign the ground floor height to the assets
                gfh = self.data_catalog.get_geodataframe(ground_floor_height)

                # If method is "intersection" remove columns from gfh exept for attribute name and geometry
                if gfh_method == "intersection":
                    columns_to_drop = [col for col in gfh.columns if col != attribute_name and col != "geometry"]
                    gfh = gfh.drop(columns=columns_to_drop)
        
                gdf = self.get_full_gdf(self.exposure_db)
                
                # If roads in model filter out for spatial joint 
                if gdf["Primary Object Type"].str.contains("roads").any():
                    gdf_roads = gdf[gdf["Primary Object Type"].str.contains("roads")]
                    gdf = join_spatial_data(
                    gdf[~gdf.isin(gdf_roads)].dropna(subset=['geometry']), gfh, attribute_name, gfh_method, max_dist, self.logger
                    )
                    gdf = pd.concat([gdf, gdf_roads])
                else:
                    gdf = join_spatial_data(
                        gdf, gfh, attribute_name, gfh_method, max_dist, self.logger
                    )
            
                # If method is "intersection" rename *"_left" to original exposure_db name 
                if gfh_method == "intersection":
                    self.intersection_method(gdf)

                # Update exposure_db
                self.exposure_db = self._set_values_from_other_column(
                    gdf, "Ground Floor Height", attribute_name
                )
                if "geometry" in self.exposure_db.columns:
                    self.exposure_db.drop(columns=["geometry"], inplace=True)
                
            elif isinstance(ground_floor_height, list):
                # Multiple files are used to assign the ground floor height to the assets
                NotImplemented
        else:
            # Set the Ground Floor Height to 0 if the user did not specify any
            # Ground Floor Height.
            self.exposure_db["Ground Floor Height"] = 0

    def setup_max_potential_damage(
        self,
        max_potential_damage: Union[
            int, float, str, Path, List[str], List[Path], pd.DataFrame
        ] = None,
        damage_types: Union[List[str], str, None] = None,
        attribute_name: Union[str, List[str], None] = None,
        method_damages: Union[str, List[str], None] = "nearest",
        max_dist: float = 10,
        country: Union[str, None] = None,
    ) -> None:
        """Setup the max potential damage column of the exposure data in various ways.

        Parameters
        ----------
        max_potential_damage : Union[int, float, str, Path, List[str], List[Path], pd.DataFrame], optional
            _description_, by default None
        damage_types : Union[List[str], str, None], optional
            _description_, by default None
        country : Union[str, None], optional
            _description_, by default None
        attribute_name : Union[str, List[str], None], optional
            _description_, by default None
        method_damages : Union[str, List[str], None], optional
            _description_, by default "nearest"
        max_dist : float, optional
            _description_, by default 10
        """
        if damage_types is None:
            damage_types = ["total"]

        if isinstance(damage_types, str):
            damage_types = [damage_types]

        if isinstance(max_potential_damage, pd.DataFrame):
            self.update_max_potential_damage(
                updated_max_potential_damages=max_potential_damage
            )
        elif isinstance(max_potential_damage, int) or isinstance(
            max_potential_damage, float
        ):
            # Set the column(s) to a single value
            for damage_type in damage_types:
                self.exposure_db[
                    f"Max Potential Damage: {damage_type}"
                ] = max_potential_damage

        elif isinstance(max_potential_damage, list):
            # Multiple files are used to assign the ground floor height to the assets
            count = 0
            for i in max_potential_damage:
                # When the max_potential_damage is a string but not jrc_damage_values
                # or hazus_max_potential_damages. Here, a single file is used to
                # assign the ground floor height to the assets
                gfh = self.data_catalog.get_geodataframe(i)

                # If method is "intersection" remove columns from gfh exept for attribute name and geometry
                if method_damages[count] == "intersection":
                    columns_to_drop = [col for col in gfh.columns if col != attribute_name[count] and col != "geometry"]
                    gfh = gfh.drop(columns=columns_to_drop)
                
                # Get exposure data
                gdf = self.get_full_gdf(self.exposure_db)
                
                # If roads in model filter out for spatial joint 
                if gdf["Primary Object Type"].str.contains("roads").any():
                    gdf_roads = gdf[gdf["Primary Object Type"].str.contains("roads")]
                    gdf = join_spatial_data(
                    gdf[~gdf.isin(gdf_roads)].dropna(subset=['geometry']), gfh, attribute_name[count], method_damages[count], max_dist[count], self.logger
                    )
                    gdf = pd.concat([gdf, gdf_roads])
                else:
                    gdf = join_spatial_data(
                        gdf, gfh, attribute_name[count], method_damages[count], max_dist[count], self.logger
                    )
            
                # If method is "intersection" rename *"_left" to original exposure_db name 
                if method_damages[count] == "intersection":
                    self.intersection_method(gdf) 

                # Update exposure_db with updated dataframe
                self.exposure_db = self._set_values_from_other_column(
                    gdf, f"Max Potential Damage: {damage_types[count].capitalize()}", attribute_name[count]
                )
                if "geometry" in self.exposure_db.columns:
                    self.exposure_db.drop(columns=["geometry"], inplace=True)
                count +=1
            
        elif max_potential_damage in [
            "jrc_damage_values",
            "hazus_max_potential_damages",
        ]:
            if max_potential_damage == "jrc_damage_values":
                damage_source = self.data_catalog.get_dataframe(max_potential_damage)
                if country is None:
                    country = "World"
                    self.logger.warning(
                        f"No country specified, using the '{country}' JRC damage values."
                    )

                damage_values = preprocess_jrc_damage_values(damage_source, country)

            elif max_potential_damage == "hazus_max_potential_damages":
                damage_source = self.data_catalog.get_dataframe(max_potential_damage)
                damage_values = preprocess_hazus_damage_values(damage_source)

            # Calculate the area of each object
            gdf = self.get_full_gdf(self.exposure_db)[
                ["Primary Object Type", "geometry"]
            ]
            gdf = get_area(gdf)
            gdf = gdf.dropna(subset="Primary Object Type")

            # Set the damage values to the exposure data
            for damage_type in damage_types:
                # Calculate the maximum potential damage for each object and per damage type
                try:
                    self.exposure_db[
                        f"Max Potential Damage: {damage_type.capitalize()}"
                    ] = [
                        damage_values[building_type][damage_type.lower()]
                        * square_meters
                        for building_type, square_meters in zip(
                            gdf["Primary Object Type"], gdf["area"]
                        )
                    ]
                except KeyError as e:
                    self.logger.warning(
                        f"Not found in the {max_potential_damage} damage "
                        f"value data: {e}"
                    )
        elif isinstance(max_potential_damage, str) or isinstance(
            max_potential_damage, Path
        ):
            # When the max_potential_damage is a string but not jrc_damage_values
            # or hazus_max_potential_damages. Here, a single file is used to
            # assign the ground floor height to the assets
            gfh = self.data_catalog.get_geodataframe(max_potential_damage)
            gdf = self.get_full_gdf(self.exposure_db)
            gdf = join_spatial_data(gdf, gfh, attribute_name, method_damages, max_dist, self.logger)
            self.exposure_db = self._set_values_from_other_column(
                gdf, f"Max Potential Damage: {damage_types[0].capitalize()}", attribute_name
            )

    def setup_ground_elevation(
        self,
        ground_elevation: Union[int, float, None, str, Path],
        unit: str
    ) -> None:
        if ground_elevation:
            self.exposure_db["Ground Elevation"] = ground_elevation_from_dem(
                ground_elevation=ground_elevation,
                exposure_db=self.exposure_db,
                exposure_geoms=self.get_full_gdf(self.exposure_db),
            )
            # Unit conversion
            if (unit == "meters" or unit == "m") and (self.unit == "feet" or self.unit == "ft"):
                self.exposure_db["Ground Elevation"] = self.exposure_db["Ground Elevation"].apply(lambda x: x * 3.28084)

            elif (unit == "feet" or unit == "ft") and (self.unit == "meters" or self.unit == "m"):
                self.exposure_db["Ground Elevation"] = self.exposure_db["Ground Elevation"].apply(lambda x: x / 3.28084) 
            else:
                self.logger.warning("The elevation unit is not valid. Please provide the unit of your ground elevation in 'meters' or 'feet'")

        else:
            self.logger.warning(
                "Ground elevation is not recognized by the setup_ground_elevation function"
            )
            self.logger.warning(
                "Ground elevation will be set to 0"
            )
            self.exposure_db["Ground Elevation"] = 0

    def update_max_potential_damage(
        self, updated_max_potential_damages: pd.DataFrame
    ) -> None:
        """Updates the maximum potential damage columns that are provided in a
        Pandas DataFrame.

        Parameters
        ----------
        updated_max_potential_damages : pd.DataFrame
            A DataFrame containing the values of the maximum potential damage that
            should be updated.
        """
        self.logger.info(
            f"Updating the maximum potential damage of {len(updated_max_potential_damages.index)} properties."
        )
        if "Object ID" not in updated_max_potential_damages.columns:
            self.logger.warning(
                "Trying to update the maximum potential damages but no 'Object ID' column is found in the updated_max_potential_damages variable."
            )
            return

        damage_cols = [
            c
            for c in updated_max_potential_damages.columns
            if "Max Potential Damage:" in c
        ]
        updated_max_potential_damages.sort_values("Object ID", inplace=True)
        self.exposure_db.sort_values("Object ID", inplace=True)

        self.exposure_db.loc[
            self.exposure_db["Object ID"].isin(
                updated_max_potential_damages["Object ID"]
            ),
            damage_cols,
        ] = updated_max_potential_damages[damage_cols]

    def raise_ground_floor_height(
        self,
        raise_by: Union[int, float],
        objectids: List[int],
        height_reference: str = "",
        path_ref: str = None,
        attr_ref: str = "STATIC_BFE",
    ):
        """Raises the ground floor height of selected objects to a certain level.

        Parameters
        ----------
        raise_by : Union[int, float]
            The level to raise the selected objects by.
        objectids : List[int]
            A list of Object IDs to select the exposure objects to raise the ground
            floor of.
        height_reference : str, optional
            Either 'datum' when the Ground Floor Height should be raised relative to the
            Datum or 'geom' when the Ground Floor Height should be raised relative to
            the attribute `attr_ref` in the geometry file `path_ref`, by default ""
        path_ref : str, optional
            The full path to the geometry file used to calculate the Ground Floor
            Height if the `height_reference` is set 'geom', by default None
        attr_ref : str, optional
            The attribute in the geometry file `path_ref`, by default "STATIC_BFE"
        """
        # ground floor height attr already exist, update relative to a reference file or datum
        # Check if the Ground Floor Height column already exists
        if "Ground Floor Height" not in self.exposure_db.columns:
            self.logger.warning(
                "Trying to update the Ground Floor Height but the attribute does not "
                "yet exist in the exposure data."
            )
            return

        # Get the index of the objects to raise the ground floor height.
        idx = self.exposure_db.loc[self.exposure_db["Object ID"].isin(objectids)].index

        # Log the number of objects that are being raised.
        self.logger.info(
            f"Raising the ground floor height of {len(idx)} properties to {raise_by}."
        )  # TODO: add the unit of the ground floor height

        if height_reference.lower() == "datum":
            # Elevate the object with 'raise_to'
            self.logger.info(
                "Raising the ground floor height of the properties relative to Datum."
            )
            self.exposure_db.loc[
                (self.exposure_db["Ground Floor Height"] + self.exposure_db["Ground Elevation"] < raise_by)
                & self.exposure_db.index.isin(idx),
                "Ground Floor Height",
            ] += raise_by - (self.exposure_db["Ground Floor Height"] + self.exposure_db["Ground Elevation"])

        elif height_reference.lower() in ["geom", "table"]:
            # Elevate the objects relative to the surface water elevation map that the
            # user submitted.
            self.logger.info(
                "Raising the ground floor height of the properties relative to "
                f"{Path(path_ref).name}, with column {attr_ref}."
            )

            if len(self.exposure_geoms) == 0:
                self.set_exposure_geoms_from_xy()

            self.exposure_db.iloc[idx, :] = self.set_height_relative_to_reference(
                self.exposure_db.iloc[idx, :],
                self.exposure_geoms[0].iloc[idx, :],
                height_reference,
                path_ref,
                attr_ref,
                raise_by,
                self.crs,
            )
            self.logger.info(
                "set_height_relative_to_reference can for now only be used for the "
                "original exposure data."
            )

        else:
            self.logger.warning(
                "The height reference of the Ground Floor Height is set to "
                f"'{height_reference}'. "
                "This is not one of the allowed height references. Set the height "
                "reference to 'datum', 'geom' or 'raster' (last option not yet "
                "implemented)."
            )

    def truncate_damage_function(
        self,
        objectids: List[int],
        floodproof_to: Union[int, float],
        damage_function_types: List[str],
        vulnerability: Vulnerability,
    ) -> None:
        """Truncates damage functions to a certain level.

        Parameters
        ----------
        objectids : List[int]
            A list of Object IDs to select the exposure objects to truncate the damage
            functions of.
        floodproof_to : Union[int, float]
            The height to floodproof to, i.e. to truncate the damage functions to.
        damage_function_types : List[str]
            A list of damage types that should be considered for the new composite area,
            e.g. ['Structure', 'Content']. The function is case-sensitive.
        vulnerability : Vulnerability
            The Vulnerability object from the FiatModel.
        """
        self.logger.info(
            f"Floodproofing {len(objectids)} properties for {floodproof_to} "
            f"{vulnerability.unit} of water."
        )

        # The user can submit with how much feet the properties should be floodproofed
        # and the damage function is truncated to that level.
        df_name_suffix = f'_fp_{str(floodproof_to).replace(".", "_")}'

        ids = self.get_object_ids(selection_type="list", objectids=objectids)
        idx = self.exposure_db.loc[self.exposure_db["Object ID"].isin(ids)].index

        # Find all damage functions that should be modified and truncate with
        # floodproof_to.
        for df_type in damage_function_types:
            dfs_to_modify = [
                d
                for d in list(
                    self.exposure_db.iloc[idx, :][
                        f"Damage Function: {df_type}"
                    ].unique()
                )
                if d == d
            ]
            if dfs_to_modify:
                for df_name in dfs_to_modify:
                    vulnerability.truncate(
                        damage_function_name=df_name,
                        suffix=df_name_suffix,
                        floodproof_to=floodproof_to,
                    )

        # Rename the damage function names in the exposure data file
        damage_function_column_idx = [
            self.exposure_db.columns.get_loc(c)
            for c in self.get_damage_function_columns()
            if c.split(": ")[-1] in damage_function_types
        ]
        self.exposure_db.iloc[idx, damage_function_column_idx] = (
            self.exposure_db.iloc[idx, damage_function_column_idx] + df_name_suffix
        )

    
    def convert_bf_into_centroids(self, gdf_bf,crs):
        """Convert building footprints into point data.

        Parameters
        ----------
        gdf_bf : gpd.GeoDataFrame
            Path(s) to the aggregation area(s).
        crs : str
            The CRS of the model.
        """
        list_centroid = []
        list_object_id = []
        for index, row in gdf_bf.iterrows():
            centroid = row["geometry"].centroid 
            list_centroid.append(centroid)
            list_object_id.append(row["Object ID"])
        data = {"Object ID": list_object_id, "geometry": list_centroid}
        gpf_centroid = gpd.GeoDataFrame(data, columns=["Object ID", "geometry"])
        gdf = gdf_bf.merge(gpf_centroid, on='Object ID', suffixes=('_gdf1', '_gdf2'))
        gdf.drop(columns = "geometry_gdf1", inplace = True)
        gdf.rename(columns = {"geometry_gdf2": "geometry"}, inplace = True)
        gdf = gpd.GeoDataFrame(gdf, geometry = gdf["geometry"])
        
        # Update geoms
        self.exposure_geoms[0] =gdf
        self.exposure_geoms[0].crs = crs

    def calculate_damages_new_exposure_object(
        self, percent_growth: float, damage_types: List[str]
    ):
        damages_cols = [
            c
            for c in self.get_max_potential_damage_columns()
            if c.split("Max Potential Damage: ")[-1] in damage_types
        ]
        new_damages = dict()

        # Calculate the Max. Potential Damages for the new area. This is the total
        # percentage of population growth multiplied with the total sum of the Max
        # Potential Structural/Content/Other Damage.
        for c in damages_cols:
            total_damages = sum(self.exposure_db[c].fillna(0))
            new_damages[c.split("Max Potential Damage: ")[-1]] = (
                total_damages * percent_growth
            )

        return new_damages

    def setup_new_composite_areas(
        self,
        percent_growth: float,
        geom_file: str,
        ground_floor_height: float,
        damage_types: List[str],
        vulnerability: Vulnerability,
        elevation_reference: str,
        path_ref: str = None,
        attr_ref: str = None,
        ground_elevation: Union[None, str, Path] = None,
        aggregation_area_fn: Union[List[str], List[Path], str, Path] = None,
        attribute_names: Union[List[str], str] = None,
        label_names: Union[List[str], str] = None,
    ) -> None:
        """Adds one or multiple (polygon) areas to the exposure database with
        a composite damage function and a percentage of the total damage.

        Parameters
        ----------
        percent_growth : float
            The percent of the total damages that should be divided over the new
            composite area(s) per damage type in `damage_types`.
        geom_file : str
            The full path to the file that contains the geometries of composite areas.
            Optionally this file can contain a feature 'FID' to link to the exposure
            database.
        ground_floor_height : float
            The height that the ground floor should have relative to either 'datum' or
            'geom' as defined in the `elevation_reference` variable.
        damage_types : List[str]
            A list of damage types that should be considered for the new composite area,
            e.g. ['Structure', 'Content']. The function is case-sensitive.
        vulnerability : Vulnerability
            The Vulnerability object from the FiatModel.
        elevation_reference : str
            Either 'datum' when the Ground Floor Height should be set relative to the
            Datum or 'geom' when the Ground Floor Height should be set relative to the
            attribute `attr_ref` in the geometry file `path_ref`.
        path_ref : str, optional
            The full path to the geometry file used to calculate the Ground Floor
            Height if the `elevation_reference` is set 'geom', by default None
        attr_ref : str, optional
            The attribute in the geometry file `path_ref`, by default None
        new_composite_area : bool
            Define whether new composite area to select correct aggregation zones functionality.
        """
        self.logger.info(
            f"Adding a new exposure object with a value of {percent_growth}% "
            "of the current total exposure objects, using the "
            f"geometry/geometries from {geom_file}."
        )

        percent_growth = float(percent_growth) / 100
        geom_file = Path(geom_file)
        assert (
            geom_file.is_file()
        ), f"File {str(geom_file)} is missing, cannot set up a new composite area."

        # Calculate the total damages for the new object, for the indicated damage types
        new_object_damages = self.calculate_damages_new_exposure_object(
            percent_growth, damage_types
        )

        # Read the original damage functions and create new weighted damage functions
        # from the original ones.
        df_dict = {
            damage_type: [
                df
                for df in self.exposure_db["Damage Function: " + damage_type].unique()
                if df == df
            ]
            for damage_type in damage_types
        }
        df_value_counts_dict = {
            damage_type: self.exposure_db[
                "Damage Function: " + damage_type
            ].value_counts()
            for damage_type in damage_types
        }
        new_damage_functions = vulnerability.calculate_weighted_damage_function(
            df_dict, df_value_counts_dict
        )

        # Add the new development area as an object to the Exposure Modification file.
        new_area = gpd.read_file(geom_file, engine="pyogrio")
        # check_crs(new_area, geom_file)  #TODO implement again
        new_objects = []

        # Calculate the total area to use for adding the damages relative to area
        total_area = (
            new_area.geometry.area.sum()
        )  # TODO: reproject to a projected CRS if this is a geographic CRS?

        # There should be an attribute 'Object ID' in the new development area shapefile.
        # This ID is used to join the shapefile to the exposure data.
        join_id_name = "Object ID"
        if join_id_name not in new_area.columns:
            self.logger.debug(
                'The unique ID column in the New Development Area is not named "Object ID", '
                'therefore, a new unique identifyer named "Object ID" is added.'
            )
            new_area[join_id_name] = range(len(new_area.index))

        max_id = self.exposure_db["Object ID"].max()
        new_geoms_ids = []
        for i in range(len(new_area.index)):
            new_geom = new_area.geometry.iloc[i]
            new_id = max_id + 1

            perc_damages = new_geom.area / total_area
            # Alert the user that the ground elevation is set to 0.
            # TODO: Take ground elevation from DEM?
            # For water level calculation this will not take into account the
            # non-flooded cells separately, just averaged over the whole area.
            self.logger.warning(
                "The ground elevation is set to 0 if no DEM is supplied."
            )

            # Idea: Reduction factor for the part of the area is not build-up?

            dict_new_objects_data = {
                "Object ID": [new_id],
                "Object Name": ["New development area: " + str(new_id)],
                "Primary Object Type": ["New development area"],
                "Secondary Object Type": ["New development area"],
                "Extraction Method": ["area"],
                "Ground Floor Height": [0],
                "Ground Elevation": [0],
            }
            dict_new_objects_data.update(
                {
                    f"Damage Function: {damage_type}": [
                        new_damage_functions[damage_type]
                    ]
                    for damage_type in damage_types
                }
            )
            dict_new_objects_data.update(
                {
                    f"Max Potential Damage: {damage_type}": [
                        new_object_damages[damage_type] * perc_damages
                    ]
                    for damage_type in damage_types
                }
            )
            new_objects.append(pd.DataFrame(dict_new_objects_data))
            new_geoms_ids.append((new_geom, new_id))
            max_id += 1

        # Make one DataFrame from the list of new object DataFrames
        new_objects = pd.concat(new_objects)
        new_objects.reset_index(inplace=True, drop=True)

        # Create a new GeoDataFrame with the new geometries and the Object ID
        _new_exposure_geoms = gpd.GeoDataFrame(
            data=new_geoms_ids, columns=["geometry", "Object ID"], crs=self.crs
        )

        if elevation_reference == "datum":
            new_objects["Ground Floor Height"] = ground_floor_height
            self.logger.info(
                f"The elevation of the new development area is {ground_floor_height} ft"
                " relative to datum."  # TODO: make unit flexible
            )
        elif elevation_reference == "geom":
            self.logger.info(
                f"The elevation of the new development area is {ground_floor_height} ft"
                f" relative to {Path(path_ref).stem}. The height of the floodmap is"
                f" identified with column {attr_ref}."  # TODO: make unit flexible
            )
            new_objects = self.set_height_relative_to_reference(
                new_objects,
                _new_exposure_geoms,
                elevation_reference,
                path_ref,
                attr_ref,
                ground_floor_height,
                self.crs,
            )

        # Update the exposure_geoms
        self.set_geom_names("new_development_area")
        self.set_exposure_geoms(_new_exposure_geoms)

        # If the user supplied ground elevation data, assign that to the new
        # composite areas
        if ground_elevation is not None:
            new_objects["Ground Elevation"] = ground_elevation_from_dem(
                ground_elevation=ground_elevation,
                exposure_db=new_objects,
                exposure_geoms=_new_exposure_geoms,
            )

        # If the user supplied aggregation area data, assign that to the
        # new composite areas
        if aggregation_area_fn is not None:
<<<<<<< HEAD
            new_objects, aggregated_objects_geoms, _  = join_exposure_aggregation_areas(
=======
            new_objects, _ = join_exposure_aggregation_areas(
>>>>>>> e4e375af
                _new_exposure_geoms.merge(new_objects, on="Object ID"),
                aggregation_area_fn=aggregation_area_fn,
                attribute_names=attribute_names,
                label_names=label_names,
                new_composite_area = True
            )
            # Update the exposure_geoms incl aggregation
            self.set_geom_names("new_development_area_aggregated")
            self.set_exposure_geoms(aggregated_objects_geoms)
            
            # Remove initial composite areas
            idx = self.geom_names.index("new_development_area")
            self.geom_names.pop(idx)
            self.exposure_geoms.pop(idx)

        # Update the exposure_db
        self.exposure_db = pd.concat([self.exposure_db, new_objects]).reset_index(
            drop=True
        )

    def link_exposure_vulnerability(
        self,
        exposure_linking_table: pd.DataFrame,
        damage_types: Optional[List[str]] = ["Structure", "Content"],
    ):
        if "Damage function name" not in exposure_linking_table.columns:
            exposure_linking_table["Damage function name"] = [
                name + "_" + type
                for name, type in zip(
                    exposure_linking_table["FIAT Damage Function Name"].values,
                    exposure_linking_table["Damage Type"].values,
                )
            ]
        for damage_type in damage_types:
            linking_per_damage_type = exposure_linking_table.loc[
                exposure_linking_table["Damage Type"] == damage_type, :
            ]
            assert (
                not linking_per_damage_type.empty
            ), f"Damage type {damage_type} not found in the exposure-vulnerability linking table"

            # Create a dictionary that links the exposure data to the vulnerability data
            linking_dict = dict(
                zip(
                    linking_per_damage_type["Exposure Link"],
                    linking_per_damage_type["Damage function name"],
                )
            )
            unique_linking_types = set(linking_dict.keys())

            # Find the column to link the exposure data to the vulnerability data
            unique_types_primary = set()

            # Set the variables below to large numbers to ensure when there is no
            # Primary Object Type or Secondary Object Type column in the exposure data
            # that the available column is used to link the exposure data to the
            # vulnerability data.
            len_diff_primary_linking_types = 100000
            len_diff_secondary_linking_types = 100000
            if "Primary Object Type" in self.exposure_db.columns:
                unique_types_primary = set(self.get_primary_object_type())
                diff_primary_linking_types = unique_types_primary - unique_linking_types
                len_diff_primary_linking_types = len(diff_primary_linking_types)

            unique_types_secondary = set()
            if "Secondary Object Type" in self.exposure_db.columns:
                unique_types_secondary = set(self.get_secondary_object_type())
                diff_secondary_linking_types = (
                    unique_types_secondary - unique_linking_types
                )
                len_diff_secondary_linking_types = len(diff_secondary_linking_types)

            # Check if the linking column is the Primary Object Type or the Secondary
            # Object Type
            if (len(unique_types_primary) > 0) and (
                unique_types_primary.issubset(unique_linking_types) 
            ):
                linking_column = "Primary Object Type"
            elif (len(unique_types_secondary) > 0) and (
                unique_types_secondary.issubset(unique_linking_types) 
            ):
                linking_column = "Secondary Object Type"
            else:
                if (
                    len_diff_primary_linking_types < len_diff_secondary_linking_types
                ) and (len(unique_types_primary) > 0):
                    linking_column = "Primary Object Type"
                    self.logger.warning(
                        "There are "
                        f"{str(len_diff_primary_linking_types)} primary"
                        " object types that are not in the linking "
                        "table and will not have a damage function "
                        f"assigned for {damage_type} damages: "
                        f"{str(list(diff_primary_linking_types))}"
                    )
                elif (
                    len_diff_secondary_linking_types < len_diff_primary_linking_types
                ) and (len(unique_types_secondary) > 0):
                    linking_column = "Secondary Object Type"
                    self.logger.warning(
                        "There are "
                        f"{str(len(diff_secondary_linking_types))} "
                        "secondary object types that are not in the "
                        "linking table and will not have a damage "
                        f"function assigned for {damage_type} damages: "
                        f"{str(list(diff_secondary_linking_types))}"
                    )

            self.exposure_db[
                f"Damage Function: {damage_type.capitalize()}"
            ] = self.exposure_db[linking_column].map(linking_dict)

            self.logger.info(
                f"The {linking_column} was used to link the exposure data to the "
                f"vulnerability curves for {damage_type} damages."
            )

    def get_primary_object_type(self):
        if "Primary Object Type" in self.exposure_db.columns:
            return list(self.exposure_db["Primary Object Type"].unique())

    def get_secondary_object_type(self):
        if "Secondary Object Type" in self.exposure_db.columns:
            return list(self.exposure_db["Secondary Object Type"].unique())

    def get_max_potential_damage_columns(self) -> List[str]:
        """Returns the maximum potential damage columns in <exposure_db>

        Returns
        -------
        List[str]
            The maximum potential damage columns in <exposure_db>
        """
        return [c for c in self.exposure_db.columns if "Max Potential Damage:" in c]

    def get_damage_function_columns(self) -> List[str]:
        """Returns the damage function columns in <exposure_db>

        Returns
        -------
        List[str]
            The damage function columns in <exposure_db>
        """
        return [c for c in self.exposure_db.columns if "Damage Function:" in c]

    def select_objects(
        self,
        primary_object_type: Optional[Union[str, List[str]]] = None,
        non_building_names: Optional[List[str]] = None,
        return_gdf: bool = False,
    ) -> Union[pd.DataFrame, gpd.GeoDataFrame]:
        """Filters the Exposure Database by <primary_object_type> and
        <non_building_names>

        Parameters
        ----------
        primary_object_type : Optional[Union[str, List[str]]], optional
            Only select assets from this/these primary object type(s).
            Can be any primary object type in a list or 'all', by default None
            (also selecting all)
        non_building_names : Optional[list[str]], optional
            The names of the , by default None
        return_gdf : bool, optional
            If True the function returns a GeoDataFrame, if False the function
            returns a Dataframe, by default False

        Returns
        -------
        objects : Union[pd.DataFrame, gpd.GeoDataFrame]
            The filtered (Geo)DataFrame.
        """
        objects = self.exposure_db
        if return_gdf:
            objects = self.get_full_gdf(objects)

        if non_building_names:
            objects = objects.loc[
                ~objects["Primary Object Type"].isin(non_building_names), :
            ]

        if primary_object_type:
            if str(primary_object_type).lower() != "all":
                objects = objects.loc[
                    objects["Primary Object Type"].isin([primary_object_type]), :
                ]

        return objects

    def get_object_ids(
        self,
        selection_type: str,
        property_type: Optional[str] = None,
        non_building_names: Optional[List[str]] = None,
        aggregation: Optional[str] = None,
        aggregation_area_name: Optional[str] = None,
        polygon_file: Optional[str] = None,
        list_file: Optional[str] = None,
        objectids: Optional[List[int]] = None,
    ) -> list[Any]:
        """Get ids of objects that are affected by the measure.

        Parameters
        ----------
        selection_type : str
            Type of selection, either 'all', 'aggregation_area',
            'polygon', or 'list'.
        property_type : Optional[str], optional
            _description_, by default None
        non_building_names : Optional[List[str]], optional
            _description_, by default None
        aggregation : Optional[str], optional
            _description_, by default None
        aggregation_area_name : Optional[str], optional
            _description_, by default None
        polygon_file : Optional[str], optional
            _description_, by default None
        list_file : Optional[str], optional
            _description_, by default None
        objectids : Optional[List[int]], optional
            _description_, by default None

        Returns
        -------
        list[Any]
            list of ids
        """
        if (selection_type == "aggregation_area") or (selection_type == "all"):
            buildings = self.select_objects(
                primary_object_type=property_type,
                non_building_names=non_building_names,
            )
            if selection_type == "all":
                ids = buildings["Object ID"]
            elif selection_type == "aggregation_area":
                ids = buildings.loc[
                    buildings[f"Aggregation Label: {aggregation}"]
                    == aggregation_area_name,
                    "Object ID",
                ]
        elif selection_type == "polygon":
            assert polygon_file is not None
            buildings = self.select_objects(
                primary_object_type=property_type,
                non_building_names=non_building_names,
                return_gdf=True,
            )
            polygon = gpd.read_file(polygon_file, engine="pyogrio").to_crs(buildings.crs)
            ids = gpd.sjoin(buildings, polygon)["Object ID"]
        elif selection_type == "list":
            ids = objectids

        return list(ids)

    def set_exposure_geoms_from_xy(self):
        if not (
            self.exposure_db["X Coordinate"].isna().any()
            and self.exposure_db["Y Coordinate"].isna().any()
        ):
            exposure_geoms = gpd.GeoDataFrame(
                {
                    "Object ID": self.exposure_db["Object ID"],
                    "geometry": gpd.points_from_xy(
                        self.exposure_db["X Coordinate"],
                        self.exposure_db["Y Coordinate"],
                    ),
                },
                crs=self.crs,
            )
        self.set_exposure_geoms(exposure_geoms)

    def get_full_gdf(
        self, df: pd.DataFrame
    ) -> Union[gpd.GeoDataFrame, List[gpd.GeoDataFrame]]:
        # Create a copy from the dataframe to ensure the values are not changed in the
        # original dataframe
        df = df.copy()

        # Check how many exposure geoms there are
        if len(self.exposure_geoms) == 1:
            gdf = self.exposure_geoms[0].merge(
                df, on="Object ID", how="left",
            )
            return gdf
        
        gdf_list = []
        for i in range(len(self.exposure_geoms)):
            gdf_list.append(
                self.exposure_geoms[i].merge(df, on="Object ID", how="left")
            )
        gdf = gpd.GeoDataFrame(pd.concat(gdf_list, ignore_index=True))
        return gdf

    def check_required_columns(self):
        """Checks whether the <_REQUIRED_COLUMNS> are in the <exposure_db>."""
        for col in self._REQUIRED_COLUMNS:
            try:
                assert col in self.exposure_db.columns
            except AssertionError:
                print(f"Required column {col} not found in exposure data.")

        for col in self._REQUIRED_VARIABLE_COLUMNS:
            try:
                assert col.format("Structure") in self.exposure_db.columns
            except AssertionError:
                print(f"Required variable column {col} not found in exposure data.")
    
    def set_height_relative_to_reference(
        self,
        exposure_to_modify: pd.DataFrame,
        exposure_geoms: gpd.GeoDataFrame,
        height_reference: str,
        path_ref: str,
        attr_ref: str,
        raise_by: Union[int, float],
        out_crs: str,
    ) -> gpd.GeoDataFrame:
        """Sets the height of exposure_to_modify to the level of the reference file.

        Parameters
        ----------
        exposure_to_modify : pd.DataFrame
            _description_
        exposure_geoms : gpd.GeoDataFrame
            _description_
        height_reference : str
            _description_
        path_ref : str
            _description_
        attr_ref : str
            _description_
        raise_by : Union[int, float]
            _description_
        out_crs : _type_
            _description_

        Returns
        -------
        gpd.GeoDataFrame
            _description_

        Note: It is assumed that the datum/DEM with which the geom file is created is
        the same as that of the exposure data
        """
        # Add the different options of input data: vector, raster, table
        if height_reference == "geom":
            reference_shp = gpd.read_file(path_ref, engine="pyogrio")  # Vector

            # Reproject the input flood map if necessary
            if reference_shp.crs != CRS.from_user_input(out_crs):
                reference_shp = reference_shp.to_crs(
                    out_crs
                )  # TODO: make sure that the exposure_geoms file is projected in the out_crs (this doesn't happen now)

            # Spatially join the data
            modified_objects_gdf = gpd.sjoin(
                exposure_geoms,
                reference_shp[[attr_ref, "geometry"]],
                how="left",
            )

            # Sort and add the elevation to the shp values, append to the exposure dataframe
            # To be able to append the values from the GeoDataFrame to the DataFrame, it
            # must be sorted on the Object ID.
            identifier = (
                "Object ID"
                if "Object ID" in modified_objects_gdf.columns
                else "object_id"
            )

            # Group by the identifier and take the maximum value of the attribute reference
            # to avoid duplicates in the case of overlapping polygons in the data used
            # as reference.
            modified_objects_gdf = (
                modified_objects_gdf.groupby(identifier)
                .max(attr_ref)
                .sort_values(by=[identifier])
            )

        elif height_reference == "table":
            # Add table
            reference_table = pd.read_csv(path_ref)  # Vector
            # Join the data based on "Object ID"
            modified_objects_gdf = pd.merge(
                exposure_geoms,
                reference_table[["Object ID", attr_ref]],
                on="Object ID",
                how="left",
            )
            modified_objects_gdf = modified_objects_gdf.sort_values(
                by=["Object ID"]
            ).set_index("Object ID", drop=False)

        exposure_to_modify = exposure_to_modify.sort_values(by=["Object ID"]).set_index(
            "Object ID", drop=False
        )

        # Find indices of properties that are below the required level
        properties_below_level = (
            exposure_to_modify.loc[:, "Ground Floor Height"]
            + exposure_to_modify.loc[:, "Ground Elevation"]
            < modified_objects_gdf.loc[:, attr_ref] + raise_by
        )
        properties_no_reference_level = modified_objects_gdf[attr_ref].isna()
        to_change = properties_below_level & ~properties_no_reference_level

        self.logger.info(
            f"{properties_no_reference_level.sum()} properties have no "
            "reference height level. These properties are not raised."
        )

        original_df = exposure_to_modify.copy()  # to be used for metrics
        exposure_to_modify.loc[to_change, "Ground Floor Height"] = list(
            modified_objects_gdf.loc[to_change, attr_ref]
            + raise_by
            - exposure_to_modify.loc[to_change, "Ground Elevation"]
        )

        # Get some metrics on changes
        no_builds_to_change = sum(to_change)
        avg_raise = np.average(
            exposure_to_modify.loc[to_change, "Ground Floor Height"]
            - original_df.loc[to_change, "Ground Floor Height"]
        )
        self.logger.info(
            f"Raised {no_builds_to_change} properties with an average of {avg_raise}."
        )

        return exposure_to_modify.reset_index(drop=True)

    def update_user_linking_table(self, old_value: Union[list, str], new_value: Union[list, str], linking_table_new: pd.DataFrame):
        if isinstance(old_value, str):
            old_value = [old_value]
        if isinstance(new_value, str):
            new_value = [new_value]
        for item, new_item in zip(old_value,new_value):
            desired_rows = linking_table_new[linking_table_new["Exposure Link"] == item]
            desired_rows.reset_index(drop=True, inplace=True)
            linking_table_new = linking_table_new.append(desired_rows,ignore_index = True)
            duplicates_table = linking_table_new.duplicated(keep='first')
            idx_duplicates = duplicates_table[duplicates_table].index
            for idx in idx_duplicates:
                linking_table_new["Exposure Link"][idx:].replace({item: new_item}, inplace=True)
        return linking_table_new

    def get_continent(self):
        region =  self.data_catalog.get_geodataframe("area_of_interest")
        lon = region.geometry[0].centroid.x
        lat = region.geometry[0].centroid.y

        geolocator = Nominatim(user_agent="<APP_NAME>", timeout=10)
        geocode = RateLimiter(geolocator.reverse, min_delay_seconds=1)

        location = geocode(f"{lat}, {lon}", language="en")

        # for cases where the location is not found, coordinates are antarctica
        if location is None:
            return "global", "global"

        # extract country code
        address = location.raw["address"]
        country_code = address["country_code"].upper()
        country_name = address["country"]

        # get continent code from country code
        continent_code = pc.country_alpha2_to_continent_code(country_code)
        continent_name = self.get_continent_name(continent_code)
        
        return country_name, continent_name

    def get_continent_name(self,continent_code: str) -> str:
        continent_dict = {
            "NA": "north america",
            "SA": "south america",
            "AS": "asia",
            "AF": "africa",
            "OC": "oceania",
            "EU": "europe",
            "AQ" : "antarctica"
        }
        return continent_dict[continent_code]

    @staticmethod
    def _set_values_from_other_column(
        df: Union[pd.DataFrame, gpd.GeoDataFrame], col_to_set: str, col_to_copy: str
    ) -> Union[pd.DataFrame, gpd.GeoDataFrame]:
        """Sets the values of <col_to_set> to where the values of <col_to_copy> are
        nan and deletes <col_to_copy>.
        """
        df.loc[df[col_to_copy].notna(), col_to_set] = df.loc[
            df[col_to_copy].notna(), col_to_copy
        ]
        del df[col_to_copy]
        return df<|MERGE_RESOLUTION|>--- conflicted
+++ resolved
@@ -1276,11 +1276,7 @@
         # If the user supplied aggregation area data, assign that to the
         # new composite areas
         if aggregation_area_fn is not None:
-<<<<<<< HEAD
             new_objects, aggregated_objects_geoms, _  = join_exposure_aggregation_areas(
-=======
-            new_objects, _ = join_exposure_aggregation_areas(
->>>>>>> e4e375af
                 _new_exposure_geoms.merge(new_objects, on="Object ID"),
                 aggregation_area_fn=aggregation_area_fn,
                 attribute_names=attribute_names,
