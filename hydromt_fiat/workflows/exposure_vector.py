from hydromt.data_catalog import DataCatalog
from hydromt_fiat.workflows.exposure import Exposure
import geopandas as gpd
import json


class ExposureVector(Exposure):
    _REQUIRED_COLUMNS = ["Object ID", "Extraction Method", "Ground Flood Height"]
    _REQUIRED_VARIABLE_COLUMNS = ["Damage Function: {}", "Max Potential Damage: {}"]
    _OPTIONAL_COLUMNS = [
        "Object Name",
        "Primary Object Type",
        "Secondary Object Type",
        "X Coordinate",
        "Y Coordinate",
        "Ground Elevation",
        "Object-Location Shapefile Path",
        "Object-Location Join ID",
        "Join Attribute Field",
    ]
    _OPTIONAL_VARIABLE_COLUMNS = ["Aggregation Label: {}", "Aggregation Variable: {}"]

    def __init__(
        self, data_catalog: DataCatalog, region: gpd.GeoDataFrame = None
    ) -> None:
        """_summary_

        Parameters
        ----------
        data_catalog : DataCatalog
            _description_
        region : gpd.GeoDataFrame, optional
            _description_, by default None
        """
        super().__init__(data_catalog=data_catalog, region=region)
        self.exposure = gpd.GeoDataFrame()
        self.source = gpd.GeoDataFrame()

    def setup_from_single_source(self, source: str) -> None:
        """_summary_

        Parameters
        ----------
        source : str
            _description_
        """
        if source == "NSI":
            source_data = self.data_catalog.get_geodataframe(source, geom=self.region)

            # Check if the 'fid' attribute can be used as unique ID
            if len(source_data.index) != len(set(source_data["fid"])):
                source_data[self.unique_id_attr] = range(1, len(source_data.index) + 1)

            # Read the json file that holds a dictionary of names of the NSI coupled to Delft-FIAT names
            with open(
                self.data_catalog.sources[source].kwargs["NSI_to_FIAT_translation_fn"]
            ) as json_file:
                nsi_fiat_translation = json_file.read()
            nsi_fiat_translation = json.loads(nsi_fiat_translation)

            # Fill the exposure data
            columns_to_fill = nsi_fiat_translation.keys()
            for column_name in columns_to_fill:
                self.exposure[column_name] = source_data[
                    nsi_fiat_translation[column_name]
                ]

<<<<<<< HEAD
            exposure_1_df["Extraction Method"] = "centroid"
            exposure_1_df["First Floor Elevation"] = exposure_1["FOUND_HT"]  # TOCHANGE

=======
>>>>>>> a98d7ff7
        else:
            NotImplemented

    def setup_from_multiple_sources(self):
        NotImplemented

    def setup_asset_locations(self, asset_locations):
        NotImplemented

    def setup_occupancy_type(self):
        NotImplemented

    def setup_max_potential_damage(self):
        NotImplemented

    def setup_ground_floor_height(self):
        NotImplemented

    def setup_aggregation_labels(self):
        NotImplemented

    def get_occupancy_type1(self):
        if self.occupancy_type1_attr in self.exposure.columns:
            return list(self.exposure[self.occupancy_type1_attr].unique())

    def get_occupancy_type2(self):
        if self.occupancy_type2_attr in self.exposure.columns:
            return list(self.exposure[self.occupancy_type2_attr].unique())<|MERGE_RESOLUTION|>--- conflicted
+++ resolved
@@ -1,5 +1,7 @@
 from hydromt.data_catalog import DataCatalog
 from hydromt_fiat.workflows.exposure import Exposure
+import geopandas as gpd
+import json
 import geopandas as gpd
 import json
 
@@ -65,12 +67,9 @@
                     nsi_fiat_translation[column_name]
                 ]
 
-<<<<<<< HEAD
             exposure_1_df["Extraction Method"] = "centroid"
             exposure_1_df["First Floor Elevation"] = exposure_1["FOUND_HT"]  # TOCHANGE
 
-=======
->>>>>>> a98d7ff7
         else:
             NotImplemented
 
