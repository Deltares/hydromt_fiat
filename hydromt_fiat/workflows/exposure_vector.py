import json
import logging
from pathlib import Path
from typing import Any, List, Optional, Union

import geopandas as gpd
import numpy as np
import pandas as pd
from hydromt.data_catalog import DataCatalog
from pyproj import CRS

from hydromt_fiat.data_apis.national_structure_inventory import get_assets_from_nsi
from hydromt_fiat.data_apis.open_street_maps import (
    get_assets_from_osm,
    get_landuse_from_osm,
    get_roads_from_osm,
)

from hydromt_fiat.workflows.damage_values import (
    preprocess_jrc_damage_values,
    preprocess_hazus_damage_values,
)
from hydromt_fiat.workflows.exposure import Exposure
from hydromt_fiat.workflows.utils import detect_delimiter
from hydromt_fiat.workflows.vulnerability import Vulnerability
from hydromt_fiat.workflows.gis import (
    get_area,
    sjoin_largest_area,
    get_crs_str_from_gdf,
    join_spatial_data,
)
<<<<<<< HEAD
=======
from hydromt_fiat.workflows.roads import get_max_potential_damage_roads
>>>>>>> 3d91bd1e


class ExposureVector(Exposure):
    _REQUIRED_COLUMNS = ["Object ID", "Extraction Method", "Ground Floor Height"]
    _REQUIRED_VARIABLE_COLUMNS = ["Damage Function: {}", "Max Potential Damage: {}"]
    _OPTIONAL_COLUMNS = [
        "Object Name",
        "Primary Object Type",
        "Secondary Object Type",
        "Ground Elevation",
    ]
    _OPTIONAL_VARIABLE_COLUMNS = ["Aggregation Label: {}", "Aggregation Variable: {}"]

    _CSV_COLUMN_DATATYPES = {
        "Object ID": int,
        "Object Name": str,
        "Primary Object Type": str,
        "Secondary Object Type": str,
        "Extraction Method": str,
        "Aggregation Label": str,
        "Damage Function: Structure": str,
        "Damage Function: Content": str,
        "Ground Flood Height": float,
        "Ground Elevation": float,
        "Max Potential Damage: Structure": float,
        "Max Potential Damage: Content": float,
    }

    def __init__(
        self,
        data_catalog: DataCatalog = None,
        logger: logging.Logger = None,
        region: gpd.GeoDataFrame = None,
        crs: str = None,
        unit: str = "m",
    ) -> None:
        """Transforms data into Vector Exposure data for Delft-FIAT.

        Parameters
        ----------
        data_catalog : DataCatalog, optional
            The HydroMT DataCatalog, by default None
        logger : logging.Logger, optional
            A logger object, by default None
        region : gpd.GeoDataFrame, optional
            The region of interest, by default None
        crs : str, optional
            The CRS of the Exposure data, by default None
        """
        super().__init__(
            data_catalog=data_catalog, logger=logger, region=region, crs=crs
        )
        self.exposure_db = pd.DataFrame()
        self.exposure_geoms = list()  # A list of GeoDataFrames
        self.unit = unit
        self._geom_names = list()  # A list of (original) names of the geometry (files)

    def read_table(self, fn: Union[str, Path]):
        """Read the Delft-FIAT exposure data.

        Parameters
        ----------
        fn : Union[str, Path]
            Path to the exposure data.
        """
        csv_delimiter = detect_delimiter(fn)
        self.exposure_db = pd.read_csv(
            fn, delimiter=csv_delimiter, dtype=self._CSV_COLUMN_DATATYPES, engine="c"
        )

    def read_geoms(self, fn: Union[List[str], List[Path], str, Path]):
        """Read the Delft-FIAT exposure geoms.

        Parameters
        ----------
        fn : Union[List[str], List[Path], str, Path]
            One or multiple paths to the exposure geoms.
        """
        if isinstance(fn, str) or isinstance(fn, Path):
            fn = [fn]

        for f in fn:
            self.set_geom_names(Path(f).stem)
            self.set_exposure_geoms(gpd.read_file(f, engine="pyogrio"))

    def setup_buildings_from_single_source(
        self,
        source: Union[str, Path],
        ground_floor_height: Union[int, float, str, Path, None],
        extraction_method: str,
    ) -> None:
        """Set up asset locations and other available data from a single source.

        Parameters
        ----------
        source : Union[str, Path]
            The name of the vector dataset in the HydroMT Data Catalog or path to the
            vector dataset to be used to set up the asset locations. This can be either
            a point or polygon dataset.
        ground_floor_height : Union[int, float, str, Path, None]
            Either a number (int or float), to give all assets the same ground floor
            height or a path to the data that can be used to add the ground floor
            height to the assets.
        extraction_method : str
            The extraction method to be used for all of the assets.
        """
        if str(source).upper() == "NSI":
            # The NSI data is selected, so get the assets from the NSI
            self.logger.info(
                "Downloading assets from the National Structure Inventory."
            )
            polygon = self.region["geometry"].iloc[0]
            source_data = get_assets_from_nsi(self.data_catalog["NSI"].path, polygon)
        else:
            source_data = self.data_catalog.get_geodataframe(source, geom=self.region)

        if source_data.empty:
            self.logger.warning(
                f"No assets found in the selected region from source {source}."
            )

        # Set the CRS of the exposure data
        source_data_authority = source_data.crs.to_authority()
        self.crs = source_data_authority[0] + ":" + source_data_authority[1]

        # Read the json file that holds a dictionary of names of the source_data coupled
        # to Delft-FIAT names
        with open(
            self.data_catalog.sources[source].driver_kwargs["translation_fn"]
        ) as json_file:
            attribute_translation_to_fiat = json_file.read()
        attribute_translation_to_fiat = json.loads(attribute_translation_to_fiat)

        # Fill the exposure data
        columns_to_fill = attribute_translation_to_fiat.keys()
        for column_name in columns_to_fill:
            try:
                assert attribute_translation_to_fiat[column_name] in source_data.columns
                self.exposure_db[column_name] = source_data[
                    attribute_translation_to_fiat[column_name]
                ]
            except AssertionError:
                self.logger.warning(
                    f"Attribute {attribute_translation_to_fiat[column_name]} not "
                    f"found in {str(source)}, skipping attribute."
                )

        # Check if the 'Object ID' column is unique
        if len(self.exposure_db.index) != len(set(self.exposure_db["Object ID"])):
            self.exposure_db["Object ID"] = range(1, len(self.exposure_db.index) + 1)

        self.setup_ground_floor_height(ground_floor_height)

        # Set the extraction method
        self.setup_extraction_method(extraction_method)

        # Set the geoms from the X and Y coordinates
        self.set_exposure_geoms_from_xy()

        # Set the name to the geom_names
        self.set_geom_names("buildings")

    def setup_roads(
        self,
        source: Union[str, Path],
        road_damage: Union[str, Path],
        road_types: Union[str, List[str], bool] = True,
    ):
        self.logger.info("Setting up roads...")
        if str(source).upper() == "OSM":
            polygon = self.region.iloc[0].values[0]
            roads = get_roads_from_osm(polygon, road_types)

            if roads.empty:
                self.logger.warning(
                    "No roads found in the selected region from source " f"{source}."
                )

            # Rename the columns to FIAT names
            roads.rename(
                columns={"highway": "Secondary Object Type", "name": "Object Name"},
                inplace=True,
            )

            # Add an Object ID
            roads["Object ID"] = range(1, len(roads.index) + 1)
        else:
            roads = self.data_catalog.get_geodataframe(source, geom=self.region)
            # add the function to segmentize the roads into certain segments

        # Add the Primary Object Type and damage function, which is currently not set up to be flexible
        roads["Primary Object Type"] = "roads"
        roads["Damage Function: Structure"] = "roads"

        self.logger.info(
            "The damage function 'roads' is selected for all of the structure damage to the roads."
        )

        # Add the max potential damage and the length of the segments to the roads
        road_damage = self.data_catalog.get_dataframe(road_damage)
        roads[["Max Potential Damage: Structure", "Segment Length [m]"]] = get_max_potential_damage_roads(roads, road_damage)

        self.set_exposure_geoms(roads[["Object ID", "geometry"]])
        self.set_geom_names("roads")

        del roads["geometry"]

        # Update the exposure_db
        self.exposure_db = pd.concat([self.exposure_db, roads]).reset_index(drop=True)

    def setup_buildings_from_multiple_sources(
        self,
        asset_locations: Union[str, Path],
        occupancy_source: Union[str, Path],
        max_potential_damage: Union[str, Path],
        ground_floor_height: Union[int, float, str, Path, None],
        extraction_method: str,
        occupancy_type_field: Union[str, None] = None,
        damage_types: Union[List[str], None] = None,
        country: Union[str, None] = None,
    ):
        self.logger.info("Setting up exposure data from multiple sources...")
        self.setup_asset_locations(asset_locations)
        self.setup_occupancy_type(occupancy_source, occupancy_type_field)
        self.setup_max_potential_damage(max_potential_damage, damage_types, country)
        self.setup_ground_floor_height(ground_floor_height)
        self.setup_extraction_method(extraction_method)

    def setup_asset_locations(self, asset_locations: str) -> None:
        """Set up the asset locations (points or polygons).

        Parameters
        ----------
        asset_locations : str
            The name of the vector dataset in the HydroMT Data Catalog or path to the
            vector dataset to be used to set up the asset locations. This can be either
            a point or polygon dataset.
        """
        self.logger.info("Setting up asset locations...")
        if str(asset_locations).upper() == "OSM":
            polygon = self.region.iloc[0].values[0]
            assets = get_assets_from_osm(polygon)

            if assets.empty:
                self.logger.warning(
                    "No assets found in the selected region from source "
                    f"{asset_locations}."
                )

            # Rename the osmid column to Object ID
            assets.rename(columns={"osmid": "Object ID"}, inplace=True)
        else:
            assets = self.data_catalog.get_geodataframe(
                asset_locations, geom=self.region
            )

        # Set the CRS of the exposure data
        self.crs = get_crs_str_from_gdf(assets.crs)

        # Check if the 'Object ID' column exists and if so, is unique
        if "Object ID" not in assets.columns:
            assets["Object ID"] = range(1, len(assets.index) + 1)
        else:
            if len(assets.index) != len(set(assets["Object ID"])):
                assets["Object ID"] = range(1, len(assets.index) + 1)

        # Set the asset locations to the geometry variable (self.exposure_geoms)
        # and set the geom name
        self.set_exposure_geoms(assets)
        self.set_geom_names("buildings")

    def set_geom_names(self, name: str) -> None:
        """Append a name to the list of geometry names `geom_names`."""
        self.logger.info(f"Setting geometry name to {name}...")
        self._geom_names.append(name)

    @property
    def geom_names(self) -> List[str]:
        """Returns a list with the geom names."""
        if len(self._geom_names) > 0 and len(self.exposure_geoms) > 0:
            return self._geom_names
        elif len(self._geom_names) == 0 and len(self.exposure_geoms) == 1:
            return ["exposure"]
        else:
            self.logger.warning(
                "No geometry names found, returning a list with the default names "
                "'exposure_X'."
            )
            return [f"exposure_{i}" for i in range(len(self.exposure_geoms))]

    def set_exposure_geoms(self, gdf: gpd.GeoDataFrame) -> None:
        """Append a GeoDataFrame to the exposure geometries `exposure_geoms`."""
        self.logger.info("Setting exposure geometries...")
        self.exposure_geoms.append(gdf)

    def setup_occupancy_type(self, occupancy_source: str, occupancy_attr: str) -> None:
        self.logger.info(f"Setting up occupancy type from {str(occupancy_source)}...")
        if str(occupancy_source).upper() == "OSM":
            occupancy_map = self.setup_occupancy_type_from_osm()
            occupancy_types = ["Primary Object Type", "Secondary Object Type"]
        else:
            occupancy_map = self.data_catalog.get_geodataframe(
                occupancy_source, geom=self.region
            )
            occupancy_map.rename(
                columns={occupancy_attr: "Primary Object Type"}, inplace=True
            )
            occupancy_types = ["Primary Object Type"]

        # Check if the CRS of the occupancy map is the same as the exposure data
        if occupancy_map.crs != self.crs:
            occupancy_map = occupancy_map.to_crs(self.crs)
            self.logger.warning(
                "The CRS of the occupancy map is not the same as that "
                "of the exposure data. The occupancy map has been "
                f"reprojected to the CRS of the exposure data ({self.crs}) before "
                "doing the spatial join."
            )

        to_keep = ["geometry"] + occupancy_types

        # Spatially join the exposure data with the occupancy map
        if len(self.exposure_geoms) == 1:
            # If there is only one exposure geom, do the spatial join with the
            # occupancy_map. Only take the largest overlapping object from the
            # occupancy_map.
            gdf = sjoin_largest_area(self.exposure_geoms[0], occupancy_map[to_keep])

            # Remove the objects that do not have a Primary Object Type, that were not
            # overlapping with the land use map, or that had a land use type of 'nan'.
            nr_without_primary_object_type = len(
                gdf.loc[gdf["Primary Object Type"] == ""].index
            )
            if nr_without_primary_object_type > 0:
                self.logger.warning(
                    f"{nr_without_primary_object_type} objects do not have a Primary Object "
                    "Type and will be removed from the exposure data."
                )
            gdf = gdf.loc[gdf["Primary Object Type"] != ""]

            nr_without_landuse = len(gdf.loc[gdf["Primary Object Type"].isna()].index)
            if nr_without_landuse > 0:
                self.logger.warning(
                    f"{nr_without_landuse} objects were not overlapping with the "
                    "land use data and will be removed from the exposure data."
                )
            gdf = gdf.loc[gdf["Primary Object Type"].notna()]

            # Update the exposure geoms
            self.exposure_geoms[0] = gdf[["Object ID", "geometry"]]

            # Remove the geometry column from the exposure database
            del gdf["geometry"]

            # Update the exposure database
            self.exposure_db = gdf.copy()
        else:
            print(
                "NotImplemented the spatial join of the exposure data with the "
                "occupancy map the for multiple exposure geoms"
            )
            NotImplemented

    def setup_occupancy_type_from_osm(self) -> None:
        # We assume that the OSM land use data contains an attribute 'landuse' that
        # contains the land use type.
        occupancy_attribute = "landuse"

        # Get the land use from OSM
        polygon = self.region.iloc[0][0]
        occupancy_map = get_landuse_from_osm(polygon)

        if occupancy_map.empty:
            self.logger.warning(
                "No land use data found in the selected region from source 'OSM'."
            )

        # Log the unique landuse types
        self.logger.info(
            "The following unique landuse types are found in the OSM data: "
            f"{list(occupancy_map[occupancy_attribute].unique())}"
        )

        # Map the landuse types to types used in the JRC global vulnerability curves
        # and the JRC global damage values
        landuse_to_jrc_mapping = {
            "commercial": "commercial",
            "construction": "",
            "fairground": "commercial",
            "industrial": "industrial",
            "residential": "residential",
            "retail": "commercial",
            "institutional": "commercial",
            "aquaculture": "",
            "allotments": "",  # TODO: add agriculture to the JRC curves and include "agriculture"
            "farmland": "",  # TODO: add agriculture to the JRC curves and include "agriculture"
            "farmyard": "",  # TODO: add agriculture to the JRC curves and include "agriculture"
            "animal_keeping": "",  # TODO: add agriculture to the JRC curves and include "agriculture"
            "flowerbed": "",
            "forest": "",
            "greenhouse_horticulture": "",  # TODO: add agriculture to the JRC curves and include "agriculture"
            "meadow": "",
            "orchard": "",  # TODO: add agriculture to the JRC curves and include "agriculture"
            "plant_nursery": "",  # TODO: add agriculture to the JRC curves and include "agriculture"
            "vineyard": "",  # TODO: add agriculture to the JRC curves and include "agriculture"
            "basin": "",
            "salt_pond": "",
            "grass": "",
            "brownfield": "",
            "cemetary": "",
            "depot": "",
            "garages": "",
            "greenfield": "",
            "landfill": "",
            "military": "",
            "port": "industrial",
            "quarry": "",
            "railway": "",
            "recreation_ground": "",
            "religious": "",
            "village_green": "",
            "winter_sports": "",
            "street": "",
        }

        occupancy_map["Primary Object Type"] = occupancy_map[occupancy_attribute].map(
            landuse_to_jrc_mapping
        )
        occupancy_map.rename(
            columns={occupancy_attribute: "Secondary Object Type"}, inplace=True
        )

        return occupancy_map

    def setup_extraction_method(self, extraction_method: str) -> None:
        self.exposure_db["Extraction Method"] = extraction_method

    def setup_aggregation_labels(self):
        NotImplemented

    def setup_ground_floor_height(
        self,
        ground_floor_height: Union[int, float, None, str, Path, List[str], List[Path]],
        attr_name: Union[str, List[str], None] = None,
        method: Union[str, List[str], None] = "nearest",
        max_dist: float = 10,
    ) -> None:
        """Set the ground floor height of the exposure data. This function overwrites
        the existing Ground Floor Height column if it already exists.

        Parameters
        ----------
        ground_floor_height : Union[int, float, None, str, Path, List[str], List[Path]]
            A number to set the Ground Floor Height of all assets to the same value, a
            path to a file that contains the Ground Floor Height of each asset, or a
            list of paths to files that contain the Ground Floor Height of each asset,
            in the order of preference (the first item in the list gets the highest
            priority in assigning the values).
        attr_name : Union[str, List[str]], optional
            The name of the attribute that contains the Ground Floor Height in the
            file(s) that are submitted. If multiple `ground_floor_height` files are
            submitted, the attribute names are linked to the files in the same order as
            the files are submitted. By default None.
        method : Union[str, List[str]], optional
            The method to use to assign the Ground Floor Height to the assets. If
            multiple `ground_floor_height` files are submitted, the methods are linked
            to the files in the same order as the files are submitted. The method can
            be either 'nearest' (nearest neighbor) or 'intersection'. By default
            'nearest'.
        max_dist : float
            The maximum distance for the nearest join measured in meters, by default 
            set to 10 meters.
        """
        if ground_floor_height:
            if isinstance(ground_floor_height, int) or isinstance(
                ground_floor_height, float
            ):
                # If the Ground Floor Height is input as a number, assign all objects with
                # the same Ground Floor Height.
                self.exposure_db["Ground Floor Height"] = ground_floor_height
            elif isinstance(ground_floor_height, str) or isinstance(
                ground_floor_height, Path
            ):
                # A single file is used to assign the ground floor height to the assets
                gfh = self.data_catalog.get_geodataframe(ground_floor_height)
                gdf = self.get_full_gdf(self.exposure_db)
<<<<<<< HEAD
                gdf = join_spatial_data(gdf, gfh, attr_name, method, max_dist, self.logger)
                self.exposure_db = self._set_values_from_other_column(
=======
                gdf = join_spatial_data(gdf, gfh, attr_name, method)
                gdf = self._set_values_from_other_column(
>>>>>>> 3d91bd1e
                    gdf, "Ground Floor Height", attr_name
                )
            elif isinstance(ground_floor_height, list):
                # Multiple files are used to assign the ground floor height to the assets
                NotImplemented
        else:
            # Set the Ground Floor Height to 0 if the user did not specify any
            # Ground Floor Height.
            self.exposure_db["Ground Floor Height"] = 0

    def setup_max_potential_damage(
        self,
        max_potential_damage: Union[List[float], float],
        damage_types: Union[List[str], str, None] = None,
        country: Union[str, None] = None,
    ):
        if max_potential_damage == "jrc_damage_values":
            damage_source = self.data_catalog.get_dataframe(max_potential_damage)
            if country is None:
                country = "World"
                self.logger.warning(
                    f"No country specified, using the '{country}' JRC damage values."
                )

            damage_values = preprocess_jrc_damage_values(damage_source, country)

        elif max_potential_damage == "hazus_max_potential_damages":
            damage_source = self.data_catalog.get_dataframe(max_potential_damage)
            damage_values = preprocess_hazus_damage_values(damage_source)
        else:
            NotImplemented
            # TODO: Implement other ways of setting the max potential damage, e.g. from a
            # vector file or from a table.

        # Calculate the area of each object
        gdf = self.get_full_gdf(self.exposure_db)[["Primary Object Type", "geometry"]]
        gdf = get_area(gdf)

        # Set the damage values to the exposure data
        if damage_types is None:
            damage_types = ["total"]

        for damage_type in damage_types:
            # Calculate the maximum potential damage for each object and per damage type
            try:
                self.exposure_db[
                    f"Max Potential Damage: {damage_type.capitalize()}"
                ] = [
                    damage_values[building_type][damage_type.lower()] * square_meters
                    for building_type, square_meters in zip(
                        gdf["Primary Object Type"], gdf["area"]
                    )
                ]
            except KeyError as e:
                self.logger.warning(
                    f"Not found in the {max_potential_damage} damage "
                    f"value data: {e}"
                )

    def update_max_potential_damage(
        self, updated_max_potential_damages: pd.DataFrame
    ) -> None:
        """Updates the maximum potential damage columns that are provided in a
        Pandas DataFrame.

        Parameters
        ----------
        updated_max_potential_damages : pd.DataFrame
            A DataFrame containing the values of the maximum potential damage that
            should be updated.
        """
        self.logger.info(
            f"Updating the maximum potential damage of {len(updated_max_potential_damages.index)} properties."
        )
        if "Object ID" not in updated_max_potential_damages.columns:
            self.logger.warning(
                "Trying to update the maximum potential damages but no 'Object ID' column is found in the updated_max_potential_damages variable."
            )
            return

        damage_cols = [
            c
            for c in updated_max_potential_damages.columns
            if "Max Potential Damage:" in c
        ]
        updated_max_potential_damages.sort_values("Object ID", inplace=True)
        self.exposure_db.sort_values("Object ID", inplace=True)

        self.exposure_db.loc[
            self.exposure_db["Object ID"].isin(
                updated_max_potential_damages["Object ID"]
            ),
            damage_cols,
        ] = updated_max_potential_damages[damage_cols]

    def raise_ground_floor_height(
        self,
        raise_by: Union[int, float],
        objectids: List[int],
        height_reference: str = "",
        path_ref: str = None,
        attr_ref: str = "STATIC_BFE",
    ):
        """Raises the ground floor height of selected objects to a certain level.

        Parameters
        ----------
        raise_by : Union[int, float]
            The level to raise the selected objects by.
        objectids : List[int]
            A list of Object IDs to select the exposure objects to raise the ground
            floor of.
        height_reference : str, optional
            Either 'datum' when the Ground Floor Height should be raised relative to the
            Datum or 'geom' when the Ground Floor Height should be raised relative to
            the attribute `attr_ref` in the geometry file `path_ref`, by default ""
        path_ref : str, optional
            The full path to the geometry file used to calculate the Ground Floor
            Height if the `height_reference` is set 'geom', by default None
        attr_ref : str, optional
            The attribute in the geometry file `path_ref`, by default "STATIC_BFE"
        """
        # ground floor height attr already exist, update relative to a reference file or datum
        # Check if the Ground Floor Height column already exists
        if "Ground Floor Height" not in self.exposure_db.columns:
            self.logger.warning(
                "Trying to update the Ground Floor Height but the attribute does not "
                "yet exist in the exposure data."
            )
            return

        # Get the index of the objects to raise the ground floor height.
        idx = self.exposure_db.loc[self.exposure_db["Object ID"].isin(objectids)].index

        # Log the number of objects that are being raised.
        self.logger.info(
            f"Raising the ground floor height of {len(idx)} properties to {raise_by}."
        )  # TODO: add the unit of the ground floor height

        if height_reference.lower() == "datum":
            # Elevate the object with 'raise_to'
            self.logger.info(
                "Raising the ground floor height of the properties relative to Datum."
            )
            self.exposure_db.loc[
                (self.exposure_db["Ground Floor Height"] < raise_by)
                & self.exposure_db.index.isin(idx),
                "Ground Floor Height",
            ] = raise_by

        elif height_reference.lower() in ["geom", "table"]:
            # Elevate the objects relative to the surface water elevation map that the
            # user submitted.
            self.logger.info(
                "Raising the ground floor height of the properties relative to "
                f"{Path(path_ref).name}, with column {attr_ref}."
            )

            if len(self.exposure_geoms) == 0:
                self.set_exposure_geoms_from_xy()

            self.exposure_db.iloc[idx, :] = self.set_height_relative_to_reference(
                self.exposure_db.iloc[idx, :],
                self.exposure_geoms[0].iloc[idx, :],
                height_reference,
                path_ref,
                attr_ref,
                raise_by,
                self.crs,
            )
            self.logger.info(
                "set_height_relative_to_reference can for now only be used for the "
                "original exposure data."
            )

        else:
            self.logger.warning(
                "The height reference of the Ground Floor Height is set to "
                f"'{height_reference}'. "
                "This is not one of the allowed height references. Set the height "
                "reference to 'datum', 'geom' or 'raster' (last option not yet "
                "implemented)."
            )

    def truncate_damage_function(
        self,
        objectids: List[int],
        floodproof_to: Union[int, float],
        damage_function_types: List[str],
        vulnerability: Vulnerability,
    ) -> None:
        """Truncates damage functions to a certain level.

        Parameters
        ----------
        objectids : List[int]
            A list of Object IDs to select the exposure objects to truncate the damage
            functions of.
        floodproof_to : Union[int, float]
            The height to floodproof to, i.e. to truncate the damage functions to.
        damage_function_types : List[str]
            A list of damage types that should be considered for the new composite area,
            e.g. ['Structure', 'Content']. The function is case-sensitive.
        vulnerability : Vulnerability
            The Vulnerability object from the FiatModel.
        """
        self.logger.info(
            f"Floodproofing {len(objectids)} properties for {floodproof_to} "
            f"{vulnerability.unit} of water."
        )

        # The user can submit with how much feet the properties should be floodproofed
        # and the damage function is truncated to that level.
        df_name_suffix = f'_fp_{str(floodproof_to).replace(".", "_")}'

        ids = self.get_object_ids(selection_type="list", objectids=objectids)
        idx = self.exposure_db.loc[self.exposure_db["Object ID"].isin(ids)].index

        # Find all damage functions that should be modified and truncate with
        # floodproof_to.
        for df_type in damage_function_types:
            dfs_to_modify = [
                d
                for d in list(
                    self.exposure_db.iloc[idx, :][
                        f"Damage Function: {df_type}"
                    ].unique()
                )
                if d == d
            ]
            if dfs_to_modify:
                for df_name in dfs_to_modify:
                    vulnerability.truncate(
                        damage_function_name=df_name,
                        suffix=df_name_suffix,
                        floodproof_to=floodproof_to,
                    )

        # Rename the damage function names in the exposure data file
        damage_function_column_idx = [
            self.exposure_db.columns.get_loc(c)
            for c in self.get_damage_function_columns()
            if c.split(": ")[-1] in damage_function_types
        ]
        self.exposure_db.iloc[idx, damage_function_column_idx] = (
            self.exposure_db.iloc[idx, damage_function_column_idx] + df_name_suffix
        )

    def calculate_damages_new_exposure_object(
        self, percent_growth: float, damage_types: List[str]
    ):
        damages_cols = [
            c
            for c in self.get_max_potential_damage_columns()
            if c.split("Max Potential Damage: ")[-1] in damage_types
        ]
        new_damages = dict()

        # Calculate the Max. Potential Damages for the new area. This is the total
        # percentage of population growth multiplied with the total sum of the Max
        # Potential Structural/Content/Other Damage.
        for c in damages_cols:
            total_damages = sum(self.exposure_db[c].fillna(0))
            new_damages[c.split("Max Potential Damage: ")[-1]] = (
                total_damages * percent_growth
            )

        return new_damages

    def setup_new_composite_areas(
        self,
        percent_growth: float,
        geom_file: str,
        ground_floor_height: float,
        damage_types: List[str],
        vulnerability: Vulnerability,
        elevation_reference: str,
        path_ref: str = None,
        attr_ref: str = None,
    ) -> None:
        """Adds one or multiple (polygon) areas to the exposure database with
        a composite damage function and a percentage of the total damage.

        Parameters
        ----------
        percent_growth : float
            The percent of the total damages that should be divided over the new
            composite area(s) per damage type in `damage_types`.
        geom_file : str
            The full path to the file that contains the geometries of composite areas.
            Optionally this file can contain a feature 'FID' to link to the exposure
            database.
        ground_floor_height : float
            The height that the ground floor should have relative to either 'datum' or
            'geom' as defined in the `elevation_reference` variable.
        damage_types : List[str]
            A list of damage types that should be considered for the new composite area,
            e.g. ['Structure', 'Content']. The function is case-sensitive.
        vulnerability : Vulnerability
            The Vulnerability object from the FiatModel.
        elevation_reference : str
            Either 'datum' when the Ground Floor Height should be set relative to the
            Datum or 'geom' when the Ground Floor Height should be set relative to the
            attribute `attr_ref` in the geometry file `path_ref`.
        path_ref : str, optional
            The full path to the geometry file used to calculate the Ground Floor
            Height if the `elevation_reference` is set 'geom', by default None
        attr_ref : str, optional
            The attribute in the geometry file `path_ref`, by default None
        """
        self.logger.info(
            f"Adding a new exposure object with a value of {percent_growth}% "
            "of the current total exposure objects, using the "
            f"geometry/geometries from {geom_file}."
        )

        percent_growth = float(percent_growth) / 100
        geom_file = Path(geom_file)
        assert geom_file.is_file()

        # Calculate the total damages for the new object, for the indicated damage types
        new_object_damages = self.calculate_damages_new_exposure_object(
            percent_growth, damage_types
        )

        # Read the original damage functions and create new weighted damage functions
        # from the original ones.
        df_dict = {
            damage_type: [
                df
                for df in self.exposure_db["Damage Function: " + damage_type].unique()
                if df == df
            ]
            for damage_type in damage_types
        }
        df_value_counts_dict = {
            damage_type: self.exposure_db[
                "Damage Function: " + damage_type
            ].value_counts()
            for damage_type in damage_types
        }
        new_damage_functions = vulnerability.calculate_weighted_damage_function(
            df_dict, df_value_counts_dict
        )

        # Add the new development area as an object to the Exposure Modification file.
        new_area = gpd.read_file(geom_file, engine="pyogrio")
        # check_crs(new_area, geom_file)  #TODO implement again
        new_objects = []

        # Calculate the total area to use for adding the damages relative to area
        total_area = (
            new_area.geometry.area.sum()
        )  # TODO: reproject to a projected CRS if this is a geographic CRS?

        # There should be an attribute 'Object ID' in the new development area shapefile.
        # This ID is used to join the shapefile to the exposure data.
        join_id_name = "Object ID"
        if join_id_name not in new_area.columns:
            self.logger.debug(
                'The unique ID column in the New Development Area is not named "Object ID", '
                'therefore, a new unique identifyer named "Object ID" is added.'
            )
            new_area[join_id_name] = range(len(new_area.index))

        max_id = self.exposure_db["Object ID"].max()
        new_geoms_ids = []
        for i in range(len(new_area.index)):
            new_geom = new_area.geometry.iloc[i]
            new_id = max_id + 1

            perc_damages = new_geom.area / total_area
            # Alert the user that the ground elevation is set to 0.
            # TODO: Take ground elevation from DEM?
            # For water level calculation this will not take into account the
            # non-flooded cells separately, just averaged over the whole area.
            self.logger.warning("The ground elevation is set to 0.")

            # Idea: Reduction factor for the part of the area is not build-up?

            dict_new_objects_data = {
                "Object ID": [new_id],
                "Object Name": ["New development area: " + str(new_id)],
                "Primary Object Type": ["New development area"],
                "Secondary Object Type": ["New development area"],
                "Extraction Method": ["area"],
                "Ground Floor Height": [0],
                "Ground Elevation": [0],
            }
            dict_new_objects_data.update(
                {
                    f"Damage Function: {damage_type}": [
                        new_damage_functions[damage_type]
                    ]
                    for damage_type in damage_types
                }
            )
            dict_new_objects_data.update(
                {
                    f"Max Potential Damage: {damage_type}": [
                        new_object_damages[damage_type] * perc_damages
                    ]
                    for damage_type in damage_types
                }
            )
            new_objects.append(pd.DataFrame(dict_new_objects_data))
            new_geoms_ids.append((new_geom, new_id))
            max_id += 1

        # Make one DataFrame from the list of new object DataFrames
        new_objects = pd.concat(new_objects)
        new_objects.reset_index(inplace=True, drop=True)

        # Create a new GeoDataFrame with the new geometries and the Object ID
        _new_exposure_geoms = gpd.GeoDataFrame(
            data=new_geoms_ids, columns=["geometry", "Object ID"], crs=self.crs
        )

        if elevation_reference == "datum":
            new_objects["Ground Floor Height"] = ground_floor_height
            self.logger.info(
                f"The elevation of the new development area is {ground_floor_height} ft"
                " relative to datum."  # TODO: make unit flexible
            )
        elif elevation_reference == "geom":
            self.logger.info(
                f"The elevation of the new development area is {ground_floor_height} ft"
                f" relative to {Path(path_ref).stem}. The height of the floodmap is"
                f" identified with column {attr_ref}."  # TODO: make unit flexible
            )
            new_objects = self.set_height_relative_to_reference(
                new_objects,
                _new_exposure_geoms,
                elevation_reference,
                path_ref,
                attr_ref,
                ground_floor_height,
                self.crs,
            )

        # Update the exposure_db
        self.exposure_db = pd.concat([self.exposure_db, new_objects]).reset_index(
            drop=True
        )

        # Update the exposure_geoms
        self.set_exposure_geoms(_new_exposure_geoms)

    def link_exposure_vulnerability(
        self,
        exposure_linking_table: pd.DataFrame,
        damage_types: Optional[List[str]] = ["Structure", "Content"],
    ):
        for damage_type in damage_types:
            linking_per_damage_type = exposure_linking_table.loc[
                exposure_linking_table["Damage Type"] == damage_type, :
            ]
            assert not linking_per_damage_type.empty, f"Damage type {damage_type} not found in the exposure-vulnerability linking table"

            # Create a dictionary that links the exposure data to the vulnerability data
            linking_dict = dict(
                zip(
                    linking_per_damage_type["Exposure Link"],
                    linking_per_damage_type["FIAT Damage Function Name"],
                )
            )
            unique_linking_types = set(linking_dict.keys())

            # Find the column to link the exposure data to the vulnerability data
            unique_types_primary = set()

            # Set the variables below to large numbers to ensure when there is no
            # Primary Object Type or Secondary Object Type column in the exposure data
            # that the available column is used to link the exposure data to the
            # vulnerability data.
            len_diff_primary_linking_types = 100000
            len_diff_secondary_linking_types = 100000
            if "Primary Object Type" in self.exposure_db.columns:
                unique_types_primary = set(self.get_primary_object_type())
                diff_primary_linking_types = unique_types_primary - unique_linking_types
                len_diff_primary_linking_types = len(diff_primary_linking_types)

            unique_types_secondary = set()
            if "Secondary Object Type" in self.exposure_db.columns:
                unique_types_secondary = set(self.get_secondary_object_type())
                diff_secondary_linking_types = (
                    unique_types_secondary - unique_linking_types
                )
                len_diff_secondary_linking_types = len(diff_secondary_linking_types)

            # Check if the linking column is the Primary Object Type or the Secondary
            # Object Type
            if (len(unique_types_primary) > 0) and (
                unique_types_primary.issubset(unique_linking_types)
            ):
                linking_column = "Primary Object Type"
            elif (len(unique_types_secondary) > 0) and (
                unique_types_secondary.issubset(unique_linking_types)
            ):
                linking_column = "Secondary Object Type"
            else:
                if (
                    len_diff_primary_linking_types < len_diff_secondary_linking_types
                ) and (len(unique_types_primary) > 0):
                    linking_column = "Primary Object Type"
                    self.logger.warning(
                        "There are "
                        f"{str(len_diff_primary_linking_types)} primary"
                        " object types that are not in the linking "
                        "table and will not have a damage function "
                        f"assigned for {damage_type} damages: "
                        f"{str(list(diff_primary_linking_types))}"
                    )
                elif (
                    len_diff_secondary_linking_types < len_diff_primary_linking_types
                ) and (len(unique_types_secondary) > 0):
                    linking_column = "Secondary Object Type"
                    self.logger.warning(
                        "There are "
                        f"{str(len(diff_secondary_linking_types))} "
                        "secondary object types that are not in the "
                        "linking table and will not have a damage "
                        f"function assigned for {damage_type} damages: "
                        f"{str(list(diff_secondary_linking_types))}"
                    )

            self.exposure_db[
                f"Damage Function: {damage_type.capitalize()}"
            ] = self.exposure_db[linking_column].map(linking_dict)

            self.logger.info(
                f"The {linking_column} was used to link the exposure data to the "
                f"vulnerability curves for {damage_type} damages."
            )

    def get_primary_object_type(self):
        if "Primary Object Type" in self.exposure_db.columns:
            return list(self.exposure_db["Primary Object Type"].unique())

    def get_secondary_object_type(self):
        if "Secondary Object Type" in self.exposure_db.columns:
            return list(self.exposure_db["Secondary Object Type"].unique())

    def get_max_potential_damage_columns(self) -> List[str]:
        """Returns the maximum potential damage columns in <exposure_db>

        Returns
        -------
        List[str]
            The maximum potential damage columns in <exposure_db>
        """
        return [c for c in self.exposure_db.columns if "Max Potential Damage:" in c]

    def get_damage_function_columns(self) -> List[str]:
        """Returns the damage function columns in <exposure_db>

        Returns
        -------
        List[str]
            The damage function columns in <exposure_db>
        """
        return [c for c in self.exposure_db.columns if "Damage Function:" in c]

    def select_objects(
        self,
        primary_object_type: Optional[Union[str, List[str]]] = None,
        non_building_names: Optional[List[str]] = None,
        return_gdf: bool = False,
    ) -> Union[pd.DataFrame, gpd.GeoDataFrame]:
        """Filters the Exposure Database by <primary_object_type> and
        <non_building_names>

        Parameters
        ----------
        primary_object_type : Optional[Union[str, List[str]]], optional
            Only select assets from this/these primary object type(s).
            Can be any primary object type in a list or 'all', by default None
            (also selecting all)
        non_building_names : Optional[list[str]], optional
            The names of the , by default None
        return_gdf : bool, optional
            If True the function returns a GeoDataFrame, if False the function
            returns a Dataframe, by default False

        Returns
        -------
        objects : Union[pd.DataFrame, gpd.GeoDataFrame]
            The filtered (Geo)DataFrame.
        """
        objects = self.exposure_db
        if return_gdf:
            objects = self.get_full_gdf(objects)

        if non_building_names:
            objects = objects.loc[
                ~objects["Primary Object Type"].isin(non_building_names), :
            ]

        if primary_object_type:
            if str(primary_object_type).lower() != "all":
                objects = objects.loc[
                    objects["Primary Object Type"].isin([primary_object_type]), :
                ]

        return objects

    def get_object_ids(
        self,
        selection_type: str,
        property_type: Optional[str] = None,
        non_building_names: Optional[List[str]] = None,
        aggregation: Optional[str] = None,
        aggregation_area_name: Optional[str] = None,
        polygon_file: Optional[str] = None,
        list_file: Optional[str] = None,
        objectids: Optional[List[int]] = None,
    ) -> list[Any]:
        """Get ids of objects that are affected by the measure.

        Parameters
        ----------
        selection_type : str
            Type of selection, either 'all', 'aggregation_area',
            'polygon', or 'list'.
        property_type : Optional[str], optional
            _description_, by default None
        non_building_names : Optional[List[str]], optional
            _description_, by default None
        aggregation : Optional[str], optional
            _description_, by default None
        aggregation_area_name : Optional[str], optional
            _description_, by default None
        polygon_file : Optional[str], optional
            _description_, by default None
        list_file : Optional[str], optional
            _description_, by default None
        objectids : Optional[List[int]], optional
            _description_, by default None

        Returns
        -------
        list[Any]
            list of ids
        """
        if (selection_type == "aggregation_area") or (selection_type == "all"):
            buildings = self.select_objects(
                primary_object_type=property_type,
                non_building_names=non_building_names,
            )
            if selection_type == "all":
                ids = buildings["Object ID"]
            elif selection_type == "aggregation_area":
                ids = buildings.loc[
                    buildings[f"Aggregation Label: {aggregation}"]
                    == aggregation_area_name,
                    "Object ID",
                ]
        elif selection_type == "polygon":
            assert polygon_file is not None
            buildings = self.select_objects(
                primary_object_type=property_type,
                non_building_names=non_building_names,
                return_gdf=True,
            )
            polygon = gpd.read_file(polygon_file, engine="pyogrio")
            ids = gpd.sjoin(buildings, polygon)["Object ID"]
        elif selection_type == "list":
            ids = objectids

        return list(ids)

    def set_exposure_geoms_from_xy(self):
        if not (
            self.exposure_db["X Coordinate"].isna().any()
            and self.exposure_db["Y Coordinate"].isna().any()
        ):
            exposure_geoms = gpd.GeoDataFrame(
                {
                    "Object ID": self.exposure_db["Object ID"],
                    "geometry": gpd.points_from_xy(
                        self.exposure_db["X Coordinate"],
                        self.exposure_db["Y Coordinate"],
                    ),
                },
                crs=self.crs,
            )
        self.set_exposure_geoms(exposure_geoms)

    def get_full_gdf(
        self, df: pd.DataFrame
    ) -> Union[gpd.GeoDataFrame, List[gpd.GeoDataFrame]]:
        # Create a copy from the dataframe to ensure the values are not changed in the
        # original dataframe
        df = df.copy()

        # Check how many exposure geoms there are
        if len(self.exposure_geoms) == 1:
            assert set(self.exposure_geoms[0]["Object ID"]) == set(df["Object ID"])
            df["geometry"] = self.exposure_geoms[0]["geometry"]
            gdf = gpd.GeoDataFrame(df, crs=self.exposure_geoms[0].crs)
        elif len(self.exposure_geoms) > 1:
            gdf_list = []
            for i in range(len(self.exposure_geoms)):
                gdf_list.append(
                    self.exposure_geoms[i].merge(df, on="Object ID", how="left")
                )
            gdf = gpd.GeoDataFrame(pd.concat(gdf_list, ignore_index=True))
        return gdf

    def check_required_columns(self):
        """Checks whether the <_REQUIRED_COLUMNS> are in the <exposure_db>."""
        for col in self._REQUIRED_COLUMNS:
            try:
                assert col in self.exposure_db.columns
            except AssertionError:
                print(f"Required column {col} not found in exposure data.")

        for col in self._REQUIRED_VARIABLE_COLUMNS:
            try:
                assert col.format("Structure") in self.exposure_db.columns
            except AssertionError:
                print(f"Required variable column {col} not found in exposure data.")

    def set_height_relative_to_reference(
        self,
        exposure_to_modify: pd.DataFrame,
        exposure_geoms: gpd.GeoDataFrame,
        height_reference: str,
        path_ref: str,
        attr_ref: str,
        raise_by: Union[int, float],
        out_crs: str,
    ) -> gpd.GeoDataFrame:
        """Sets the height of exposure_to_modify to the level of the reference file.

        Parameters
        ----------
        exposure_to_modify : pd.DataFrame
            _description_
        exposure_geoms : gpd.GeoDataFrame
            _description_
        height_reference : str
            _description_
        path_ref : str
            _description_
        attr_ref : str
            _description_
        raise_by : Union[int, float]
            _description_
        out_crs : _type_
            _description_

        Returns
        -------
        gpd.GeoDataFrame
            _description_

        Note: It is assumed that the datum/DEM with which the geom file is created is
        the same as that of the exposure data
        """
        # Add the different options of input data: vector, raster, table
        if height_reference == "geom":
            reference_shp = gpd.read_file(path_ref, engine="pyogrio")  # Vector

            # Reproject the input flood map if necessary
            if reference_shp.crs != CRS.from_user_input(out_crs):
                reference_shp = reference_shp.to_crs(
                    out_crs
                )  # TODO: make sure that the exposure_geoms file is projected in the out_crs (this doesn't happen now)

            # Spatially join the data
            modified_objects_gdf = gpd.sjoin(
                exposure_geoms,
                reference_shp[[attr_ref, "geometry"]],
                how="left",
            )

            # Sort and add the elevation to the shp values, append to the exposure dataframe
            # To be able to append the values from the GeoDataFrame to the DataFrame, it
            # must be sorted on the Object ID.
            identifier = (
                "Object ID"
                if "Object ID" in modified_objects_gdf.columns
                else "object_id"
            )

            # Group by the identifier and take the maximum value of the attribute reference
            # to avoid duplicates in the case of overlapping polygons in the data used
            # as reference.
            modified_objects_gdf = (
                modified_objects_gdf.groupby(identifier)
                .max(attr_ref)
                .sort_values(by=[identifier])
            )

        elif height_reference == "table":
            # Add table
            reference_table = pd.read_csv(path_ref)  # Vector
            # Join the data based on "Object ID"
            modified_objects_gdf = pd.merge(
                exposure_geoms,
                reference_table[["Object ID", attr_ref]],
                on="Object ID",
                how="left",
            )
            modified_objects_gdf = modified_objects_gdf.sort_values(
                by=["Object ID"]
            ).set_index("Object ID", drop=False)

        exposure_to_modify = exposure_to_modify.sort_values(by=["Object ID"]).set_index(
            "Object ID", drop=False
        )

        # Find indices of properties that are below the required level
        properties_below_level = (
            exposure_to_modify.loc[:, "Ground Floor Height"]
            + exposure_to_modify.loc[:, "Ground Elevation"]
            < modified_objects_gdf.loc[:, attr_ref] + raise_by
        )
        properties_no_reference_level = modified_objects_gdf[attr_ref].isna()
        to_change = properties_below_level & ~properties_no_reference_level

        self.logger.info(
            f"{properties_no_reference_level.sum()} properties have no "
            "reference height level. These properties are not raised."
        )

        original_df = exposure_to_modify.copy()  # to be used for metrics
        exposure_to_modify.loc[to_change, "Ground Floor Height"] = list(
            modified_objects_gdf.loc[to_change, attr_ref]
            + raise_by
            - exposure_to_modify.loc[to_change, "Ground Elevation"]
        )

        # Get some metrics on changes
        no_builds_to_change = sum(to_change)
        avg_raise = np.average(
            exposure_to_modify.loc[to_change, "Ground Floor Height"]
            - original_df.loc[to_change, "Ground Floor Height"]
        )
        self.logger.info(
            f"Raised {no_builds_to_change} properties with an average of {avg_raise}."
        )

        return exposure_to_modify.reset_index(drop=True)

    @staticmethod
    def _set_values_from_other_column(
        df: Union[pd.DataFrame, gpd.GeoDataFrame], col_to_set: str, col_to_copy: str
    ) -> Union[pd.DataFrame, gpd.GeoDataFrame]:
        """Sets the values of <col_to_set> to where the values of <col_to_copy> are
        nan and deletes <col_to_copy>.
        """
        df.loc[df[col_to_copy].notna(), col_to_set] = df.loc[
            df[col_to_copy].notna(), col_to_copy
        ]
        del df[col_to_copy]
        return df<|MERGE_RESOLUTION|>--- conflicted
+++ resolved
@@ -29,10 +29,9 @@
     get_crs_str_from_gdf,
     join_spatial_data,
 )
-<<<<<<< HEAD
-=======
+
 from hydromt_fiat.workflows.roads import get_max_potential_damage_roads
->>>>>>> 3d91bd1e
+
 
 
 class ExposureVector(Exposure):
@@ -519,13 +518,8 @@
                 # A single file is used to assign the ground floor height to the assets
                 gfh = self.data_catalog.get_geodataframe(ground_floor_height)
                 gdf = self.get_full_gdf(self.exposure_db)
-<<<<<<< HEAD
                 gdf = join_spatial_data(gdf, gfh, attr_name, method, max_dist, self.logger)
                 self.exposure_db = self._set_values_from_other_column(
-=======
-                gdf = join_spatial_data(gdf, gfh, attr_name, method)
-                gdf = self._set_values_from_other_column(
->>>>>>> 3d91bd1e
                     gdf, "Ground Floor Height", attr_name
                 )
             elif isinstance(ground_floor_height, list):
