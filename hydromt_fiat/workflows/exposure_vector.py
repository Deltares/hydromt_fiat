--- conflicted
+++ resolved
@@ -1136,12 +1136,7 @@
                 gdf = self.get_full_gdf(self.exposure_db)[
                     [linking_column, "geometry"]
                 ]
-<<<<<<< HEAD
                 gdf = get_area(gdf, self.unit)
-                gdf = gdf.dropna(subset="primary_object_type")
-=======
-                gdf = get_area(gdf)
->>>>>>> f5ee101d
 
                 # Set the damage values to the exposure data
                 self.set_max_potential_damage_columns(
