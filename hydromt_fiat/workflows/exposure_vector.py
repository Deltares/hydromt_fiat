--- conflicted
+++ resolved
@@ -544,13 +544,8 @@
                 position = gdf.columns.get_loc(item)
                 gdf.insert(position, exposure_db_name, gdf[item])
                 del gdf[item]   
-<<<<<<< HEAD
-        return gdf  
-    
-=======
         return gdf     
             
->>>>>>> 0704cd14
     def setup_ground_floor_height(
         self,
         ground_floor_height: Union[int, float, None, str, Path, List[str], List[Path]],
