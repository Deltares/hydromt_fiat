--- conflicted
+++ resolved
@@ -552,17 +552,13 @@
         if "Secondary Object Type" in self.exposure_db.columns:
             return list(self.exposure_db["Secondary Object Type"].unique())
 
-<<<<<<< HEAD
-    def select_objects(
-=======
     def get_max_potential_damage_columns(self):
         return [c for c in self.exposure_db.columns if "Max Potential Damage:" in c]
 
     def get_damage_function_columns(self):
         return [c for c in self.exposure_db.columns if "Damage Function:" in c]
 
-    def get_buildings(
->>>>>>> e7927ac8
+    def select_objects(
         self,
         type: Optional[str] = None,
         non_building_names: Optional[list[str]] = None,
@@ -629,7 +625,7 @@
         return ids
 
     def get_geoms_from_xy(self):
-        # TODO 
+        # TODO see if and how this can be merged with the df_to_gdf function
         exposure_geoms = gpd.GeoDataFrame(
             {
                 "Object ID": self.exposure_db["Object ID"],
