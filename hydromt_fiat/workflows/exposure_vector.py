--- conflicted
+++ resolved
@@ -286,15 +286,9 @@
         occupancy_attr: Union[str, None] = None,
         damage_types: Union[List[str], None] = None,
         country: Union[str, None] = None,
-<<<<<<< HEAD
         attr_name_gfh: Union[str, List[str], None] = None,
         method_gfh: Union[str, List[str], None] = "nearest",
         max_dist: Union[int, float,List[float], List[int], None] = 10,
-=======
-        attribute_name: Union[str, List[str], None] = None,
-        gfh_method: Union[str, List[str], None] = "nearest",
-        max_dist: Union[int, float, None] = 10,
->>>>>>> 00355e95
         ground_elevation_file: Union[int, float, str, Path, None] = None,
     ):
         self.logger.info("Setting up exposure data from multiple sources...")
@@ -600,11 +594,7 @@
         ] = None,
         damage_types: Union[List[str], str, None] = None,
         attribute_name: Union[str, List[str], None] = None,
-<<<<<<< HEAD
         method_damages: Union[str, List[str], None] = "nearest",
-=======
-        method: Union[str, List[str], None] = "nearest",
->>>>>>> 00355e95
         max_dist: float = 10,
         country: Union[str, None] = None,
     ) -> None:
@@ -711,11 +701,7 @@
             # assign the ground floor height to the assets
             gfh = self.data_catalog.get_geodataframe(max_potential_damage)
             gdf = self.get_full_gdf(self.exposure_db)
-<<<<<<< HEAD
             gdf = join_spatial_data(gdf, gfh, attribute_name, method_damages, max_dist, self.logger)
-=======
-            gdf = join_spatial_data(gdf, gfh, attribute_name, method, max_dist, self.logger)
->>>>>>> 00355e95
             self.exposure_db = self._set_values_from_other_column(
                 gdf, f"Max Potential Damage: {damage_types[0].capitalize()}", attribute_name
             )
