--- conflicted
+++ resolved
@@ -303,9 +303,6 @@
             roads["Segment Length"] = road_length
             roads["max_damages_structure"] = road_damage
 
-<<<<<<< HEAD
-        self.set_exposure_geoms(roads[["object_id", "geometry"]])
-=======
         # Convert crs to exposure buildings crs
         if roads.crs != self.exposure_geoms[0].crs:
             crs = self.exposure_geoms[0].crs
@@ -313,7 +310,6 @@
 
         # Set the exposure_geoms
         self.set_exposure_geoms(roads[["Object ID", "geometry"]])
->>>>>>> ed42cf1f
         self.set_geom_names("roads")
 
         del roads["geometry"]
@@ -424,11 +420,7 @@
                 self.exposure_geoms[0], self.exposure_geoms[0].crs
             )
         self.setup_ground_floor_height(
-<<<<<<< HEAD
-            ground_floor_height, gfh_attribute_name, gfh_method, max_dist
-=======
-            ground_floor_height, attribute_name, gfh_method, max_dist, gfh_unit
->>>>>>> ed42cf1f
+            ground_floor_height, gfh_attribute_name, gfh_method, max_dist, gfh_unit
         )
         self.setup_extraction_method(extraction_method)
         self.setup_ground_elevation(ground_elevation, grnd_elev_unit)
@@ -475,11 +467,7 @@
         # Set the asset locations to the geometry variable (self.exposure_geoms)
         # and set the geom name
         if len(assets.columns) > 2:
-<<<<<<< HEAD
             assets = assets[['object_id', 'geometry']]
-=======
-            assets = assets[['Object ID', 'geometry']]
->>>>>>> ed42cf1f
 
         self.set_exposure_geoms(assets)
         self.set_geom_names("buildings")
@@ -569,13 +557,9 @@
             gdf.drop(columns=["index_right"], inplace=True)
 
             if occupancy_source == 'OSM':
-<<<<<<< HEAD
-            # Replace values with landuse if applicable for Primary and secondary_object_type
-=======
             
             ## Landuse
             # Replace values with landuse if applicable for Primary and Secondary Object Type
->>>>>>> ed42cf1f
                 occupancy_landuse.rename(
                     columns={
                         "primary_object_type": "pot",
@@ -583,36 +567,24 @@
                     },
                     inplace=True,
                 )
-<<<<<<< HEAD
-                gdf_landuse = gpd.sjoin(
-                    gdf, occupancy_landuse[["geometry", "pot", "pot_2"]], how="left"
-                )
-                gdf_landuse.loc[gdf_landuse["pot"].notna(), "primary_object_type"] = (
-                    gdf_landuse.loc[gdf_landuse["pot"].notna(), "pot"]
-                )
-                gdf_landuse.loc[gdf_landuse["pot"].notna(), "secondary_object_type"] = (
-                    gdf_landuse.loc[gdf_landuse["pot"].notna(), "pot_2"]
-=======
                 
                 gdf_landuse = gdf.sjoin(
                     occupancy_landuse[["geometry", "pot", "pot_2"]], how="left", predicate="intersects"
->>>>>>> ed42cf1f
                 )
                 gdf_landuse.reset_index(inplace = True, drop=True)
 
-<<<<<<< HEAD
-                # Fill nan values with values amenity for Primary and secondary_object_type
-=======
                 # Replace values with landuse
-                gdf_landuse.loc[gdf_landuse["pot"].notna(), "Primary Object Type"] = gdf_landuse["pot"]
-                gdf_landuse.loc[gdf_landuse["pot_2"].notna(), "Secondary Object Type"] = gdf_landuse["pot_2"]
-
-                gdf_landuse.drop(columns=["index_right","pot", "pot_2"], inplace=True)
+                gdf_landuse.loc[gdf_landuse["pot"].notna(), "primary_object_type"] = (
+                    gdf_landuse.loc[gdf_landuse["pot"].notna(), "pot"]
+                )
+                gdf_landuse.loc[gdf_landuse["pot"].notna(), "secondary_object_type"] = (
+                    gdf_landuse.loc[gdf_landuse["pot"].notna(), "pot_2"]
+                )
+                gdf_landuse.drop(columns=["index_right", "pot", "pot_2"], inplace=True)
 
                 
                 ## Amenity
                 # Fill nan values with values amenity for Primary and Secondary Object Type
->>>>>>> ed42cf1f
                 occupancy_amenity.rename(
                     columns={
                         "primary_object_type": "pot",
@@ -624,20 +596,11 @@
                 gdf_amenity = gdf_landuse.sjoin(
                     occupancy_amenity[["geometry", "pot", "pot_2"]], how="left", predicate="intersects"
                 )
-<<<<<<< HEAD
-                gdf_amenity.loc[
-                    gdf_amenity["primary_object_type"].isna(), "secondary_object_type"
-                ] = gdf_amenity.loc[gdf_amenity["primary_object_type"].isna(), "pot_2"]
-                gdf_amenity.loc[
-                    gdf_amenity["primary_object_type"].isna(), "primary_object_type"
-                ] = gdf_amenity.loc[gdf_amenity["primary_object_type"].isna(), "pot"]
-=======
                 gdf_amenity.reset_index(inplace = True, drop=True)
                 # Replace values with amenity
                 gdf_amenity.loc[gdf_amenity["pot"].notna(), "Primary Object Type"] = gdf_amenity["pot"]
                 gdf_amenity.loc[gdf_amenity["pot_2"].notna(), "Secondary Object Type"] = gdf_amenity["pot_2"]
                 
->>>>>>> ed42cf1f
                 gdf_amenity.drop(columns=["index_right", "pot", "pot_2"], inplace=True)
 
                 # Rename some major catgegories
@@ -655,13 +618,6 @@
 
             # Remove the objects that do not have a primary_object_type, that were not
             # overlapping with the land use map, or that had a land use type of 'nan'.
-<<<<<<< HEAD
-            if "primary_object_type" in gdf.columns:
-                nr_without_primary_object = len(
-                    gdf.loc[gdf["primary_object_type"].isna()].index
-                ) + len(gdf.loc[gdf["primary_object_type"] == ""].index)
-                if keep_unclassified: # NOTE this now refers to JRC residential. There should be a generalized value
-=======
             if "Primary Object Type" in gdf.columns:
                 gdf.loc[gdf["Primary Object Type"] == "", "Primary Object Type"] = np.nan
                 nr_without_primary_object = len(
@@ -673,22 +629,12 @@
                         gdf = pd.concat([gdf, self.exposure_geoms[0]], ignore_index = True)
                         gdf.drop_duplicates(subset = "Object ID", inplace = True)	
                     # assign residential if no primary object type
->>>>>>> ed42cf1f
                     gdf.loc[
                         gdf["primary_object_type"].isna(), "secondary_object_type"
                     ] = "residential"
                     gdf.loc[
                         gdf["primary_object_type"].isna(), "primary_object_type"
                     ] = "residential"
-<<<<<<< HEAD
-                    gdf.loc[
-                        gdf["primary_object_type"] == "", "secondary_object_type"
-                    ] = "residential"
-                    gdf.loc[gdf["primary_object_type"] == "", "primary_object_type"] = (
-                        "residential"
-                    )
-=======
->>>>>>> ed42cf1f
                     self.logger.warning(
                         f"{nr_without_primary_object} objects were not overlapping with the "
                         "land use data and will be classified as residential buildings."
@@ -1161,25 +1107,7 @@
             )
         
             # Unit conversion
-<<<<<<< HEAD
-            if unit != None:
-                if unit != self.unit:
-                    if (unit == Units.meters.value) and (self.unit == Units.feet.value):
-                        self.exposure_db["ground_elevtn"] = self.exposure_db[
-                            "ground_elevtn"
-                        ].apply(lambda x: x * Conversion.meters_to_feet.value)
-
-                    elif (unit == Units.feet.value) and (self.unit == Units.meters.value):
-                        self.exposure_db["ground_elevtn"] = self.exposure_db[
-                            "ground_elevtn"
-                        ].apply(lambda x: x * Conversion.feet_to_meters.value)
-                    else:
-                        self.logger.warning(
-                            "The elevation unit is not valid. Please provide the unit of your ground_elevtn in 'meters' or 'feet'"
-                        )
-=======
             self.unit_conversion("Ground Elevation", grnd_elev_unit)
->>>>>>> ed42cf1f
 
         else:
             self.logger.warning(
