--- conflicted
+++ resolved
@@ -316,13 +316,8 @@
         self.setup_asset_locations(asset_locations)
         self.setup_occupancy_type(occupancy_source, occupancy_attr)
         self.setup_max_potential_damage(max_potential_damage, damage_types, country = country)
-<<<<<<< HEAD
-        # if any(isinstance(geom, Polygon) for geom in self.exposure_geoms[0]['geometry']):
-        #     self.convert_bf_into_centroids(self.exposure_geoms[0], self.exposure_geoms[0].crs)
-=======
         if any(isinstance(geom, Polygon) for geom in self.exposure_geoms[0]['geometry']) and bf_conversion:
             self.convert_bf_into_centroids(self.exposure_geoms[0], self.exposure_geoms[0].crs)
->>>>>>> d2e8e3e0
         self.setup_ground_floor_height(
             ground_floor_height, attribute_name, gfh_method, max_dist
         )
