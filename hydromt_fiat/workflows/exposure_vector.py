--- conflicted
+++ resolved
@@ -1686,7 +1686,6 @@
 
         return exposure_to_modify.reset_index(drop=True)
 
-<<<<<<< HEAD
     def update_user_linking_table(self, old_value: Union[list, str], new_value: Union[list, str], linking_table_new: pd.DataFrame):
         if isinstance(old_value, str):
             old_value = [old_value]
@@ -1701,7 +1700,7 @@
             for idx in idx_duplicates:
                 linking_table_new["Exposure Link"][idx:].replace({item: new_item}, inplace=True)
         return linking_table_new
-=======
+
     def get_continent(self):
         region =  self.data_catalog.get_geodataframe("area_of_interest")
         lon = region.geometry[0].centroid.x
@@ -1738,7 +1737,6 @@
             "AQ" : "antarctica"
         }
         return continent_dict[continent_code]
->>>>>>> 7c92bef3
 
     @staticmethod
     def _set_values_from_other_column(
