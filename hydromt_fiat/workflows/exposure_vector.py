--- conflicted
+++ resolved
@@ -72,14 +72,8 @@
         logger: logging.Logger = None,
         region: gpd.GeoDataFrame = None,
         crs: str = None,
-<<<<<<< HEAD
-        unit: str = "m",
-        damage_unit = "$",
-        country: str = None
-=======
         unit: str = "meters",
         damage_unit = "$"
->>>>>>> 09a4ddf3
     ) -> None:
         """Transforms data into Vector Exposure data for Delft-FIAT.
 
