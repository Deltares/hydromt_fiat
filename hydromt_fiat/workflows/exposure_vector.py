--- conflicted
+++ resolved
@@ -335,14 +335,10 @@
         """
         self.logger.info("Setting up asset locations...")
         if str(asset_locations).upper() == "OSM":
-<<<<<<< HEAD
-            polygon = self.region.geometry.values[0]
-=======
             if self.region.boundary is not None:
                polygon = Polygon(self.region.boundary.values[0])
             else: 
-                polygon = self.region.iloc[0].values[0]
->>>>>>> 8ba84adf
+                polygon = self.region.geometry.values[0]
             assets = get_assets_from_osm(polygon)
 
             if assets.empty:
@@ -497,14 +493,10 @@
         occupancy_attribute = "landuse"
 
         # Get the land use from OSM
-<<<<<<< HEAD
-        polygon = self.region.geometry.values[0]
-=======
         if self.region.boundary is not None:
             polygon = Polygon(self.region.boundary.values[0])
         else:
-            polygon = self.region.iloc[0][0]
->>>>>>> 8ba84adf
+            polygon = self.region.geometry.values[0]
         occupancy_map = get_landuse_from_osm(polygon)
 
         if occupancy_map.empty:
