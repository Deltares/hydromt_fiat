import json
import logging
from pathlib import Path
from typing import Any, List, Optional, Union
from shapely.geometry import Polygon
from geopy.geocoders import Nominatim
from geopy.extra.rate_limiter import RateLimiter

import pycountry_convert as pc
import geopandas as gpd
import numpy as np
import pandas as pd
from hydromt.data_catalog import DataCatalog
from pyproj import CRS

from hydromt_fiat.data_apis.national_structure_inventory import get_assets_from_nsi
from hydromt_fiat.api.data_types import Units, Conversion, Currency
from hydromt_fiat.data_apis.open_street_maps import (
    get_assets_from_osm,
    get_landuse_from_osm,
    get_buildings_from_osm,
    get_amenity_from_osm,
    get_roads_from_osm,
)

from hydromt_fiat.workflows.damage_values import (
    preprocess_jrc_damage_values,
    preprocess_hazus_damage_values,
)
from hydromt_fiat.workflows.exposure import Exposure
from hydromt_fiat.workflows.utils import detect_delimiter
from hydromt_fiat.workflows.vulnerability import Vulnerability
from hydromt_fiat.workflows.gis import (
    get_area,
    sjoin_largest_area,
    get_crs_str_from_gdf,
    join_spatial_data,
    ground_elevation_from_dem,
)

from hydromt_fiat.workflows.roads import (
    get_max_potential_damage_roads,
    get_road_lengths,
)

from hydromt_fiat.workflows.aggregation_areas import join_exposure_aggregation_areas


class ExposureVector(Exposure):
    _REQUIRED_COLUMNS = ["Object ID", "Extraction Method", "Ground Floor Height"]
    _REQUIRED_VARIABLE_COLUMNS = ["Damage Function: {}", "Max Potential Damage: {}"]
    _OPTIONAL_COLUMNS = [
        "Object Name",
        "Primary Object Type",
        "Secondary Object Type",
        "Ground Elevation",
    ]
    _OPTIONAL_VARIABLE_COLUMNS = ["Aggregation Label: {}", "Aggregation Variable: {}"]

    _CSV_COLUMN_DATATYPES = {
        "Object ID": int,
        "Object Name": str,
        "Primary Object Type": str,
        "Secondary Object Type": str,
        "Extraction Method": str,
        "Aggregation Label": str,
        "Damage Function: Structure": str,
        "Damage Function: Content": str,
        "Ground Flood Height": float,
        "Ground Elevation": float,
        "Max Potential Damage: Structure": float,
        "Max Potential Damage: Content": float,
    }

    def __init__(
        self,
        data_catalog: DataCatalog = None,
        logger: logging.Logger = None,
        region: gpd.GeoDataFrame = None,
        crs: str = None,
        unit: str = "meters",
        country: str = None,
<<<<<<< HEAD
        damage_unit= "$"
=======
        damage_unit= Currency.dollar.value
>>>>>>> 97ef9e0a
    ) -> None:
        """Transforms data into Vector Exposure data for Delft-FIAT.

        Parameters
        ----------
        data_catalog : DataCatalog, optional
            The HydroMT DataCatalog, by default None
        logger : logging.Logger, optional
            A logger object, by default None
        region : gpd.GeoDataFrame, optional
            The region of interest, by default None
        crs : str, optional
            The CRS of the Exposure data, by default None
        damage_unit : str, optional
            The unit/currency of the (potential) damages, by default USD$
        """
        super().__init__(
            data_catalog=data_catalog, logger=logger, region=region, crs=crs
        )
        self.exposure_db = pd.DataFrame()
        self.exposure_geoms = list()  # A list of GeoDataFrames
        self.unit = unit
        self._geom_names = list()  # A list of (original) names of the geometry (files)
        self.damage_unit = damage_unit
        
    def bounding_box(self):
        if len(self.exposure_geoms) > 0:
            gdf = gpd.GeoDataFrame(pd.concat(self.exposure_geoms, ignore_index=True))
            return gdf.total_bounds

    def read_table(self, fn: Union[str, Path]):
        """Read the Delft-FIAT exposure data.

        Parameters
        ----------
        fn : Union[str, Path]
            Path to the exposure data.
        """
        csv_delimiter = detect_delimiter(fn)
        self.exposure_db = pd.read_csv(
            fn, delimiter=csv_delimiter, dtype=self._CSV_COLUMN_DATATYPES, engine="c"
        )

    def read_geoms(self, fn: Union[List[str], List[Path], str, Path]):
        """Read the Delft-FIAT exposure geoms.

        Parameters
        ----------
        fn : Union[List[str], List[Path], str, Path]
            One or multiple paths to the exposure geoms.
        """
        if isinstance(fn, str) or isinstance(fn, Path):
            fn = [fn]

        for f in fn:
            self.set_geom_names(Path(f).stem)
            self.set_exposure_geoms(gpd.read_file(f, engine="pyogrio"))

    def setup_buildings_from_single_source(
        self,
        source: Union[str, Path],
        ground_floor_height: Union[int, float, str, Path, None],
        extraction_method: str,
        ground_elevation_file: Union[int, float, str, Path, None] = None,
    ) -> None:
        """Set up asset locations and other available data from a single source.

        Parameters
        ----------
        source : Union[str, Path]
            The name of the vector dataset in the HydroMT Data Catalog or path to the
            vector dataset to be used to set up the asset locations. This can be either
            a point or polygon dataset.
        ground_floor_height : Union[int, float, str, Path, None]
            Either a number (int or float), to give all assets the same ground floor
            height or a path to the data that can be used to add the ground floor
            height to the assets.
        extraction_method : str
            The extraction method to be used for all of the assets.
        """
        if str(source).upper() == "NSI":
            # The NSI data is selected, so get the assets from the NSI
            self.logger.info(
                "Downloading assets from the National Structure Inventory."
            )
            polygon = self.region["geometry"].iloc[0]
            source_data = get_assets_from_nsi(self.data_catalog["NSI"].path, polygon)
        elif str(source).upper() == "OSM":
            # The OSM data is selected, so get the assets from  OSM
            self.logger.info("Downloading assets from Open Street Map.")
            source_data = self.data_catalog.get_geodataframe(source, geom=self.region)
        else:
            source_data = self.data_catalog.get_geodataframe(source, geom=self.region)

        if source_data.empty:
            self.logger.warning(
                f"No assets found in the selected region from source {source}."
            )

        # Set the CRS of the exposure data
        source_data_authority = source_data.crs.to_authority()
        self.crs = source_data_authority[0] + ":" + source_data_authority[1]

        # Read the json file that holds a dictionary of names of the source_data coupled
        # to Delft-FIAT names
        with open(
            self.data_catalog.get_source(source).driver_kwargs["translation_fn"]
        ) as json_file:
            attribute_translation_to_fiat = json_file.read()
        attribute_translation_to_fiat = json.loads(attribute_translation_to_fiat)

        # Fill the exposure data
        columns_to_fill = attribute_translation_to_fiat.keys()
        for column_name in columns_to_fill:
            try:
                assert attribute_translation_to_fiat[column_name] in source_data.columns
                self.exposure_db[column_name] = source_data[
                    attribute_translation_to_fiat[column_name]
                ]
            except AssertionError:
                self.logger.warning(
                    f"Attribute {attribute_translation_to_fiat[column_name]} not "
                    f"found in {str(source)}, skipping attribute."
                )

        # Check if the 'Object ID' column is unique
        if len(self.exposure_db.index) != len(set(self.exposure_db["Object ID"])):
            self.exposure_db["Object ID"] = range(1, len(self.exposure_db.index) + 1)

        # Set the ground floor height if not yet set
        if ground_floor_height != source:
            self.setup_ground_floor_height(ground_floor_height)

        # Set the extraction method
        self.setup_extraction_method(extraction_method)

        # Set the exposure_geoms
        self.set_exposure_geoms(
            gpd.GeoDataFrame(self.exposure_db[["Object ID", "geometry"]], crs=self.crs)
        )

        # Set the name to the geom_names
        self.set_geom_names("buildings")

        # Set the ground floor height if not yet set
        # TODO: Check a better way to access to to the geometries, self.empousure_geoms is a list an not a geodataframe
        if ground_elevation_file is not None:
            self.setup_ground_elevation(
                ground_elevation_file,
            )

        # Remove the geometry column from the exposure_db
        if "geometry" in self.exposure_db:
            del self.exposure_db["geometry"]

    def setup_roads(
        self,
        source: Union[str, Path],
        road_damage: Union[str, Path, int],
        road_types: Union[str, List[str], bool] = True,
    ):
        self.logger.info("Setting up roads...")
        if str(source).upper() == "OSM":
            polygon = self.region["geometry"].values[
                0
            ]  # TODO check if this works each time
            roads = get_roads_from_osm(polygon, road_types)

            if roads.empty:
                self.logger.warning(
                    "No roads found in the selected region from source " f"{source}."
                )

            # Rename the columns to FIAT names
            roads.rename(
                columns={"highway": "Secondary Object Type", "name": "Object Name"},
                inplace=True,
            )

            # Add an Object ID
            roads["Object ID"] = range(1, len(roads.index) + 1)
        else:
            roads = self.data_catalog.get_geodataframe(source, geom=self.region)
            # add the function to segmentize the roads into certain segments

        # Add the Primary Object Type and damage function, which is currently not set up to be flexible
        roads["Primary Object Type"] = "roads"
        roads["Damage Function: Structure"] = "roads"

        self.logger.info(
            "The damage function 'roads' is selected for all of the structure damage to the roads."
        )
        # Clip road to model boundaries
        roads = roads.clip(self.region)

        if isinstance(road_damage, str):
            # Add the max potential damage and the length of the segments to the roads
            road_damage = self.data_catalog.get_dataframe(road_damage)
            roads[["Max Potential Damage: Structure", "Segment Length [m]"]] = (
                get_max_potential_damage_roads(roads, road_damage)
            )
        elif isinstance(road_damage, int):
            roads["Segment Length [m]"] = get_road_lengths(roads)
            roads["Max Potential Damage: Structure"] = road_damage

        self.set_exposure_geoms(roads[["Object ID", "geometry"]])
        self.set_geom_names("roads")

        del roads["geometry"]

        # Update the exposure_db
        self.exposure_db = pd.concat([self.exposure_db, roads]).reset_index(drop=True)

    def setup_buildings_from_multiple_sources(
        self,
        asset_locations: Union[str, Path],
        occupancy_source: Union[str, Path],
        max_potential_damage: Union[str, Path],
        ground_floor_height: Union[int, float, str, Path, None],
        extraction_method: str,
        occupancy_attr: Union[str, None] = None,
        damage_types: Union[List[str], None] = None,
        country: Union[str, None] = None,
        attribute_name: Union[str, List[str], None] = None,
        gfh_method: Union[str, List[str], None] = "nearest",
        max_dist: Union[int, float, List[float], List[int], None] = 10,
        ground_elevation_file: Union[int, float, str, Path, None] = None,
        ground_elevation_unit: str = None,
        bf_conversion: bool = False,
        keep_unclassified: bool = True,
    ):
        self.logger.info("Setting up exposure data from multiple sources...")
        self.setup_asset_locations(asset_locations)
        self.setup_occupancy_type(
            occupancy_source, occupancy_attr, keep_unclassified=keep_unclassified
        )
        self.setup_max_potential_damage(
            max_potential_damage, damage_types, country=country
        )
        if (
            any(
                isinstance(geom, Polygon) for geom in self.exposure_geoms[0]["geometry"]
            )
            and bf_conversion
        ):
            self.convert_bf_into_centroids(
                self.exposure_geoms[0], self.exposure_geoms[0].crs
            )
        self.setup_ground_floor_height(
            ground_floor_height, attribute_name, gfh_method, max_dist
        )
        self.setup_extraction_method(extraction_method)
        self.setup_ground_elevation(ground_elevation_file, ground_elevation_unit)

    def setup_asset_locations(self, asset_locations: str) -> None:
        """Set up the asset locations (points or polygons).

        Parameters
        ----------
        asset_locations : str
            The name of the vector dataset in the HydroMT Data Catalog or path to the
            vector dataset to be used to set up the asset locations. This can be either
            a point or polygon dataset.
        """
        self.logger.info("Setting up asset locations...")
        if str(asset_locations).upper() == "OSM":
            polygon = self.region.geometry.values[0]
            assets = get_assets_from_osm(polygon)

            if assets.empty:
                self.logger.warning(
                    "No assets found in the selected region from source "
                    f"{asset_locations}."
                )

            # Rename the osmid column to Object ID
            assets.rename(columns={"osmid": "Object ID"}, inplace=True)
        else:
            assets = self.data_catalog.get_geodataframe(
                asset_locations, geom=self.region
            )

        # Set the CRS of the exposure data
        self.crs = get_crs_str_from_gdf(assets.crs)

        # Check if the 'Object ID' column exists and if so, is unique
        if "Object ID" not in assets.columns:
            assets["Object ID"] = range(1, len(assets.index) + 1)
        else:
            if len(assets.index) != len(set(assets["Object ID"])):
                assets["Object ID"] = range(1, len(assets.index) + 1)

        # Set the asset locations to the geometry variable (self.exposure_geoms)
        # and set the geom name
        self.set_exposure_geoms(assets)
        self.set_geom_names("buildings")

    def set_geom_names(self, name: str) -> None:
        """Append a name to the list of geometry names `geom_names`."""
        self.logger.info(f"Setting geometry name to {name}...")
        self._geom_names.append(name)

    @property
    def geom_names(self) -> List[str]:
        """Returns a list with the geom names."""
        if len(self._geom_names) > 0 and len(self.exposure_geoms) > 0:
            return self._geom_names
        elif len(self._geom_names) == 0 and len(self.exposure_geoms) == 1:
            return ["exposure"]
        else:
            self.logger.warning(
                "No geometry names found, returning a list with the default names "
                "'exposure_X'."
            )
            return [f"exposure_{i}" for i in range(len(self.exposure_geoms))]

    def set_exposure_geoms(self, gdf: gpd.GeoDataFrame) -> None:
        """Append a GeoDataFrame to the exposure geometries `exposure_geoms`."""
        self.logger.info("Setting exposure geometries...")
        self.exposure_geoms.append(gdf)

    def setup_occupancy_type(
        self,
        occupancy_source: str,
        occupancy_attr: str,
        type_add: str = "Primary Object Type",
        keep_unclassified: bool = True,
    ) -> None:
        """Set up the Primary and Secondary Object Type.
        Parameters
        ----------
        occupancy_source : str
            The occupancy source (default: Open Street Map or National Structure Inventory )
        occupancy_attr : str
            Other classification to be updated by Primary/Secondary Classification
        type_add : str
            "Primary Object Type" or "Secondary Object Type"
        keep_unclassified : Bool
            Whether to re-classify Primary/Secondary Object Types as "residential" or remove rows if no Object Type
        """
        self.logger.info(f"Setting up occupancy type from {str(occupancy_source)}...")
        if str(occupancy_source).upper() == "OSM":
            occupancy_type = self.setup_occupancy_type_from_osm()
            occupancy_landuse = occupancy_type[0]
            occupancy_building = occupancy_type[1]
            occupancy_amenity = occupancy_type[2]

            occupancy_types = ["Primary Object Type", "Secondary Object Type"]
        else:
            occupancy_landuse = self.data_catalog.get_geodataframe(
                occupancy_source, geom=self.region
            )
            occupancy_landuse.rename(columns={occupancy_attr: type_add}, inplace=True)
            occupancy_types = [type_add]

        # Check if the CRS of the occupancy map is the same as the exposure data
        if occupancy_landuse.crs != self.crs:
            occupancy_landuse = occupancy_landuse.to_crs(self.crs)
            self.logger.warning(
                "The CRS of the occupancy map is not the same as that "
                "of the exposure data. The occupancy map has been "
                f"reprojected to the CRS of the exposure data ({self.crs}) before "
                "doing the spatial join."
            )

        to_keep = ["geometry"] + occupancy_types

        # Spatially join the exposure data with the occupancy buildings
        if len(self.exposure_geoms) == 1:
            # If there is only one exposure geom, do the spatial join with the
            # occupancy_landuse. Only take the largest overlapping object from the
            # occupancy_landuse.
            gdf = sjoin_largest_area(
                self.exposure_geoms[0], occupancy_building[to_keep]
            )

            # Replace values with landuse if applicable for Primary and Secondary Object Type
            occupancy_landuse.rename(
                columns={
                    "Primary Object Type": "pot",
                    "Secondary Object Type": "pot_2",
                },
                inplace=True,
            )
            gdf_landuse = gpd.sjoin(
                gdf, occupancy_landuse[["geometry", "pot", "pot_2"]], how="left"
            )
            gdf_landuse.loc[gdf_landuse["pot"].notna(), "Primary Object Type"] = (
                gdf_landuse.loc[gdf_landuse["pot"].notna(), "pot"]
            )
            gdf_landuse.loc[gdf_landuse["pot"].notna(), "Secondary Object Type"] = (
                gdf_landuse.loc[gdf_landuse["pot"].notna(), "pot_2"]
            )
            gdf_landuse.drop(columns=["index_right", "pot", "pot_2"], inplace=True)

            # Fill nan values with values amenity for Primary and Secondary Object Type
            occupancy_amenity.rename(
                columns={
                    "Primary Object Type": "pot",
                    "Secondary Object Type": "pot_2",
                },
                inplace=True,
            )
            gdf_amenity = gdf_landuse.sjoin(
                occupancy_amenity[["geometry", "pot", "pot_2"]], how="left"
            )
            gdf_amenity.loc[
                gdf_amenity["Primary Object Type"].isna(), "Secondary Object Type"
            ] = gdf_amenity.loc[gdf_amenity["Primary Object Type"].isna(), "pot_2"]
            gdf_amenity.loc[
                gdf_amenity["Primary Object Type"].isna(), "Primary Object Type"
            ] = gdf_amenity.loc[gdf_amenity["Primary Object Type"].isna(), "pot"]
            gdf_amenity.drop(columns=["index_right", "pot", "pot_2"], inplace=True)

            gdf_amenity.loc[gdf_amenity["Secondary Object Type"] == "yes", "Secondary Object Type"] = "residential"
            gdf = gdf_amenity

            # Remove the objects that do not have a Primary Object Type, that were not
            # overlapping with the land use map, or that had a land use type of 'nan'.
            if "Primary Object Type" in gdf.columns:
                nr_without_primary_object = len(
                    gdf.loc[gdf["Primary Object Type"].isna()].index
                ) + len(gdf.loc[gdf["Primary Object Type"] != ""].index)
                if keep_unclassified:
                    gdf.loc[
                        gdf["Primary Object Type"].isna(), "Secondary Object Type"
                    ] = "residential"
                    gdf.loc[
                        gdf["Primary Object Type"].isna(), "Primary Object Type"
                    ] = "residential"
                    gdf.loc[
                        gdf["Primary Object Type"] == "", "Secondary Object Type"
                    ] = "residential"
                    gdf.loc[gdf["Primary Object Type"] == "", "Primary Object Type"] = (
                        "residential"
                    )
<<<<<<< HEAD
                    self.logger.warning(
                        f"{nr_without_primary_object} objects were not overlapping with the "
                        "land use data and will be classified as residential buildings."
                    )
                else:
                    self.logger.warning(
=======
                    self.logger.warning(
                        f"{nr_without_primary_object} objects were not overlapping with the "
                        "land use data and will be classified as residential buildings."
                    )
                else:
                    self.logger.warning(
>>>>>>> 97ef9e0a
                        f"{nr_without_primary_object} objects do not have a Primary Object "
                        "Type and will be removed from the exposure data."
                    )
                gdf = gdf.loc[gdf["Primary Object Type"] != ""]

                nr_without_landuse = len(
                    gdf.loc[gdf["Primary Object Type"].isna()].index
                )
                if nr_without_landuse > 0:
                    self.logger.warning(
                        f"{nr_without_landuse} objects were not overlapping with the "
                        "land use data and will be removed from the exposure data."
                    )
                    gdf = gdf[gdf["Primary Object Type"].notna()]
                    gdf = gdf[gdf["Primary Object Type"] != ""]

            # Remove Object ID duplicates
            gdf.drop_duplicates(inplace = True, subset = "Object ID")
            gdf.reset_index(drop=True, inplace = True)

            # Update the exposure geoms
            self.exposure_geoms[0] = gdf[["Object ID", "geometry"]]

            # Remove the geometry column from the exposure database
            del gdf["geometry"]

            # Update the exposure database
            if type_add in self.exposure_db:
                if "Primary Object Type" in gdf.columns:
                    gdf.rename(columns={"Primary Object Type": "pot"}, inplace=True)
                    self.exposure_db = pd.merge(
                        self.exposure_db, gdf, on="Object ID", how="left"
                    )
                    self.exposure_db = self._set_values_from_other_column(
                        self.exposure_db, "Primary Object Type", "pot"
                    ) 
                    # Replace Secondary Object Type with new classification to assign correct damage curves
                    self.exposure_db = pd.merge(
                        self.exposure_db, gdf, on="Object ID", how="left"
                    )
                    self.exposure_db = self._set_values_from_other_column(
                        self.exposure_db, "Secondary Object Type", "pot"
                    )
                elif "Secondary Object Type" in gdf.columns:
                    gdf.rename(columns={"Secondary Object Type": "pot"}, inplace=True)
                    self.exposure_db = pd.merge(
                        self.exposure_db, gdf, on="Object ID", how="left"
                    )
                    self.exposure_db = self._set_values_from_other_column(
                        self.exposure_db, "Secondary Object Type", "pot"
                    )

            else:
                self.exposure_db = gdf.copy()
        else:
            self.logger.warning(
                "NotImplemented the spatial join of the exposure data with the "
                "occupancy map the for multiple exposure geoms"
            )
            NotImplemented

    def setup_occupancy_type_from_osm(self) -> None:
        # We assume that the OSM land use data contains an attribute 'landuse' that
        # contains the land use type.
        occupancy_attributes = ["landuse", "building", "amenity"]
        # Get the land use from OSM
        if self.region.boundary is not None:
            polygon = Polygon(self.region.boundary.values[0])
        else:
            polygon = self.region.iloc[0][0]
        occupancy_landuse = get_landuse_from_osm(polygon)
        occupancy_buildings = get_buildings_from_osm(polygon)
        occupancy_amenity = get_amenity_from_osm(polygon)
        occupancy_types = [occupancy_landuse, occupancy_buildings, occupancy_amenity]

        for occupancy, occupancy_attribute in zip(
            occupancy_types, occupancy_attributes
        ):
            if occupancy.empty:
                self.logger.warning(
                    f"No {occupancy_attribute } data found in the selected region from source 'OSM'."
                )

            # Log the unique occupancy types
            self.logger.info(
                f"The following unique {occupancy_attribute} are found in the OSM data: "
                f"{list(occupancy[occupancy_attribute].unique())}"
            )

            # Map the landuse/buildings/amenity types to types used in the JRC global vulnerability curves
        # and the JRC global damage values
        jrc_osm_mapping = self.data_catalog.get_dataframe("jrc_osm_mapping")
        
        # landuse
        landuse_to_jrc_mapping = jrc_osm_mapping[["osm_key_landuse", "jrc_key_landuse"]]
        landuse_to_jrc_mapping = dict(
            zip(
                landuse_to_jrc_mapping["osm_key_landuse"],
                landuse_to_jrc_mapping["jrc_key_landuse"],
            )
<<<<<<< HEAD
        )
        # buildings
        buildings_to_jrc_mapping = jrc_osm_mapping[
            ["osm_key_building", "jrc_key_building"]
        ]
        buildings_to_jrc_mapping = dict(
            zip(
                buildings_to_jrc_mapping["osm_key_building"],
                buildings_to_jrc_mapping["jrc_key_building"],
            )
        )
=======
        )
        # buildings
        buildings_to_jrc_mapping = jrc_osm_mapping[
            ["osm_key_building", "jrc_key_building"]
        ]
        buildings_to_jrc_mapping = dict(
            zip(
                buildings_to_jrc_mapping["osm_key_building"],
                buildings_to_jrc_mapping["jrc_key_building"],
            )
        )
>>>>>>> 97ef9e0a
        # amenity
        amenity_to_jrc_mapping = jrc_osm_mapping[["osm_key_amenity", "jrc_key_amenity"]]
        amenity_to_jrc_mapping = dict(
            zip(
                amenity_to_jrc_mapping["osm_key_amenity"],
                amenity_to_jrc_mapping["jrc_key_amenity"],
            )
        )

        jrc_mapping_type = [
            landuse_to_jrc_mapping,
            buildings_to_jrc_mapping,
            amenity_to_jrc_mapping,
        ]

        # Create Primary Object Type column for OSM data
        for occupancy, occupancy_attribute, jrc_mapping in zip(
            occupancy_types, occupancy_attributes, jrc_mapping_type
        ):
            occupancy["Primary Object Type"] = occupancy[occupancy_attribute].map(
                jrc_mapping
            )
            occupancy.rename(
                columns={occupancy_attribute: "Secondary Object Type"}, inplace=True
            )
        # In next step where spatial joint of exposure and occupancy map do a spatial joint with buildings, where are Nan values.

        return occupancy_types

    def setup_extraction_method(self, extraction_method: str) -> None:
        self.exposure_db["Extraction Method"] = extraction_method

    def setup_aggregation_labels(self):
        NotImplemented

    @staticmethod
    def intersection_method(
        gdf: gpd.GeoDataFrame,
    ) -> gpd.GeoDataFrame:
        """If the selected method is "intersection"  the intersection method duplicates columns if they have the same name in the geodataframe
        provided by the user and the original exposure_db. Newly added columns by the method are dropped
        and/or renamed and placed in the correct order of the exposure_db.

        Parameters
        ----------
        gdf : gpd.GeoDataFrame
            The geodataframe after the spatial joint of the user input data and the exposure_db.
        """
        duplicate_columns_left = [col for col in gdf.columns if col.endswith("_left")]
        if duplicate_columns_left:
            for item in duplicate_columns_left:
                exposure_db_name = item.rstrip("_left")
                position = gdf.columns.get_loc(item)
                gdf.insert(position, exposure_db_name, gdf[item])
                del gdf[item]
        return gdf

    def setup_ground_floor_height(
        self,
        ground_floor_height: Union[int, float, None, str, Path, List[str], List[Path]],
        attribute_name: Union[str, List[str], None] = None,
        gfh_method: Union[str, List[str], None] = "nearest",
        max_dist: float = 10,
    ) -> None:
        """Set the ground floor height of the exposure data. This function overwrites
        the existing Ground Floor Height column if it already exists.

        Parameters
        ----------
        ground_floor_height : Union[int, float, None, str, Path, List[str], List[Path]]
            A number to set the Ground Floor Height of all assets to the same value, a
            path to a file that contains the Ground Floor Height of each asset, or a
            list of paths to files that contain the Ground Floor Height of each asset,
            in the order of preference (the first item in the list gets the highest
            priority in assigning the values).
        attribute_name : Union[str, List[str]], optional
            The name of the attribute that contains the Ground Floor Height in the
            file(s) that are submitted. If multiple `ground_floor_height` files are
            submitted, the attribute names are linked to the files in the same order as
            the files are submitted. By default None.
        gfh_method : Union[str, List[str]], optional
            The method to use to assign the Ground Floor Height to the assets. If
            multiple `ground_floor_height` files are submitted, the methods are linked
            to the files in the same order as the files are submitted. The method can
            be either 'nearest' (nearest neighbor) or 'intersection'. By default
            'nearest'.
        max_dist : float
            The maximum distance for the nearest join measured in meters, by default
            set to 10 meters.
        """
        if ground_floor_height:
            if isinstance(ground_floor_height, int) or isinstance(
                ground_floor_height, float
            ):
                # If the Ground Floor Height is input as a number, assign all objects with
                # the same Ground Floor Height.
                self.exposure_db["Ground Floor Height"] = ground_floor_height
            elif isinstance(ground_floor_height, str) or isinstance(
                ground_floor_height, Path
            ):
                # A single file is used to assign the ground floor height to the assets
                gfh = self.data_catalog.get_geodataframe(ground_floor_height)

                # If method is "intersection" remove columns from gfh exept for attribute name and geometry
                if gfh_method == "intersection":
                    columns_to_drop = [
                        col
                        for col in gfh.columns
                        if col != attribute_name and col != "geometry"
                    ]
                    gfh = gfh.drop(columns=columns_to_drop)

                gdf = self.get_full_gdf(self.exposure_db)

                # If roads in model filter out for spatial joint
                if gdf["Primary Object Type"].str.contains("roads").any():
                    gdf_roads = gdf[gdf["Primary Object Type"].str.contains("roads")]
                    gdf = join_spatial_data(
                        gdf[~gdf.isin(gdf_roads)].dropna(subset=["geometry"]),
                        gfh,
                        attribute_name,
                        gfh_method,
                        max_dist,
                        self.logger,
                    )
                    gdf = pd.concat([gdf, gdf_roads])
                else:
                    gdf = join_spatial_data(
                        gdf, gfh, attribute_name, gfh_method, max_dist, self.logger
                    )

                # If method is "intersection" rename *"_left" to original exposure_db name
                if gfh_method == "intersection":
                    self.intersection_method(gdf)

                # Update exposure_db
                self.exposure_db = self._set_values_from_other_column(
                    gdf, "Ground Floor Height", attribute_name
                )
                if "geometry" in self.exposure_db.columns:
                    self.exposure_db.drop(columns=["geometry"], inplace=True)

            elif isinstance(ground_floor_height, list):
                # Multiple files are used to assign the ground floor height to the assets
                NotImplemented
        else:
            # Set the Ground Floor Height to 0 if the user did not specify any
            # Ground Floor Height.
            self.exposure_db["Ground Floor Height"] = 0

    def setup_max_potential_damage(
        self,
        max_potential_damage: Union[
            int, float, str, Path, List[str], List[Path], pd.DataFrame
        ] = None,
        damage_types: Union[List[str], str, None] = None,
        attribute_name: Union[str, List[str], None] = None,
        method_damages: Union[str, List[str], None] = "nearest",
        max_dist: float = 10,
        country: Union[str, None] = None,
    ) -> None:
        """Setup the max potential damage column of the exposure data in various ways.

        Parameters
        ----------
        max_potential_damage : Union[int, float, str, Path, List[str], List[Path], pd.DataFrame], optional
            _description_, by default None
        damage_types : Union[List[str], str, None], optional
            _description_, by default None
        country : Union[str, None], optional
            _description_, by default None
        attribute_name : Union[str, List[str], None], optional
            _description_, by default None
        method_damages : Union[str, List[str], None], optional
            _description_, by default "nearest"
        max_dist : float, optional
            _description_, by default 10
        """
        if damage_types is None:
            damage_types = ["total"]

        if isinstance(damage_types, str):
            damage_types = [damage_types]

        if isinstance(max_potential_damage, pd.DataFrame):
            self.update_max_potential_damage(
                updated_max_potential_damages=max_potential_damage
            )
        elif isinstance(max_potential_damage, int) or isinstance(
            max_potential_damage, float
        ):
            # Set the column(s) to a single value
            for damage_type in damage_types:
                self.exposure_db[f"Max Potential Damage: {damage_type}"] = (
                    max_potential_damage
                )

        elif isinstance(max_potential_damage, list):
            # Multiple files are used to assign the ground floor height to the assets
            count = 0
            for i in max_potential_damage:
                # When the max_potential_damage is a string but not jrc_damage_values
                # or hazus_max_potential_damages. Here, a single file is used to
                # assign the ground floor height to the assets
                gfh = self.data_catalog.get_geodataframe(i)

                # If method is "intersection" remove columns from gfh exept for attribute name and geometry
                if method_damages[count] == "intersection":
                    columns_to_drop = [
                        col
                        for col in gfh.columns
                        if col != attribute_name[count] and col != "geometry"
                    ]
                    gfh = gfh.drop(columns=columns_to_drop)

                # Get exposure data
                gdf = self.get_full_gdf(self.exposure_db)

                # If roads in model filter out for spatial joint
                if gdf["Primary Object Type"].str.contains("roads").any():
                    gdf_roads = gdf[gdf["Primary Object Type"].str.contains("roads")]
                    gdf = join_spatial_data(
                        gdf[~gdf.isin(gdf_roads)].dropna(subset=["geometry"]),
                        gfh,
                        attribute_name[count],
                        method_damages[count],
                        max_dist[count],
                        self.logger,
                    )
                    gdf = pd.concat([gdf, gdf_roads])
                else:
                    gdf = join_spatial_data(
                        gdf,
                        gfh,
                        attribute_name[count],
                        method_damages[count],
                        max_dist[count],
                        self.logger,
                    )

                # If method is "intersection" rename *"_left" to original exposure_db name
                if method_damages[count] == "intersection":
                    self.intersection_method(gdf)

                # Update exposure_db with updated dataframe
                self.exposure_db = self._set_values_from_other_column(
                    gdf,
                    f"Max Potential Damage: {damage_types[count].capitalize()}",
                    attribute_name[count],
                )
                if "geometry" in self.exposure_db.columns:
                    self.exposure_db.drop(columns=["geometry"], inplace=True)
                count += 1

        elif max_potential_damage in [
            "jrc_damage_values",
            "hazus_max_potential_damages",
        ]:
            if max_potential_damage == "jrc_damage_values":
                damage_source = self.data_catalog.get_dataframe(max_potential_damage)
                if country is None:
                    country = "World"
                    self.logger.warning(
                        f"No country specified, using the '{country}' JRC damage values."
                    )

                damage_values = preprocess_jrc_damage_values(damage_source, country)

            elif max_potential_damage == "hazus_max_potential_damages":
                damage_source = self.data_catalog.get_dataframe(max_potential_damage)
                damage_values = preprocess_hazus_damage_values(damage_source)

            # Calculate the area of each object
            gdf = self.get_full_gdf(self.exposure_db)[
                ["Primary Object Type", "geometry"]
            ]
            gdf = get_area(gdf)
            gdf = gdf.dropna(subset="Primary Object Type")

            # Set the damage values to the exposure data
            for damage_type in damage_types:
                # Calculate the maximum potential damage for each object and per damage type
                try:
                    self.exposure_db[
                        f"Max Potential Damage: {damage_type.capitalize()}"
                    ] = [
                        damage_values[building_type][damage_type.lower()]
                        * square_meters
                        for building_type, square_meters in zip(
                            gdf["Primary Object Type"], gdf["area"]
                        )
                    ]
                except KeyError as e:
                    self.logger.warning(
                        f"Not found in the {max_potential_damage} damage "
                        f"value data: {e}"
                    )
        elif isinstance(max_potential_damage, str) or isinstance(
            max_potential_damage, Path
        ):
            # When the max_potential_damage is a string but not jrc_damage_values
            # or hazus_max_potential_damages. Here, a single file is used to
            # assign the ground floor height to the assets
            gfh = self.data_catalog.get_geodataframe(max_potential_damage)
            gdf = self.get_full_gdf(self.exposure_db)
            gdf = join_spatial_data(
                gdf, gfh, attribute_name, method_damages, max_dist, self.logger
            )
            self.exposure_db = self._set_values_from_other_column(
                gdf,
                f"Max Potential Damage: {damage_types[0].capitalize()}",
                attribute_name,
            )

    def setup_ground_elevation(
        self, ground_elevation: Union[int, float, None, str, Path], unit: str
    ) -> None:
        if ground_elevation:
            self.exposure_db["Ground Elevation"] = ground_elevation_from_dem(
                ground_elevation=ground_elevation,
                exposure_db=self.exposure_db,
                exposure_geoms=self.get_full_gdf(self.exposure_db),
            )
            # Unit conversion
<<<<<<< HEAD
            if (unit == "meters" or unit == "m") and (
                self.unit == "feet" or self.unit == "ft"
            ):
                self.exposure_db["Ground Elevation"] = self.exposure_db[
                    "Ground Elevation"
                ].apply(lambda x: x * 3.28084)

            elif (unit == "feet" or unit == "ft") and (
                self.unit == "meters" or self.unit == "m"
            ):
                self.exposure_db["Ground Elevation"] = self.exposure_db[
                    "Ground Elevation"
                ].apply(lambda x: x / 3.28084)
            elif (unit == "feet" or unit == "ft") and (
                self.unit == "feet" or self.unit == "ft"
                ) or (unit == "meters" or unit == "m") and (
                self.unit == "meters" or self.unit == "m"
                ):
                 pass
            else:
                self.logger.warning(
                    "The elevation unit is not valid. Please provide the unit of your ground elevation in 'meters' or 'feet'"
=======
            if unit != self.unit:
                if (unit == Units.meters.value) and (
                    self.unit == Units.feet.value
                ):
                    self.exposure_db["Ground Elevation"] = self.exposure_db[
                        "Ground Elevation"
                    ].apply(lambda x: x * Conversion.meters_to_feet.value)

                elif (unit == Units.feet.value) and (
                    self.unit == Units.meters.value
                ):
                    self.exposure_db["Ground Elevation"] = self.exposure_db[
                        "Ground Elevation"
                    ].apply(lambda x: x * Conversion.feet_to_meters.value)
                else:
                    self.logger.warning(
                        "The elevation unit is not valid. Please provide the unit of your ground elevation in 'meters' or 'feet'"
>>>>>>> 97ef9e0a
                )

        else:
            self.logger.warning(
                "Ground elevation is not recognized by the setup_ground_elevation function"
            )
            self.logger.warning("Ground elevation will be set to 0")
            self.exposure_db["Ground Elevation"] = 0

    def update_max_potential_damage(
        self, updated_max_potential_damages: pd.DataFrame
    ) -> None:
        """Updates the maximum potential damage columns that are provided in a
        Pandas DataFrame.

        Parameters
        ----------
        updated_max_potential_damages : pd.DataFrame
            A DataFrame containing the values of the maximum potential damage that
            should be updated.
        """
        self.logger.info(
            f"Updating the maximum potential damage of {len(updated_max_potential_damages.index)} properties."
        )
        if "Object ID" not in updated_max_potential_damages.columns:
            self.logger.warning(
                "Trying to update the maximum potential damages but no 'Object ID' column is found in the updated_max_potential_damages variable."
            )
            return

        damage_cols = [
            c
            for c in updated_max_potential_damages.columns
            if "Max Potential Damage:" in c
        ]
        updated_max_potential_damages.sort_values("Object ID", inplace=True)
        self.exposure_db.sort_values("Object ID", inplace=True)

        self.exposure_db.loc[
            self.exposure_db["Object ID"].isin(
                updated_max_potential_damages["Object ID"]
            ),
            damage_cols,
        ] = updated_max_potential_damages[damage_cols]

    def raise_ground_floor_height(
        self,
        raise_by: Union[int, float],
        objectids: List[int],
        height_reference: str = "",
        path_ref: str = None,
        attr_ref: str = "STATIC_BFE",
    ):
        """Raises the ground floor height of selected objects to a certain level.

        Parameters
        ----------
        raise_by : Union[int, float]
            The level to raise the selected objects by.
        objectids : List[int]
            A list of Object IDs to select the exposure objects to raise the ground
            floor of.
        height_reference : str, optional
            Either 'datum' when the Ground Floor Height should be raised relative to the
            Datum or 'geom' when the Ground Floor Height should be raised relative to
            the attribute `attr_ref` in the geometry file `path_ref`, by default ""
        path_ref : str, optional
            The full path to the geometry file used to calculate the Ground Floor
            Height if the `height_reference` is set 'geom', by default None
        attr_ref : str, optional
            The attribute in the geometry file `path_ref`, by default "STATIC_BFE"
        """
        # ground floor height attr already exist, update relative to a reference file or datum
        # Check if the Ground Floor Height column already exists
        if "Ground Floor Height" not in self.exposure_db.columns:
            self.logger.warning(
                "Trying to update the Ground Floor Height but the attribute does not "
                "yet exist in the exposure data."
            )
            return

        # Get the index of the objects to raise the ground floor height.
        idx = self.exposure_db.loc[self.exposure_db["Object ID"].isin(objectids)].index

        # Log the number of objects that are being raised.
        self.logger.info(
            f"Raising the ground floor height of {len(idx)} properties to {raise_by}."
        )  # TODO: add the unit of the ground floor height

        if height_reference.lower() == "datum":
            # Elevate the object with 'raise_to'
            self.logger.info(
                "Raising the ground floor height of the properties relative to Datum."
            )
            self.exposure_db.loc[
                (
                    self.exposure_db["Ground Floor Height"]
                    + self.exposure_db["Ground Elevation"]
                    < raise_by
                )
                & self.exposure_db.index.isin(idx),
                "Ground Floor Height",
            ] += raise_by - (
                self.exposure_db["Ground Floor Height"]
                + self.exposure_db["Ground Elevation"]
            )

        elif height_reference.lower() in ["geom", "table"]:
            # Elevate the objects relative to the surface water elevation map that the
            # user submitted.
            self.logger.info(
                "Raising the ground floor height of the properties relative to "
                f"{Path(path_ref).name}, with column {attr_ref}."
            )

            if len(self.exposure_geoms) == 0:
                self.set_exposure_geoms_from_xy()

            self.exposure_db.iloc[idx, :] = self.set_height_relative_to_reference(
                self.exposure_db.iloc[idx, :],
                self.exposure_geoms[0].iloc[idx, :],
                height_reference,
                path_ref,
                attr_ref,
                raise_by,
                self.crs,
            )
            self.logger.info(
                "set_height_relative_to_reference can for now only be used for the "
                "original exposure data."
            )

        else:
            self.logger.warning(
                "The height reference of the Ground Floor Height is set to "
                f"'{height_reference}'. "
                "This is not one of the allowed height references. Set the height "
                "reference to 'datum', 'geom' or 'raster' (last option not yet "
                "implemented)."
            )

    def truncate_damage_function(
        self,
        objectids: List[int],
        floodproof_to: Union[int, float],
        damage_function_types: List[str],
        vulnerability: Vulnerability,
    ) -> None:
        """Truncates damage functions to a certain level.

        Parameters
        ----------
        objectids : List[int]
            A list of Object IDs to select the exposure objects to truncate the damage
            functions of.
        floodproof_to : Union[int, float]
            The height to floodproof to, i.e. to truncate the damage functions to.
        damage_function_types : List[str]
            A list of damage types that should be considered for the new composite area,
            e.g. ['Structure', 'Content']. The function is case-sensitive.
        vulnerability : Vulnerability
            The Vulnerability object from the FiatModel.
        """
        self.logger.info(
            f"Floodproofing {len(objectids)} properties for {floodproof_to} "
            f"{vulnerability.unit} of water."
        )

        # The user can submit with how much feet the properties should be floodproofed
        # and the damage function is truncated to that level.
        df_name_suffix = f'_fp_{str(floodproof_to).replace(".", "_")}'

        ids = self.get_object_ids(selection_type="list", objectids=objectids)
        idx = self.exposure_db.loc[self.exposure_db["Object ID"].isin(ids)].index

        # Find all damage functions that should be modified and truncate with
        # floodproof_to.
        for df_type in damage_function_types:
            dfs_to_modify = [
                d
                for d in list(
                    self.exposure_db.iloc[idx, :][
                        f"Damage Function: {df_type}"
                    ].unique()
                )
                if d == d
            ]
            if dfs_to_modify:
                for df_name in dfs_to_modify:
                    vulnerability.truncate(
                        damage_function_name=df_name,
                        suffix=df_name_suffix,
                        floodproof_to=floodproof_to,
                    )

        # Rename the damage function names in the exposure data file
        damage_function_column_idx = [
            self.exposure_db.columns.get_loc(c)
            for c in self.get_damage_function_columns()
            if c.split(": ")[-1] in damage_function_types
        ]
        self.exposure_db.iloc[idx, damage_function_column_idx] = (
            self.exposure_db.iloc[idx, damage_function_column_idx] + df_name_suffix
        )

    def convert_bf_into_centroids(self, gdf_bf, crs):
        """Convert building footprints into point data.

        Parameters
        ----------
        gdf_bf : gpd.GeoDataFrame
            Path(s) to the aggregation area(s).
        crs : str
            The CRS of the model.
        """
        list_centroid = []
        list_object_id = []
        for index, row in gdf_bf.iterrows():
            centroid = row["geometry"].centroid
            list_centroid.append(centroid)
            list_object_id.append(row["Object ID"])
        data = {"Object ID": list_object_id, "geometry": list_centroid}
        gdf_centroid = gpd.GeoDataFrame(data, columns=["Object ID", "geometry"])
        gdf = gdf_bf.merge(gdf_centroid, on="Object ID", suffixes=("_gdf1", "_gdf2"))
        gdf.drop(columns="geometry_gdf1", inplace=True)
        gdf.rename(columns={"geometry_gdf2": "geometry"}, inplace=True)
        gdf.drop_duplicates(inplace = True)
        gdf = gpd.GeoDataFrame(gdf, geometry=gdf["geometry"])

        # Update geoms
        self.exposure_geoms[0] = gdf
        self.exposure_geoms[0].crs = crs

    def calculate_damages_new_exposure_object(
        self, percent_growth: float, damage_types: List[str]
    ):
        damages_cols = [
            c
            for c in self.get_max_potential_damage_columns()
            if c.split("Max Potential Damage: ")[-1] in damage_types
        ]
        new_damages = dict()

        # Calculate the Max. Potential Damages for the new area. This is the total
        # percentage of population growth multiplied with the total sum of the Max
        # Potential Structural/Content/Other Damage.
        for c in damages_cols:
            total_damages = sum(self.exposure_db[c].fillna(0))
            new_damages[c.split("Max Potential Damage: ")[-1]] = (
                total_damages * percent_growth
            )

        return new_damages

    def setup_new_composite_areas(
        self,
        percent_growth: float,
        geom_file: str,
        ground_floor_height: float,
        damage_types: List[str],
        vulnerability: Vulnerability,
        elevation_reference: str,
        path_ref: str = None,
        attr_ref: str = None,
        ground_elevation: Union[None, str, Path] = None,
        aggregation_area_fn: Union[List[str], List[Path], str, Path] = None,
        attribute_names: Union[List[str], str] = None,
        label_names: Union[List[str], str] = None,
    ) -> None:
        """Adds one or multiple (polygon) areas to the exposure database with
        a composite damage function and a percentage of the total damage.

        Parameters
        ----------
        percent_growth : float
            The percent of the total damages that should be divided over the new
            composite area(s) per damage type in `damage_types`.
        geom_file : str
            The full path to the file that contains the geometries of composite areas.
            Optionally this file can contain a feature 'FID' to link to the exposure
            database.
        ground_floor_height : float
            The height that the ground floor should have relative to either 'datum' or
            'geom' as defined in the `elevation_reference` variable.
        damage_types : List[str]
            A list of damage types that should be considered for the new composite area,
            e.g. ['Structure', 'Content']. The function is case-sensitive.
        vulnerability : Vulnerability
            The Vulnerability object from the FiatModel.
        elevation_reference : str
            Either 'datum' when the Ground Floor Height should be set relative to the
            Datum or 'geom' when the Ground Floor Height should be set relative to the
            attribute `attr_ref` in the geometry file `path_ref`.
        path_ref : str, optional
            The full path to the geometry file used to calculate the Ground Floor
            Height if the `elevation_reference` is set 'geom', by default None
        attr_ref : str, optional
            The attribute in the geometry file `path_ref`, by default None
        """
        self.logger.info(
            f"Adding a new exposure object with a value of {percent_growth}% "
            "of the current total exposure objects, using the "
            f"geometry/geometries from {geom_file}."
        )

        percent_growth = float(percent_growth) / 100
        geom_file = Path(geom_file)
        assert (
            geom_file.is_file()
        ), f"File {str(geom_file)} is missing, cannot set up a new composite area."

        # Calculate the total damages for the new object, for the indicated damage types
        new_object_damages = self.calculate_damages_new_exposure_object(
            percent_growth, damage_types
        )

        # Read the original damage functions and create new weighted damage functions
        # from the original ones.
        df_dict = {
            damage_type: [
                df
                for df in self.exposure_db["Damage Function: " + damage_type].unique()
                if df == df
            ]
            for damage_type in damage_types
        }
        df_value_counts_dict = {
            damage_type: self.exposure_db[
                "Damage Function: " + damage_type
            ].value_counts()
            for damage_type in damage_types
        }
        new_damage_functions = vulnerability.calculate_weighted_damage_function(
            df_dict, df_value_counts_dict
        )

        # Add the new development area as an object to the Exposure Modification file.
        new_area = gpd.read_file(geom_file, engine="pyogrio")
        # check_crs(new_area, geom_file)  #TODO implement again
        new_objects = []

        # Calculate the total area to use for adding the damages relative to area
        total_area = (
            new_area.geometry.area.sum()
        )  # TODO: reproject to a projected CRS if this is a geographic CRS?

        # There should be an attribute 'Object ID' in the new development area shapefile.
        # This ID is used to join the shapefile to the exposure data.
        join_id_name = "Object ID"
        if join_id_name not in new_area.columns:
            self.logger.debug(
                'The unique ID column in the New Development Area is not named "Object ID", '
                'therefore, a new unique identifyer named "Object ID" is added.'
            )
            new_area[join_id_name] = range(len(new_area.index))

        max_id = self.exposure_db["Object ID"].max()
        new_geoms_ids = []
        for i in range(len(new_area.index)):
            new_geom = new_area.geometry.iloc[i]
            new_id = max_id + 1

            perc_damages = new_geom.area / total_area
            # Alert the user that the ground elevation is set to 0.
            # TODO: Take ground elevation from DEM?
            # For water level calculation this will not take into account the
            # non-flooded cells separately, just averaged over the whole area.
            self.logger.warning(
                "The ground elevation is set to 0 if no DEM is supplied."
            )

            # Idea: Reduction factor for the part of the area is not build-up?

            dict_new_objects_data = {
                "Object ID": [new_id],
                "Object Name": ["New development area: " + str(new_id)],
                "Primary Object Type": ["New development area"],
                "Secondary Object Type": ["New development area"],
                "Extraction Method": ["area"],
                "Ground Floor Height": [0],
                "Ground Elevation": [0],
            }
            dict_new_objects_data.update(
                {
                    f"Damage Function: {damage_type}": [
                        new_damage_functions[damage_type]
                    ]
                    for damage_type in damage_types
                }
            )
            dict_new_objects_data.update(
                {
                    f"Max Potential Damage: {damage_type}": [
                        new_object_damages[damage_type] * perc_damages
                    ]
                    for damage_type in damage_types
                }
            )
            new_objects.append(pd.DataFrame(dict_new_objects_data))
            new_geoms_ids.append((new_geom, new_id))
            max_id += 1

        # Make one DataFrame from the list of new object DataFrames
        new_objects = pd.concat(new_objects)
        new_objects.reset_index(inplace=True, drop=True)

        # Create a new GeoDataFrame with the new geometries and the Object ID
        _new_exposure_geoms = gpd.GeoDataFrame(
            data=new_geoms_ids, columns=["geometry", "Object ID"], crs=self.crs
        )

        if elevation_reference == "datum":
            new_objects["Ground Floor Height"] = ground_floor_height
            self.logger.info(
                f"The elevation of the new development area is {ground_floor_height} ft"
                " relative to datum."  # TODO: make unit flexible
            )
        elif elevation_reference == "geom":
            self.logger.info(
                f"The elevation of the new development area is {ground_floor_height} ft"
                f" relative to {Path(path_ref).stem}. The height of the floodmap is"
                f" identified with column {attr_ref}."  # TODO: make unit flexible
            )
            new_objects = self.set_height_relative_to_reference(
                new_objects,
                _new_exposure_geoms,
                elevation_reference,
                path_ref,
                attr_ref,
                ground_floor_height,
                self.crs,
            )

        # Update the exposure_geoms
        self.set_geom_names("new_development_area")
        self.set_exposure_geoms(_new_exposure_geoms)

        # If the user supplied ground elevation data, assign that to the new
        # composite areas
        if ground_elevation is not None:
            new_objects["Ground Elevation"] = ground_elevation_from_dem(
                ground_elevation=ground_elevation,
                exposure_db=new_objects,
                exposure_geoms=_new_exposure_geoms,
            )

        # If the user supplied aggregation area data, assign that to the
        # new composite areas
        if aggregation_area_fn is not None:
            new_objects, _ = join_exposure_aggregation_areas(
                _new_exposure_geoms.merge(new_objects, on="Object ID"),
                aggregation_area_fn=aggregation_area_fn,
                attribute_names=attribute_names,
                label_names=label_names,
            )

        # Update the exposure_db
        self.exposure_db = pd.concat([self.exposure_db, new_objects]).reset_index(
            drop=True
        )

    def link_exposure_vulnerability(
        self,
        exposure_linking_table: pd.DataFrame,
        damage_types: Optional[List[str]] = ["Structure", "Content"],
    ):
        if "Damage function name" not in exposure_linking_table.columns:
            exposure_linking_table["Damage function name"] = [
                name + "_" + type
                for name, type in zip(
                    exposure_linking_table["FIAT Damage Function Name"].values,
                    exposure_linking_table["Damage Type"].values,
                )
            ]
        for damage_type in damage_types:
            linking_per_damage_type = exposure_linking_table.loc[
                exposure_linking_table["Damage Type"] == damage_type, :
            ]
            assert (
                not linking_per_damage_type.empty
            ), f"Damage type {damage_type} not found in the exposure-vulnerability linking table"

            # Create a dictionary that links the exposure data to the vulnerability data
            linking_dict = dict(
                zip(
                    linking_per_damage_type["Exposure Link"],
                    linking_per_damage_type["Damage function name"],
                )
            )
            unique_linking_types = set(linking_dict.keys())

            # Find the column to link the exposure data to the vulnerability data
            unique_types_primary = set()

            # Set the variables below to large numbers to ensure when there is no
            # Primary Object Type or Secondary Object Type column in the exposure data
            # that the available column is used to link the exposure data to the
            # vulnerability data.
            len_diff_primary_linking_types = 100000
            len_diff_secondary_linking_types = 100000
            if "Primary Object Type" in self.exposure_db.columns:
                unique_types_primary = set(self.get_primary_object_type())
                diff_primary_linking_types = unique_types_primary - unique_linking_types
                len_diff_primary_linking_types = len(diff_primary_linking_types)

            unique_types_secondary = set()
            if "Secondary Object Type" in self.exposure_db.columns:
                unique_types_secondary = set(self.get_secondary_object_type())
                diff_secondary_linking_types = (
                    unique_types_secondary - unique_linking_types
                )
                len_diff_secondary_linking_types = len(diff_secondary_linking_types)

            # Check if the linking column is the Primary Object Type or the Secondary
            # Object Type
            if (len(unique_types_primary) > 0) and (
                unique_types_primary.issubset(unique_linking_types)
            ):
                linking_column = "Primary Object Type"
            elif (len(unique_types_secondary) > 0) and (
                unique_types_secondary.issubset(unique_linking_types)
            ):
                linking_column = "Secondary Object Type"
            else:
                if (
                    len_diff_primary_linking_types < len_diff_secondary_linking_types
                ) and (len(unique_types_primary) > 0):
                    linking_column = "Primary Object Type"
                    self.logger.warning(
                        "There are "
                        f"{str(len_diff_primary_linking_types)} primary"
                        " object types that are not in the linking "
                        "table and will not have a damage function "
                        f"assigned for {damage_type} damages: "
                        f"{str(list(diff_primary_linking_types))}"
                    )
                elif (
                    len_diff_secondary_linking_types < len_diff_primary_linking_types
                ) and (len(unique_types_secondary) > 0):
                    linking_column = "Secondary Object Type"
                    self.logger.warning(
                        "There are "
                        f"{str(len(diff_secondary_linking_types))} "
                        "secondary object types that are not in the "
                        "linking table and will not have a damage "
                        f"function assigned for {damage_type} damages: "
                        f"{str(list(diff_secondary_linking_types))}"
                    )

            self.exposure_db[f"Damage Function: {damage_type.capitalize()}"] = (
                self.exposure_db[linking_column].map(linking_dict)
            )

            self.logger.info(
                f"The {linking_column} was used to link the exposure data to the "
                f"vulnerability curves for {damage_type} damages."
            )

    def get_primary_object_type(self):
        if "Primary Object Type" in self.exposure_db.columns:
            return list(self.exposure_db["Primary Object Type"].unique())

    def get_secondary_object_type(self):
        if "Secondary Object Type" in self.exposure_db.columns:
            return list(self.exposure_db["Secondary Object Type"].unique())

    def get_max_potential_damage_columns(self) -> List[str]:
        """Returns the maximum potential damage columns in <exposure_db>

        Returns
        -------
        List[str]
            The maximum potential damage columns in <exposure_db>
        """
        return [c for c in self.exposure_db.columns if "Max Potential Damage:" in c]

    def get_damage_function_columns(self) -> List[str]:
        """Returns the damage function columns in <exposure_db>

        Returns
        -------
        List[str]
            The damage function columns in <exposure_db>
        """
        return [c for c in self.exposure_db.columns if "Damage Function:" in c]

    def select_objects(
        self,
        primary_object_type: Optional[Union[str, List[str]]] = None,
        non_building_names: Optional[List[str]] = None,
        return_gdf: bool = False,
    ) -> Union[pd.DataFrame, gpd.GeoDataFrame]:
        """Filters the Exposure Database by <primary_object_type> and
        <non_building_names>

        Parameters
        ----------
        primary_object_type : Optional[Union[str, List[str]]], optional
            Only select assets from this/these primary object type(s).
            Can be any primary object type in a list or 'all', by default None
            (also selecting all)
        non_building_names : Optional[list[str]], optional
            The names of the , by default None
        return_gdf : bool, optional
            If True the function returns a GeoDataFrame, if False the function
            returns a Dataframe, by default False

        Returns
        -------
        objects : Union[pd.DataFrame, gpd.GeoDataFrame]
            The filtered (Geo)DataFrame.
        """
        objects = self.exposure_db
        if return_gdf:
            objects = self.get_full_gdf(objects)

        if non_building_names:
            objects = objects.loc[
                ~objects["Primary Object Type"].isin(non_building_names), :
            ]

        if primary_object_type:
            if str(primary_object_type).lower() != "all":
                objects = objects.loc[
                    objects["Primary Object Type"].isin([primary_object_type]), :
                ]

        return objects

    def get_object_ids(
        self,
        selection_type: str,
        property_type: Optional[str] = None,
        non_building_names: Optional[List[str]] = None,
        aggregation: Optional[str] = None,
        aggregation_area_name: Optional[str] = None,
        polygon_file: Optional[str] = None,
        list_file: Optional[str] = None,
        objectids: Optional[List[int]] = None,
    ) -> list[Any]:
        """Get ids of objects that are affected by the measure.

        Parameters
        ----------
        selection_type : str
            Type of selection, either 'all', 'aggregation_area',
            'polygon', or 'list'.
        property_type : Optional[str], optional
            _description_, by default None
        non_building_names : Optional[List[str]], optional
            _description_, by default None
        aggregation : Optional[str], optional
            _description_, by default None
        aggregation_area_name : Optional[str], optional
            _description_, by default None
        polygon_file : Optional[str], optional
            _description_, by default None
        list_file : Optional[str], optional
            _description_, by default None
        objectids : Optional[List[int]], optional
            _description_, by default None

        Returns
        -------
        list[Any]
            list of ids
        """
        if (selection_type == "aggregation_area") or (selection_type == "all"):
            buildings = self.select_objects(
                primary_object_type=property_type,
                non_building_names=non_building_names,
            )
            if selection_type == "all":
                ids = buildings["Object ID"]
            elif selection_type == "aggregation_area":
                ids = buildings.loc[
                    buildings[f"Aggregation Label: {aggregation}"]
                    == aggregation_area_name,
                    "Object ID",
                ]
        elif selection_type == "polygon":
            assert polygon_file is not None
            buildings = self.select_objects(
                primary_object_type=property_type,
                non_building_names=non_building_names,
                return_gdf=True,
            )
            polygon = gpd.read_file(polygon_file, engine="pyogrio").to_crs(
                buildings.crs
            )
            ids = gpd.sjoin(buildings, polygon)["Object ID"]
        elif selection_type == "list":
            ids = objectids

        return list(ids)

    def set_exposure_geoms_from_xy(self):
        if not (
            self.exposure_db["X Coordinate"].isna().any()
            and self.exposure_db["Y Coordinate"].isna().any()
        ):
            exposure_geoms = gpd.GeoDataFrame(
                {
                    "Object ID": self.exposure_db["Object ID"],
                    "geometry": gpd.points_from_xy(
                        self.exposure_db["X Coordinate"],
                        self.exposure_db["Y Coordinate"],
                    ),
                },
                crs=self.crs,
            )
        self.set_exposure_geoms(exposure_geoms)

    def get_full_gdf(
        self, df: pd.DataFrame
    ) -> Union[gpd.GeoDataFrame, List[gpd.GeoDataFrame]]:
        # Create a copy from the dataframe to ensure the values are not changed in the
        # original dataframe
        df = df.copy()

        # Check how many exposure geoms there are
        if len(self.exposure_geoms) == 1:
            assert set(self.exposure_geoms[0]["Object ID"]) == set(df["Object ID"])
            df["geometry"] = self.exposure_geoms[0]["geometry"]
            gdf = gpd.GeoDataFrame(df, crs=self.exposure_geoms[0].crs)
        elif len(self.exposure_geoms) > 1:
            gdf_list = []
            for i in range(len(self.exposure_geoms)):
                gdf_list.append(
                    self.exposure_geoms[i].merge(df, on="Object ID", how="left")
                )
            gdf = gpd.GeoDataFrame(pd.concat(gdf_list, ignore_index=True))
        return gdf

    def check_required_columns(self):
        """Checks whether the <_REQUIRED_COLUMNS> are in the <exposure_db>."""
        for col in self._REQUIRED_COLUMNS:
            try:
                assert col in self.exposure_db.columns
            except AssertionError:
                print(f"Required column {col} not found in exposure data.")

        for col in self._REQUIRED_VARIABLE_COLUMNS:
            try:
                assert col.format("Structure") in self.exposure_db.columns
            except AssertionError:
                print(f"Required variable column {col} not found in exposure data.")

    def set_height_relative_to_reference(
        self,
        exposure_to_modify: pd.DataFrame,
        exposure_geoms: gpd.GeoDataFrame,
        height_reference: str,
        path_ref: str,
        attr_ref: str,
        raise_by: Union[int, float],
        out_crs: str,
    ) -> gpd.GeoDataFrame:
        """Sets the height of exposure_to_modify to the level of the reference file.

        Parameters
        ----------
        exposure_to_modify : pd.DataFrame
            _description_
        exposure_geoms : gpd.GeoDataFrame
            _description_
        height_reference : str
            _description_
        path_ref : str
            _description_
        attr_ref : str
            _description_
        raise_by : Union[int, float]
            _description_
        out_crs : _type_
            _description_

        Returns
        -------
        gpd.GeoDataFrame
            _description_

        Note: It is assumed that the datum/DEM with which the geom file is created is
        the same as that of the exposure data
        """
        # Add the different options of input data: vector, raster, table
        if height_reference == "geom":
            reference_shp = gpd.read_file(path_ref, engine="pyogrio")  # Vector

            # Reproject the input flood map if necessary
            if reference_shp.crs != CRS.from_user_input(out_crs):
                reference_shp = reference_shp.to_crs(
                    out_crs
                )  # TODO: make sure that the exposure_geoms file is projected in the out_crs (this doesn't happen now)

            # Spatially join the data
            modified_objects_gdf = gpd.sjoin(
                exposure_geoms,
                reference_shp[[attr_ref, "geometry"]],
                how="left",
            )

            # Sort and add the elevation to the shp values, append to the exposure dataframe
            # To be able to append the values from the GeoDataFrame to the DataFrame, it
            # must be sorted on the Object ID.
            identifier = (
                "Object ID"
                if "Object ID" in modified_objects_gdf.columns
                else "object_id"
            )

            # Group by the identifier and take the maximum value of the attribute reference
            # to avoid duplicates in the case of overlapping polygons in the data used
            # as reference.
            modified_objects_gdf = (
                modified_objects_gdf.groupby(identifier)
                .max(attr_ref)
                .sort_values(by=[identifier])
            )

        elif height_reference == "table":
            # Add table
            reference_table = pd.read_csv(path_ref)  # Vector
            # Join the data based on "Object ID"
            modified_objects_gdf = pd.merge(
                exposure_geoms,
                reference_table[["Object ID", attr_ref]],
                on="Object ID",
                how="left",
            )
            modified_objects_gdf = modified_objects_gdf.sort_values(
                by=["Object ID"]
            ).set_index("Object ID", drop=False)

        exposure_to_modify = exposure_to_modify.sort_values(by=["Object ID"]).set_index(
            "Object ID", drop=False
        )

        # Find indices of properties that are below the required level
        properties_below_level = (
            exposure_to_modify.loc[:, "Ground Floor Height"]
            + exposure_to_modify.loc[:, "Ground Elevation"]
            < modified_objects_gdf.loc[:, attr_ref] + raise_by
        )
        properties_no_reference_level = modified_objects_gdf[attr_ref].isna()
        to_change = properties_below_level & ~properties_no_reference_level

        self.logger.info(
            f"{properties_no_reference_level.sum()} properties have no "
            "reference height level. These properties are not raised."
        )

        original_df = exposure_to_modify.copy()  # to be used for metrics
        exposure_to_modify.loc[to_change, "Ground Floor Height"] = list(
            modified_objects_gdf.loc[to_change, attr_ref]
            + raise_by
            - exposure_to_modify.loc[to_change, "Ground Elevation"]
        )

        # Get some metrics on changes
        no_builds_to_change = sum(to_change)
        avg_raise = np.average(
            exposure_to_modify.loc[to_change, "Ground Floor Height"]
            - original_df.loc[to_change, "Ground Floor Height"]
        )
        self.logger.info(
            f"Raised {no_builds_to_change} properties with an average of {avg_raise}."
        )

        return exposure_to_modify.reset_index(drop=True)

    def update_user_linking_table(
        self,
        old_value: Union[list, str],
        new_value: Union[list, str],
        linking_table_new: pd.DataFrame,
    ):
        if isinstance(old_value, str):
            old_value = [old_value]
        if isinstance(new_value, str):
            new_value = [new_value]
        for item, new_item in zip(old_value, new_value):
            desired_rows = linking_table_new[linking_table_new["Exposure Link"] == item]
            desired_rows.reset_index(drop=True, inplace=True)
            linking_table_new = linking_table_new.append(
                desired_rows, ignore_index=True
            )
            duplicates_table = linking_table_new.duplicated(keep="first")
            idx_duplicates = duplicates_table[duplicates_table].index
            for idx in idx_duplicates:
                linking_table_new["Exposure Link"][idx:].replace(
                    {item: new_item}, inplace=True
                )
        return linking_table_new

    def get_continent(self):
        region = self.data_catalog.get_geodataframe("area_of_interest")
        lon = region.geometry[0].centroid.x
        lat = region.geometry[0].centroid.y

        geolocator = Nominatim(user_agent="<APP_NAME>", timeout=10)
        geocode = RateLimiter(geolocator.reverse, min_delay_seconds=1)

        location = geocode(f"{lat}, {lon}", language="en")

        # for cases where the location is not found, coordinates are antarctica
        if location is None:
            return "global", "global"

        # extract country code
        address = location.raw["address"]
        country_code = address["country_code"].upper()
        country_name = address["country"]

        # get continent code from country code
        continent_code = pc.country_alpha2_to_continent_code(country_code)
        continent_name = self.get_continent_name(continent_code)

        return country_name, continent_name

    def get_continent_name(self, continent_code: str) -> str:
        continent_dict = {
            "NA": "north america",
            "SA": "south america",
            "AS": "asia",
            "AF": "africa",
            "OC": "oceania",
            "EU": "europe",
            "AQ": "antarctica",
        }
        return continent_dict[continent_code]

    @staticmethod
    def _set_values_from_other_column(
        df: Union[pd.DataFrame, gpd.GeoDataFrame], col_to_set: str, col_to_copy: str
    ) -> Union[pd.DataFrame, gpd.GeoDataFrame]:
        """Sets the values of <col_to_set> to where the values of <col_to_copy> are
        nan and deletes <col_to_copy>.
        """
        df.loc[df[col_to_copy].notna(), col_to_set] = df.loc[
            df[col_to_copy].notna(), col_to_copy
        ]
        del df[col_to_copy]
        return df<|MERGE_RESOLUTION|>--- conflicted
+++ resolved
@@ -80,11 +80,7 @@
         crs: str = None,
         unit: str = "meters",
         country: str = None,
-<<<<<<< HEAD
-        damage_unit= "$"
-=======
         damage_unit= Currency.dollar.value
->>>>>>> 97ef9e0a
     ) -> None:
         """Transforms data into Vector Exposure data for Delft-FIAT.
 
@@ -521,21 +517,12 @@
                     gdf.loc[gdf["Primary Object Type"] == "", "Primary Object Type"] = (
                         "residential"
                     )
-<<<<<<< HEAD
                     self.logger.warning(
                         f"{nr_without_primary_object} objects were not overlapping with the "
                         "land use data and will be classified as residential buildings."
                     )
                 else:
                     self.logger.warning(
-=======
-                    self.logger.warning(
-                        f"{nr_without_primary_object} objects were not overlapping with the "
-                        "land use data and will be classified as residential buildings."
-                    )
-                else:
-                    self.logger.warning(
->>>>>>> 97ef9e0a
                         f"{nr_without_primary_object} objects do not have a Primary Object "
                         "Type and will be removed from the exposure data."
                     )
@@ -636,7 +623,6 @@
                 landuse_to_jrc_mapping["osm_key_landuse"],
                 landuse_to_jrc_mapping["jrc_key_landuse"],
             )
-<<<<<<< HEAD
         )
         # buildings
         buildings_to_jrc_mapping = jrc_osm_mapping[
@@ -648,19 +634,6 @@
                 buildings_to_jrc_mapping["jrc_key_building"],
             )
         )
-=======
-        )
-        # buildings
-        buildings_to_jrc_mapping = jrc_osm_mapping[
-            ["osm_key_building", "jrc_key_building"]
-        ]
-        buildings_to_jrc_mapping = dict(
-            zip(
-                buildings_to_jrc_mapping["osm_key_building"],
-                buildings_to_jrc_mapping["jrc_key_building"],
-            )
-        )
->>>>>>> 97ef9e0a
         # amenity
         amenity_to_jrc_mapping = jrc_osm_mapping[["osm_key_amenity", "jrc_key_amenity"]]
         amenity_to_jrc_mapping = dict(
@@ -985,30 +958,6 @@
                 exposure_geoms=self.get_full_gdf(self.exposure_db),
             )
             # Unit conversion
-<<<<<<< HEAD
-            if (unit == "meters" or unit == "m") and (
-                self.unit == "feet" or self.unit == "ft"
-            ):
-                self.exposure_db["Ground Elevation"] = self.exposure_db[
-                    "Ground Elevation"
-                ].apply(lambda x: x * 3.28084)
-
-            elif (unit == "feet" or unit == "ft") and (
-                self.unit == "meters" or self.unit == "m"
-            ):
-                self.exposure_db["Ground Elevation"] = self.exposure_db[
-                    "Ground Elevation"
-                ].apply(lambda x: x / 3.28084)
-            elif (unit == "feet" or unit == "ft") and (
-                self.unit == "feet" or self.unit == "ft"
-                ) or (unit == "meters" or unit == "m") and (
-                self.unit == "meters" or self.unit == "m"
-                ):
-                 pass
-            else:
-                self.logger.warning(
-                    "The elevation unit is not valid. Please provide the unit of your ground elevation in 'meters' or 'feet'"
-=======
             if unit != self.unit:
                 if (unit == Units.meters.value) and (
                     self.unit == Units.feet.value
@@ -1026,7 +975,6 @@
                 else:
                     self.logger.warning(
                         "The elevation unit is not valid. Please provide the unit of your ground elevation in 'meters' or 'feet'"
->>>>>>> 97ef9e0a
                 )
 
         else:
