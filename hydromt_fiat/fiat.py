"""Implement fiat model class"""

from hydromt_fiat.workflows.vulnerability import Vulnerability
from hydromt.models.model_grid import GridModel
from hydromt_fiat.workflows.exposure_vector import ExposureVector
import logging
from configparser import ConfigParser
import geopandas as gpd
import hydromt
from hydromt.cli.cli_utils import parse_config

from shapely.geometry import box
from typing import Union
from hydromt_fiat.workflows.social_vulnerability_index import SocialVulnerabilityIndex


from . import DATADIR

__all__ = ["FiatModel"]

_logger = logging.getLogger(__name__)


class FiatModel(GridModel):
    """General and basic API for the FIAT model in hydroMT."""

    _NAME    = "fiat"
    _CONF    = "fiat_configuration.ini"
    _GEOMS   = {}  # FIXME Mapping from hydromt names to model specific names
    _MAPS    = {}  # FIXME Mapping from hydromt names to model specific names
    _FOLDERS = ["hazard", "exposure", "vulnerability", "output"]
    _DATADIR = DATADIR

    def __init__(
        self,
        root=None,
        mode="w",
        config_fn=None,
        data_libs=None,
        logger=_logger,
    ):
        super().__init__(
            root=root,
            mode=mode,
            config_fn=config_fn,
            data_libs=data_libs,
            logger=logger,
        )

    def setup_basemaps(
        self,
        region,
        **kwargs,
    ):
        """Define the model domain that is used to clip the raster layers.

        Adds model layer:

        * **region** geom: A geometry with the nomenclature 'region'.

        Parameters
        ----------
        region: dict
            Dictionary describing region of interest, e.g. {'bbox': [xmin, ymin, xmax, ymax]}. See :py:meth:`~hydromt.workflows.parse_region()` for all options.
        """

        kind, region = hydromt.workflows.parse_region(region, logger=self.logger)
        if kind == "bbox":
            geom = gpd.GeoDataFrame(geometry=[box(*region["bbox"])], crs=4326)
        elif kind == "grid":
            geom = region["grid"].raster.box
        elif kind == "geom":
            geom = region["geom"]
        else:
            raise ValueError(
                f"Unknown region kind {kind} for FIAT, expected one of ['bbox', 'grid', 'geom']."
            )

        # Set the model region geometry (to be accessed through the shortcut self.region).
        self.set_geoms(geom, "region")

    def setup_exposure_vector(
        self,
        asset_locations: str,
        occupancy_type: str,
        max_potential_damage: str,
        ground_floor_height: Union[int, float, str, None],
        ground_flood_height_unit: str,
    ) -> None:
        ev = ExposureVector(self.data_catalog, self.region)

        if asset_locations == occupancy_type == max_potential_damage:
            # The source for the asset locations, occupancy type and maximum potential
            # damage is the same, use one source to create the exposure data.
            ev.setup_from_single_source(asset_locations)

        # Add: linking damage functions to assets

    def setup_exposure_raster(self):
        NotImplemented

    def setup_vulnerability(
        self,
        vulnerability_source: str,
        vulnerability_identifiers_and_linking: str,
        unit: str,
    ) -> None:
        """Setup the vulnerability curves from various possible inputs.

<<<<<<< HEAD
    def setup_hazard(self): 	
        			
        map_fn      = self.get_config('setup_hazard', 'map_fn')			
        map_type    = self.get_config('setup_hazard', 'map_type')				
        rp          = self.get_config('setup_hazard', 'rp')
        crs         = self.get_config('setup_hazard', 'crs')
        nodata      = self.get_config('setup_hazard', 'nodata')
        var         = self.get_config('setup_hazard', 'var')		
        chunks      = self.get_config('setup_hazard', 'chunks')
        risk_output = self.get_config('setup_config','risk_output', fallback=True)
        hazard_type = self.get_config('setup_config','hazard_type', fallback="flooding")

        Hazard().setup_hazard(self,hazard_type=hazard_type,risk_output=risk_output, map_fn=map_fn,map_type=map_type,rp=rp,crs=crs, nodata=nodata,var=var,chunks=chunks)
 
    def setup_social_vulnerability_index(self):
=======
>>>>>>> 4346df01
        Parameters
        ----------
        vulnerability_source : str
            The (relative) path or ID from the data catalog to the source of the vulnerability functions.
        vulnerability_identifiers_and_linking : str
            The (relative) path to the table that links the vulnerability functions and exposure categories.
        unit : str
            The unit of the vulnerability functions.
        """
        vul = Vulnerability(self.data_catalog)
        vul.get_vulnerability_functions_from_one_file(
            vulnerability_source, vulnerability_identifiers_and_linking, unit
        )

<<<<<<< HEAD
    def setup_social_vulnerability_index(
        self, census_key: str, path: str, state_abbreviation: str
    ):

=======
    def setup_hazard(self, map_fn):
        NotImplemented

    def setup_social_vulnerability_index(
        self, census_key: str, path: str, state_abbreviation: str
    ):

>>>>>>> 4346df01
        # Create SVI object
        svi = SocialVulnerabilityIndex(self.data_catalog, self.config)

        # Call functionalities of SVI
        svi.set_up_census_key(census_key)
        svi.variable_code_csv_to_pd_df(path)
        svi.set_up_download_codes()
        svi.set_up_state_code(state_abbreviation)
        svi.download_census_data()
        svi.rename_census_data("Census_code_withE", "Census_variable_name")
        svi.create_indicator_groups("Census_variable_name", "Indicator_code")
        svi.processing_svi_data()
        svi.normalization_svi_data()
        svi.domain_scores()
        svi.composite_scores()

    # TO DO: JOIN WITH GEOMETRIES. FOR MAPPING.
    # this link can be used: https://github.com/datamade/census

    def read(self):
        """Method to read the complete model schematization and configuration from file."""
        self.logger.info(f"Reading model data from {self.root}")
        self.read_config()
        self.read_grid()
        self.read_geoms()

    def _configread(self, fn):
        """Parse fiat_configuration.ini to dict."""

        # Read and parse the fiat_configuration.ini.
        opt = parse_config(fn)

        # Store the general information.
        config = opt["setup_config"]

        # Set the paths.  # FIXME: how to do this more elegantly?
        # config["hazard_dp"] = self.root.joinpath("hazard")
        # config["exposure_dp"] = self.root.joinpath("exposure")
        # config["vulnerability_dp"] = self.root.joinpath("vulnerability")
        # config["output_dp"] = self.root.joinpath("output")

        # Store the hazard information.
        config["hazard"] = {}
        for hazard_dict in [opt[key] for key in opt.keys() if "hazard" in key]:
            hazard_dict.update(
                {"map_fn": config["hazard_dp"].joinpath(hazard_dict["map_fn"])}
            )
            if hazard_dict["map_type"] not in config["hazard"].keys():
                config["hazard"][hazard_dict["map_type"]] = {
                    hazard_dict["map_fn"].stem: hazard_dict,
                }
            else:
                config["hazard"][hazard_dict["map_type"]].update(
                    {
                        hazard_dict["map_fn"].stem: hazard_dict,
                    }
                )

        # Store the exposure information.
        config["exposure"] = opt["setup_exposure"]

        return config

    def write(self):
        """Method to write the complete model schematization and configuration to file."""

        self.logger.info(f"Writing model data to {self.root}")
        if self.config:  # try to read default if not yet set
            self.write_config()
        if self._staticmaps:
            self.write_grid()
        if self._staticgeoms:
            self.write_geoms()

    def _configwrite(self, fn):
        """Write config to Delft-FIAT configuration toml file."""
        # TODO: change function to new Delft-FIAT configuration toml file.
        parser = ConfigParser()

        # Store the general information.
        parser["setup_config"] = {
            "case": str(self.config.get("case")),
            "strategy": str(self.config.get("strategy")),
            "scenario": str(self.config.get("scenario")),
            "year": str(self.config.get("year")),
            "country": str(self.get_config("country")),
            "hazard_type": str(self.config.get("hazard_type")),
            "output_unit": str(self.config.get("output_unit")),
            # "hazard_dp": str(self.config.get("hazard_dp").name),
            # "exposure_dp": str(self.config.get("exposure_dp").name),
            # "vulnerability_dp": str(self.config.get("vulnerability_dp").name),
            # "output_dp": str(self.config.get("output_dp").name),
            "category_output": str(self.config.get("category_output")),
            "total_output": str(self.config.get("total_output")),
            "risk_output": str(self.config.get("risk_output")),
            "map_output": str(self.config.get("map_output")),
        }

        # # Save the configuration file.
        # with open(self.root.joinpath(self._CONF), "w") as config:
<<<<<<< HEAD
        #     parser.write(config)
=======
        #     parser.write(config)
>>>>>>> 4346df01
<|MERGE_RESOLUTION|>--- conflicted
+++ resolved
@@ -6,8 +6,10 @@
 import logging
 from configparser import ConfigParser
 import geopandas as gpd
+import pandas as pd
 import hydromt
 from hydromt.cli.cli_utils import parse_config
+from pathlib import Path
 
 from shapely.geometry import box
 from typing import Union
@@ -24,10 +26,10 @@
 class FiatModel(GridModel):
     """General and basic API for the FIAT model in hydroMT."""
 
-    _NAME    = "fiat"
-    _CONF    = "fiat_configuration.ini"
-    _GEOMS   = {}  # FIXME Mapping from hydromt names to model specific names
-    _MAPS    = {}  # FIXME Mapping from hydromt names to model specific names
+    _NAME = "fiat"
+    _CONF = "fiat_configuration.ini"
+    _GEOMS = {}  # FIXME Mapping from hydromt names to model specific names
+    _MAPS = {}  # FIXME Mapping from hydromt names to model specific names
     _FOLDERS = ["hazard", "exposure", "vulnerability", "output"]
     _DATADIR = DATADIR
 
@@ -46,6 +48,7 @@
             data_libs=data_libs,
             logger=logger,
         )
+        self.tables = []  # List of tables to write
 
     def setup_basemaps(
         self,
@@ -79,6 +82,46 @@
         # Set the model region geometry (to be accessed through the shortcut self.region).
         self.set_geoms(geom, "region")
 
+    def setup_vulnerability(
+        self,
+        vulnerability_source: str,
+        vulnerability_identifiers_and_linking: str,
+        unit: str,
+    ) -> None:
+        """Setup the vulnerability curves from various possible inputs.
+
+        Parameters
+        ----------
+        vulnerability_source : str
+            The (relative) path or ID from the data catalog to the source of the vulnerability functions.
+        vulnerability_identifiers_and_linking : str
+            The (relative) path to the table that links the vulnerability functions and exposure categories.
+        unit : str
+            The unit of the vulnerability functions.
+        """
+
+        if not Path(vulnerability_identifiers_and_linking):
+            logging.error(
+                f"Vulnerability identifiers and linking table does not exist at: {vulnerability_identifiers_and_linking}"
+            )
+
+        vul = Vulnerability(self.data_catalog)
+        vf_source_df = vul.get_vulnerability_source(vulnerability_source)
+        self.vf_ids_and_linking_df = (
+            vul.get_vulnerability_identifiers_and_linking_source(
+                vulnerability_identifiers_and_linking
+            )
+        )
+        self.tables.append(
+            (
+                vul.get_vulnerability_functions_from_one_file(
+                    vf_source_df, self.vf_ids_and_linking_df, unit
+                ),
+                "./vulnerability/vulnerability_curves.csv",
+                {"index": False, "header": False},
+            )
+        )
+
     def setup_exposure_vector(
         self,
         asset_locations: str,
@@ -92,22 +135,25 @@
         if asset_locations == occupancy_type == max_potential_damage:
             # The source for the asset locations, occupancy type and maximum potential
             # damage is the same, use one source to create the exposure data.
-            ev.setup_from_single_source(asset_locations)
-
-        # Add: linking damage functions to assets
+            ev.setup_from_single_source(asset_locations, ground_floor_height)
+
+        # Link the damage functions to assets
+        try:
+            assert not self.vf_ids_and_linking_df.empty
+        except AssertionError:
+            logging.error(
+                "Please call the 'setup_vulnerability' function before "
+                "the 'setup_exposure_vector' function. Error message: {e}"
+            )
+        ev.link_exposure_vulnerability(self.vf_ids_and_linking_df)
+        ev.check_required_columns()
+
+        # Save the exposure data in the geoms
+        self.tables.append((ev.exposure, "./exposure/exposure.csv", {"index": False}))
 
     def setup_exposure_raster(self):
         NotImplemented
 
-    def setup_vulnerability(
-        self,
-        vulnerability_source: str,
-        vulnerability_identifiers_and_linking: str,
-        unit: str,
-    ) -> None:
-        """Setup the vulnerability curves from various possible inputs.
-
-<<<<<<< HEAD
     def setup_hazard(self): 	
         			
         map_fn      = self.get_config('setup_hazard', 'map_fn')			
@@ -121,38 +167,11 @@
         hazard_type = self.get_config('setup_config','hazard_type', fallback="flooding")
 
         Hazard().setup_hazard(self,hazard_type=hazard_type,risk_output=risk_output, map_fn=map_fn,map_type=map_type,rp=rp,crs=crs, nodata=nodata,var=var,chunks=chunks)
- 
-    def setup_social_vulnerability_index(self):
-=======
->>>>>>> 4346df01
-        Parameters
-        ----------
-        vulnerability_source : str
-            The (relative) path or ID from the data catalog to the source of the vulnerability functions.
-        vulnerability_identifiers_and_linking : str
-            The (relative) path to the table that links the vulnerability functions and exposure categories.
-        unit : str
-            The unit of the vulnerability functions.
-        """
-        vul = Vulnerability(self.data_catalog)
-        vul.get_vulnerability_functions_from_one_file(
-            vulnerability_source, vulnerability_identifiers_and_linking, unit
-        )
-
-<<<<<<< HEAD
+
     def setup_social_vulnerability_index(
         self, census_key: str, path: str, state_abbreviation: str
     ):
 
-=======
-    def setup_hazard(self, map_fn):
-        NotImplemented
-
-    def setup_social_vulnerability_index(
-        self, census_key: str, path: str, state_abbreviation: str
-    ):
-
->>>>>>> 4346df01
         # Create SVI object
         svi = SocialVulnerabilityIndex(self.data_catalog, self.config)
 
@@ -222,10 +241,34 @@
         self.logger.info(f"Writing model data to {self.root}")
         if self.config:  # try to read default if not yet set
             self.write_config()
-        if self._staticmaps:
-            self.write_grid()
-        if self._staticgeoms:
-            self.write_geoms()
+        if self.maps:
+            self.write_maps(fn="hazard/{name}.nc", driver="nc")
+        if self.geoms:
+            self.write_geoms(fn="exposure/{name}.geojson")
+        if self.tables:
+            self.write_tables()
+
+    def write_tables(self) -> None:
+        if len(self.tables) == 0:
+            self.logger.debug("No table data found, skip writing.")
+            return
+        self._assert_write_mode
+        for (data, path, kwargs) in self.tables:
+            path = Path(path)
+            if not isinstance(data, (pd.DataFrame)) or len(data.index) == 0:
+                self.logger.warning(
+                    f"{path.name} object of type {type(data).__name__} not recognized"
+                )
+                continue
+            self.logger.debug(f"Writing file {str(path)}")
+            _fn = Path(self.root) / path
+            if not _fn.parent.is_dir():
+                _fn.parent.mkdir(parents=True)
+
+            if path.name.endswith("csv"):
+                data.to_csv(_fn, **kwargs)
+            elif path.name.endswith("xlsx"):
+                data.to_excel(_fn, **kwargs)
 
     def _configwrite(self, fn):
         """Write config to Delft-FIAT configuration toml file."""
@@ -253,8 +296,4 @@
 
         # # Save the configuration file.
         # with open(self.root.joinpath(self._CONF), "w") as config:
-<<<<<<< HEAD
-        #     parser.write(config)
-=======
-        #     parser.write(config)
->>>>>>> 4346df01
+        #     parser.write(config)