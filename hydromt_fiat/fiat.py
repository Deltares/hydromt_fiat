"""Implement fiat model class"""

from hydromt.models.model_grid import GridModel
import logging
import geopandas as gpd
import pandas as pd
import hydromt
from pathlib import Path
from os.path import join, basename
import glob

from shapely.geometry import box
from typing import Union, List

from .config import Config
from .workflows.vulnerability import Vulnerability
from .workflows.exposure_vector import ExposureVector
from .workflows.social_vulnerability_index import SocialVulnerabilityIndex
from .workflows.hazard import *

# from hydromt_sfincs import SfincsModel

from . import DATADIR

__all__ = ["FiatModel"]

_logger = logging.getLogger(__name__)


class FiatModel(GridModel):
    """General and basic API for the FIAT model in hydroMT."""

    _NAME = "fiat"
    _CONF = "fiat_configuration.ini"
    _GEOMS = {}  # FIXME Mapping from hydromt names to model specific names
    _MAPS = {}  # FIXME Mapping from hydromt names to model specific names
    _FOLDERS = ["hazard", "exposure", "vulnerability", "output"]
    _CLI_ARGS = {"region": "setup_basemaps"}
    _DATADIR = DATADIR

    def __init__(
        self,
        root=None,
        mode="w",
        config_fn=None,
        data_libs=None,
        logger=_logger,
    ):
        super().__init__(
            root=root,
            mode=mode,
            config_fn=config_fn,
            data_libs=data_libs,
            logger=logger,
        )
        self._tables = dict()  # Dictionary of tables to write
        self.exposure = None

    def setup_global_settings(self, crs: str):
        """Setup Delft-FIAT global settings.

        Parameters
        ----------
        crs : str
            The CRS of the model.
        """
        self.set_config("global.crs", crs)

    def setup_output(
        self,
        output_dir: str = "output",
        output_csv_name: str = "output.csv",
        output_vector_name: Union[str, List[str]] = "spatial.gpkg",
    ) -> None:
        """Setup Delft-FIAT output folder and files.

        Parameters
        ----------
        output_dir : str, optional
            The name of the output directory, by default "output".
        output_csv_name : str, optional
            The name of the output csv file, by default "output.csv".
        output_vector_name : Union[str, List[str]], optional
            The name of the output vector file, by default "spatial.gpkg".
        """
        self.set_config("output", output_dir)
        self.set_config("output.csv.name", output_csv_name)
        if isinstance(output_vector_name, str):
            output_vector_name = [output_vector_name]
        for i, name in enumerate(output_vector_name):
            self.set_config(f"output.vector.name{str(i+1)}", name)

    def setup_basemaps(
        self,
        region,
        **kwargs,
    ):
        # FIXME Mario will update this function according to the one in Habitat
        """Define the model domain that is used to clip the raster layers.

        Adds model layer:

        * **region** geom: A geometry with the nomenclature 'region'.

        Parameters
        ----------
        region: dict
            Dictionary describing region of interest, e.g. {'bbox': [xmin, ymin, xmax, ymax]}. See :py:meth:`~hydromt.workflows.parse_region()` for all options.
        """

        kind, region = hydromt.workflows.parse_region(region, logger=self.logger)
        if kind == "bbox":
            geom = gpd.GeoDataFrame(geometry=[box(*region["bbox"])], crs=4326)
        elif kind == "grid":
            geom = region["grid"].raster.box
        elif kind == "geom":
            geom = region["geom"]
        else:
            raise ValueError(
                f"Unknown region kind {kind} for FIAT, expected one of ['bbox', 'grid', 'geom']."
            )

        # Set the model region geometry (to be accessed through the shortcut self.region).
        self.set_geoms(geom, "region")

        # Set the region crs
        if geom.crs:
            self.region.set_crs(geom.crs)
        else:
            self.region.set_crs(4326)

    def setup_vulnerability(
        self,
        vulnerability_fn: Union[str, Path],
        vulnerability_identifiers_and_linking_fn: Union[str, Path],
        unit: str,
        functions_mean: Union[str, List[str], None] = "default",
        functions_max: Union[str, List[str], None] = None,
    ) -> None:
        """Setup the vulnerability curves from various possible inputs.

        Parameters
        ----------
        vulnerability_fn : Union[str, Path]
            The (relative) path or ID from the data catalog to the source of the
            vulnerability functions.
        vulnerability_identifiers_and_linking_fn : Union[str, Path]
            The (relative) path to the table that links the vulnerability functions and
            exposure categories.
        unit : str
            The unit of the vulnerability functions.
        functions_mean : Union[str, List[str], None], optional
            The name(s) of the vulnerability functions that should use the mean hazard
            value when using the area extraction method, by default "default" (this
            means that all vulnerability functions are using mean).
        functions_max : Union[str, List[str], None], optional
            The name(s) of the vulnerability functions that should use the maximum
            hazard value when using the area extraction method, by default None (this
            means that all vulnerability functions are using mean).
        """

        # Read the vulnerability data
        df_vulnerability = self.data_catalog.get_dataframe(vulnerability_fn)

        # Read the vulnerability linking table
        vf_ids_and_linking_df = self.data_catalog.get_dataframe(
            vulnerability_identifiers_and_linking_fn
        )

        # Process the vulnerability data
        vulnerability = Vulnerability(
            unit,
            self.logger,
        )

        # Depending on what the input is, another function is chosen to generate the
        # vulnerability curves file for Delft-FIAT.
        vulnerability.get_vulnerability_functions_from_one_file(
            df_source=df_vulnerability,
            df_identifiers_linking=vf_ids_and_linking_df,
        )

        # Set the area extraction method for the vulnerability curves
        vulnerability.set_area_extraction_methods(
            functions_mean=functions_mean, functions_max=functions_max
        )

        # Add the vulnerability curves to tables property
        self.set_tables(df=vulnerability.get_table(), name="vulnerability_curves")

        # Also add the identifiers
        self.set_tables(df=vf_ids_and_linking_df, name="vulnerability_identifiers")

        # Update config
        self.set_config(
            "vulnerability.file", "./vulnerability/vulnerability_curves.csv"
        )

    def setup_exposure_vector(
        self,
        asset_locations: Union[str, Path],
        occupancy_type: Union[str, Path],
        max_potential_damage: Union[str, Path],
        ground_floor_height: Union[int, float, str, Path, None],
        ground_floor_height_unit: str,
        occupancy_type_field: Union[str, None] = None,
        extraction_method: str = "centroid",
    ) -> None:
        """Setup vector exposure data for Delft-FIAT.

        Parameters
        ----------
        asset_locations : Union[str, Path]
            The path to the vector data (points or polygons) that can be used for the
            asset locations.
        occupancy_type : Union[str, Path]
            The path to the data that can be used for the occupancy type.
        max_potential_damage : Union[str, Path]
            The path to the data that can be used for the maximum potential damage.
        ground_floor_height : Union[int, float, str, Path None]
            Either a number (int or float), to give all assets the same ground floor
            height or a path to the data that can be used to add the ground floor
            height to the assets.
        ground_floor_height_unit : str
            The unit of the ground_floor_height
        occupancy_type_field : Union[str, None], optional
            The name of the field in the occupancy type data that contains the
            occupancy type, by default None (this means that the occupancy type data
            only contains one column with the occupancy type).
        extraction_method : str, optional
            The method that should be used to extract the hazard values from the
            hazard maps, by default "centroid".
        """
        self.exposure = ExposureVector(self.data_catalog, self.logger, self.region)

        if asset_locations == occupancy_type == max_potential_damage:
            # The source for the asset locations, occupancy type and maximum potential
            # damage is the same, use one source to create the exposure data.
            self.exposure.setup_from_single_source(
                asset_locations, ground_floor_height, extraction_method
            )
        else:
            # The source for the asset locations, occupancy type and maximum potential
            # damage is different, use three sources to create the exposure data.
            self.exposure.setup_from_multiple_sources(
                asset_locations,
                occupancy_type,
                max_potential_damage,
                ground_floor_height,
                extraction_method,
                occupancy_type_field,
            )

        # Link the damage functions to assets
        try:
            assert not self.vf_ids_and_linking_df.empty
        except AssertionError:
            logging.error(
                "Please call the 'setup_vulnerability' function before "
                "the 'setup_exposure_vector' function. Error message: {e}"
            )
        self.exposure.link_exposure_vulnerability(self.vf_ids_and_linking_df)
        self.exposure.check_required_columns()

        # Add to tables
        self.set_tables(df=self.exposure.exposure_db, name="exposure")

        # Add to the geoms
        self.set_geoms(
            geom=self.exposure.get_geom_gdf(
                self._tables["exposure"], self.exposure.crs
            ),
            name="exposure",
        )

        # Update config
        self.set_config("exposure.vector.csv", "./exposure/exposure.csv")
        self.set_config("exposure.vector.crs", self.exposure.crs)
        self.set_config(
            "exposure.vector.file1", "./exposure/exposure.gpkg"
        )  # TODO: update if we have more than one file

    def setup_exposure_raster(self):
        """Setup raster exposure data for Delft-FIAT.
        This function will be implemented at a later stage.
        """
        NotImplemented

    def setup_hazard(
        self,
<<<<<<< HEAD
        map_fn:       Union[str, Path, list[str], list[Path]],
        map_type:     Union[str, list[str]],
        rp:           Union[int, list[int], None] = None,
        crs:          Union[int, str, list[int], list[str], None] = None,
        nodata:       Union[int, list[int], None] = None,
        var:          Union[str, list[str], None] = None,
        chunks:       Union[int, str, list[int]] = "auto",
        name_catalog: str = "flood_maps",
        hazard_type:  str = "flooding",
        risk_output:  bool = False,
    )-> None:
        """Set up hazard maps. This component integrates multiple checks for the maps
=======
        map_fn: str,
        map_type: str,
        rp: str,
        crs: Union[int, str],
        nodata: Union[int, None],
        var: int,
        chunks: Union[int, str],
        risk_output: bool = True,
        hazard_type: str = "flooding",
        name_catalog: str = "flood_maps",
        maps_id: str = "RP",
    ):
        """_summary_
>>>>>>> 22633631

        Parameters
        ----------
        map_fn : Union[str, Path, list[str], list[Path]]
            The data catalog key or list of keys from where to retrieve the 
            hazard maps. This can also be a path or list of paths to take files 
            directly from a local database.
        map_type : Union[str, list[str]]
            The data type of each map speficied in map_fn. In case a single 
            map type applies for all the elements a single string can be provided.
        rp : Union[int, list[int], None], optional.
            The return period (rp) type of each map speficied in map_fn in case a 
            risk output is required. If the rp is not provided and risk 
            output is required the workflow will try to retrieve the rp from the 
            files's name, by default None.
        crs : Union[int, str, list[int], list[str], None], optional
            The projection (crs) required in EPSG code of each of the maps provided. In 
            case a single crs applies for all the elements a single value can be 
            provided as code or string (e.g. "EPSG:4326"). If not provided, then the crs
            will be taken from orginal maps metadata, by default None.
        nodata : Union[int, list[int], None], optional
            The no data values in the rasters arrays. In case a single no data applies 
            for all the elements a single value can be provided as integer, by default 
            None.
        var : Union[str, list[str], None], optional
            The name of the variable to be selected in case a netCDF file is provided 
            as input, by default None.
        chunks : Union[int, str, list[int]], optional
            The chuck region per map. In case a single no data applies for all the 
            elements a single value can be provided as integer. If "auto"is provided 
            the auto setting will be provided by default "auto"
        name_catalog : str, optional
<<<<<<< HEAD
            Name of the data catalog to take the hazard maps from, by default "flood_maps"
        hazard_type : str, optional
            Type of hazard to be studied, by default "flooding"
        risk_output : bool, optional
            The parameter that defines if a risk analysis is required, by default False
        """   
        # check parameters types and size, and existance of provided files of maps
        params = check_parameters_type(map_fn,map_type,rp,crs,nodata,var,chunks)
        check_parameters_size(params)
        check_files(params,self.root)

        rp_list = []
        map_name_lst = []

        # retrieve maps information from parameters and datacatalog 
        # load maps in memory and check them and save the with st_map function
        for idx, da_map_fn in enumerate(params['map_fn_lst']):
            da_map_fn, da_name, da_type = read_floodmaps(params, da_map_fn, idx)

            # load flood maps to memory
            #da = load_floodmaps(self.data_catalog, self.region,da_map_fn,da_name,name_catalog)
            # reading from path
            if da_map_fn.stem:
                if da_map_fn.stem == "sfincs_map":
                    sfincs_root = os.path.dirname(da_map_fn)
                    sfincs_model = SfincsModel(sfincs_root, mode="r")
                    sfincs_model.read_results()
                    # save sfincs map as GeoTIFF
                    # result_list = list(sfincs_model.results.keys())
                    # sfincs_model.write_raster("results.zsmax", compress="LZW")
                    da =  sfincs_model.results['zsmax']
                    da.encoding["_FillValue"] = None
                else:
                    if not self.region.empty:
                        da = self.data_catalog.get_rasterdataset(da_map_fn, geom=self.region)
                    else:
                        da = self.data_catalog.get_rasterdataset(da_map_fn)
            # reading from the datacatalog
            else:
                if not self.region.empty:
                    da = self.data_catalog.get_rasterdataset(name_catalog, variables=da_name, geom=self.region)
                else:
                    da = self.data_catalog.get_rasterdataset(name_catalog, variables=da_name)            
            
            # check masp projection, null data, and grids
            check_maps_metadata(self.staticmaps, params, da, da_name, idx)
            
            # check maps return periods
            da_rp = check_maps_rp(params, da,da_name,idx,risk_output)
            
            # chek if maps are unique
            #TODO: check if providing methods like self.get_config can be used
            #TODO: create a new funtion to check uniqueness trhough files names
            #check_maps_uniquenes(self.get_config,self.staticmaps,params,da,da_map_fn,da_name,da_type,da_rp,idx)

            rp_list.append(da_rp)
            map_name_lst.append(da_name)
=======
            _description_, by default "flood_maps"
        maps_id : str, optional
            _description_, by default "RP"
        """

        params_lists, params = get_parameters(
            map_fn,
            map_type,
            chunks,
            rp,
            crs,
            nodata,
            var,
        )

        check_parameters(
            params_lists,
            params,
            self,
        )

        list_names = []
        for idx, da_map_fn in enumerate(params_lists["map_fn_lst"]):
            kwargs, da_name, da_map_fn, da_type = read_floodmaps(
                list_names, da_map_fn, idx, params_lists, params
            )
            da = load_floodmaps(self, da_map_fn, name_catalog, da_name, **kwargs)

            # # reading from path
            # if da_map_fn.stem:
            #     if da_map_fn.stem == "sfincs_map":
            #         sfincs_root = os.path.dirname(da_map_fn)
            #         sfincs_model = SfincsModel(sfincs_root, mode="r")
            #         sfincs_model.read_results()
            #         result_list = list(sfincs_model.results.keys())
            #         sfincs_model.write_raster("results.zsmax", compress="LZW")
            #         da =  sfincs_model.results['zsmax']
            #         da.encoding["_FillValue"] = None
            #     else:
            #         if not self.region.empty:
            #             da = self.data_catalog.get_rasterdataset(da_map_fn, geom=self.region, **kwargs)
            #         else:
            #             da = self.data_catalog.get_rasterdataset(da_map_fn, **kwargs)
            # # reading from the datacatalog
            # else:
            #     if not self.region.empty:
            #         da = self.data_catalog.get_rasterdataset(name_catalog, variables=da_name, geom=self.region)
            #     else:
            #         da = self.data_catalog.get_rasterdataset(name_catalog, variables=da_name)

            da_rp, list_rp = checking_floodmaps(
                risk_output,
                self,
                da,
                da_name,
                da_map_fn,
                da_type,
                idx,
                params_lists,
                params,
                **kwargs,
            )
            self.set_config(
                "hazard",
                da_type,
                da_name,
                {
                    "usage": "True",
                    "map_fn": str(da_map_fn),
                    "map_type": str(da_type),
                    "rp": str(da_rp),
                    "crs": str(da.raster.crs),
                    "nodata": str(da.raster.nodata),
                    # "var": None if "var_lst" not in locals() else self.var_lst[idx],
                    "var": None
                    if "var_lst" not in params_lists
                    else str(params_lists["var_lst"][idx]),
                    "chunks": "auto"
                    if chunks == "auto"
                    else str(params_lists["chunks_lst"][idx]),
                },
            )
>>>>>>> 22633631

            self.set_maps(da, da_name)
            post = f"(rp {da_rp})" if risk_output else ""
            self.logger.info(f"Added {hazard_type} hazard map: {da_name} {post}")

        check_map_uniqueness(map_name_lst)
        # in case risk_output is required maps are put in a netcdf with a raster with 
        # an extra dimension 'rp' accounting for return period
        # select first risk maps
        if risk_output:
<<<<<<< HEAD
            list_keys = list(self.maps.keys())
            first_map = self.maps[list_keys[0]].rename('risk_datarray')
=======
            maps = self.maps
            list_keys = list(maps.keys())
            maps_0 = maps[list_keys[0]].rename("risk")
>>>>>>> 22633631
            list_keys.pop(0)

            # add additional risk maps
            for idx, x in enumerate(list_keys):
<<<<<<< HEAD
                key_name  = list_keys[idx]
                layer     = self.maps[key_name]
                first_map = xr.concat([first_map, layer], dim='rp') 

            # convert to a dataset to be able to write attributes when writing the maps 
            # in the ouput folders. If datarray is provided attributes will not be
            # shown in the output netcdf dataset
            da = first_map.to_dataset(name='risk_maps')
            da.attrs = {    "returnperiod": list(rp_list),
                            "type":params['map_type_lst'],
                            "name":map_name_lst,
                            "Analysis": "risk"}
            # load merged map into self.maps
            self.set_maps(da)
=======
                key_name = list_keys[idx]
                layer = maps[key_name]
                maps_0 = xr.concat([maps_0, layer], dim="rp")

            new_da = maps_0.to_dataset(name="RISK")
            new_da.attrs = {
                "returnperiod": list(list_rp),
                "type": params_lists["map_type_lst"],
                "name": list_names,
                "Analysis": "Risk",
            }

            self.hazard = new_da
            self.set_maps(self.hazard, "HydroMT_Fiat_hazard")

>>>>>>> 22633631
            list_maps = list(self.maps.keys())
            
            # erase individual maps from self.maps keeping the merged map
            if risk_output:
                for item in list_maps[:-1]:
                    self.maps.pop(item)
<<<<<<< HEAD
        
        # the metadata of the hazard maps is saved in the configuration toml files
        # this component was modified to provided the element [0] od the list
        # in case multiple maps are required then remove [0]
        self.set_config(
            "hazard",
            {
                "file": [str(Path("hazard") / (hazard_map + ".nc")) for hazard_map in self.maps.keys()][0],
                "crs":  ["EPSG:" + str((self.maps[hazard_map].rio.crs.to_epsg())) for hazard_map in self.maps.keys()][0],
                "risk": risk_output,
                "spatial_reference": "dem" if da_type == "water_depth" else "datum", 
                "layer": [(self.maps[hazard_map].name) for hazard_map in self.maps.keys()][0],
            }
        )
=======

        # self.set_config(
        #     "hazard",
        #     {
        #         "file": [str(Path("hazard") / (self.maps[hazard_map].name + ".nc")) for hazard_map in self.maps.keys()]
        #     }

        # )

        # # Store the hazard settings.
        # hazard_settings = {}
        # hazard_maps = []
        # for hazard_map in self.maps.keys():
        #     hazard_maps.append(
        #         str(Path("hazard") / (self.maps[hazard_map].name + ".nc"))
        #     )

        # hazard_settings["grid_file"] = hazard_maps

        # if not isinstance(rp, list):
        #     rp = "Event"
        # hazard_settings["return_period"] = rp

        # hazard_settings["crs"] = hazard.crs
        # hazard_settings["spatial_reference"] = map_type
        # self.config["hazard"] = hazard_settings
>>>>>>> 22633631

    def setup_social_vulnerability_index(
        self, census_key: str, path: Union[str, Path], state_abbreviation: str
    ):
        """Setup the social vulnerability index for the vector exposure data for
        Delft-FIAT.

        Parameters
        ----------
        census_key : str
            The user's unique Census key that they got from the census.gov website
            (https://api.census.gov/data/key_signup.html) to be able to download the
            Census data
        path : Union[str, Path]
            The path to the codebook excel
        state_abbreviation : str
            The abbreviation of the US state one would like to use in the analysis
        """

        # Create SVI object
        svi = SocialVulnerabilityIndex(self.data_catalog, self.config)

        # Call functionalities of SVI
        svi.set_up_census_key(census_key)
        #svi.read_dataset(path_dataset)
        svi.variable_code_csv_to_pd_df(path)
        svi.set_up_download_codes()
        svi.set_up_state_code(state_abbreviation)
        svi.download_census_data()
        svi.rename_census_data("Census_code_withE", "Census_variable_name")
        svi.identify_no_data()
        svi.check_nan_variable_columns()
        svi.print_missing_variables("Census_variable_name", "Indicator_code")
        translation_variable_to_indicator = svi.create_indicator_groups("Census_variable_name", "Indicator_code")
        svi.processing_svi_data(translation_variable_to_indicator)
        svi.normalization_svi_data()
        svi.domain_scores()
        svi.composite_scores()

        # TODO: JOIN WITH GEOMETRIES. FOR MAPPING.
        # this link can be used: https://github.com/datamade/census

    # I/O
    def read(self):
        """Method to read the complete model schematization and configuration from file."""
        self.logger.info(f"Reading model data from {self.root}")

        # Read the configuration file
        self.read_config(config_fn=str(Path(self.root).joinpath("settings.toml")))

        # TODO: determine if it is required to read the hazard files
        # hazard_maps = self.config["hazard"]["grid_file"]
        # self.read_grid(fn="hazard/{name}.nc")

        # Read the tables exposure and vulnerability
        self.read_tables()

    def _configread(self, fn):
        """Parse Delft-FIAT configuration toml file to dict."""
        # Read the fiat configuration toml file.
        config = Config()
        return config.load_file(fn)

    def check_path_exists(self, fn):
        """TODO: decide to use this or another function (check_file_exist in py)"""
        path = Path(fn)
        self.logger.debug(f"Reading file {str(path.name)}")
        if not fn.is_file():
            logging.warning(f"File {fn} does not exist!")

    def read_tables(self):
        """Read the model tables for vulnerability and exposure data."""
        if not self._write:
            self._tables = dict()  # start fresh in read-only mode

        self.logger.info("Reading model table files.")

        # Start with vulnerability table
        vulnerability_fn = Path(self.root) / self.get_config("vulnerability.dbase_file")
        if Path(vulnerability_fn).is_file():
            self.logger.debug(f"Reading vulnerability table {vulnerability_fn}")
            self.vulnerability = Vulnerability(fn=vulnerability_fn)
            self._tables["vulnerability_curves"] = self.vulnerability.get_table()
        else:
            logging.warning(f"File {vulnerability_fn} does not exist!")

        # Now with exposure
        exposure_fn = Path(self.root) / self.get_config("exposure.dbase_file")
        if Path(exposure_fn).is_file():
            self.logger.debug(f"Reading exposure table {exposure_fn}")
            self.exposure = ExposureVector(crs=self.get_config("exposure.crs"))
            self.exposure.read(exposure_fn)
            self._tables["exposure"] = self.exposure.exposure_db
        else:
            logging.warning(f"File {exposure_fn} does not exist!")

        # If needed read other tables files like vulnerability identifiers
        # Comment if not needed - I usually use os rather than pathlib, change if you prefer
        fns = glob.glob(join(self.root, "*.csv"))
        if len(fns) > 0:
            for fn in fns:
                self.logger.info(f"Reading table {fn}")
                name = basename(fn).split(".")[0]
                tbl = pd.read_csv(fn)
                self.set_tables(tbl, name=name)

    def write(self):
        """Method to write the complete model schematization and configuration to file."""
        self.logger.info(f"Writing model data to {self.root}")

        if self.config:  # try to read default if not yet set
            self.write_config()
        if self.maps:
            self.write_maps(fn="hazard/{name}.nc")
        if self.geoms:
            self.write_geoms(fn="exposure/{name}.gpkg")
        if self._tables:
            self.write_tables()

    def write_tables(self) -> None:
        if len(self._tables) == 0:
            self.logger.debug("No table data found, skip writing.")
            return
        self._assert_write_mode

        for name in self._tables.keys():
            # Vulnerability
            if name == "vulnerability_curves":
                # The default location and save settings of the vulnerability curves
                fn = "vulnerability/vulnerability_curves.csv"
                kwargs = {"index": False, "header": False}
            # Exposure
            elif name == "exposure":
                # The default location and save settings of the exposure data
                fn = "exposure/exposure.csv"
                kwargs = {"index": False}
            elif name == "vulnerability_identifiers":
                # The default location and save settings of the vulnerability curves
                fn = "vulnerability/vulnerability_identifiers.csv"
                kwargs = dict()
            # Other, can also return an error or pass silently
            else:
                fn = f"{name}.csv"
                kwargs = dict()

            # make dir and save file
            self.logger.info(f"Writing model {name} table file to {fn}.")
            path = Path(self.root) / fn
            if not path.parent.is_dir():
                path.parent.mkdir(parents=True)

            if path.name.endswith("csv"):
                self._tables[name].to_csv(path, **kwargs)
            elif path.name.endswith("xlsx"):
                self._tables[name].to_excel(path, **kwargs)

    def _configwrite(self, fn):
        """Write config to Delft-FIAT configuration toml file."""
        # Save the configuration file.
        Config().save(self.config, Path(self.root).joinpath("settings.toml"))

    # FIAT specific attributes and methods
    @property
    def vulnerability_curves(self) -> pd.DataFrame:
        """Returns a dataframe with the damage functions."""
        if "vulnerability_curves" in self._tables:
            vf = self._tables["vulnerability_curves"]
        else:
            vf = pd.DataFrame()
        return vf

    @property
    def vf_ids_and_linking_df(self) -> pd.DataFrame:
        """Returns a dataframe with the vulnerability identifiers and linking."""
        if "vulnerability_identifiers" in self._tables:
            vi = self._tables["vulnerability_identifiers"]
        else:
            vi = pd.DataFrame()
        return vi

    def set_tables(self, df: pd.DataFrame, name: str) -> None:
        """Add <pandas.DataFrame> to the tables variable.

        Parameters
        ----------
        df : pd.DataFrame
            New DataFrame to add
        name : str
            Name of the DataFrame to add
        """
        if not (isinstance(df, pd.DataFrame) or isinstance(df, pd.Series)):
            raise ValueError("df type not recognized, should be pandas.DataFrame.")
        if name in self._tables:
            if not self._write:
                raise IOError(f"Cannot overwrite table {name} in read-only mode")
            elif self._read:
                self.logger.warning(f"Overwriting table: {name}")
        self._tables[name] = df<|MERGE_RESOLUTION|>--- conflicted
+++ resolved
@@ -288,7 +288,6 @@
 
     def setup_hazard(
         self,
-<<<<<<< HEAD
         map_fn:       Union[str, Path, list[str], list[Path]],
         map_type:     Union[str, list[str]],
         rp:           Union[int, list[int], None] = None,
@@ -301,21 +300,6 @@
         risk_output:  bool = False,
     )-> None:
         """Set up hazard maps. This component integrates multiple checks for the maps
-=======
-        map_fn: str,
-        map_type: str,
-        rp: str,
-        crs: Union[int, str],
-        nodata: Union[int, None],
-        var: int,
-        chunks: Union[int, str],
-        risk_output: bool = True,
-        hazard_type: str = "flooding",
-        name_catalog: str = "flood_maps",
-        maps_id: str = "RP",
-    ):
-        """_summary_
->>>>>>> 22633631
 
         Parameters
         ----------
@@ -348,7 +332,6 @@
             elements a single value can be provided as integer. If "auto"is provided 
             the auto setting will be provided by default "auto"
         name_catalog : str, optional
-<<<<<<< HEAD
             Name of the data catalog to take the hazard maps from, by default "flood_maps"
         hazard_type : str, optional
             Type of hazard to be studied, by default "flooding"
@@ -406,90 +389,6 @@
 
             rp_list.append(da_rp)
             map_name_lst.append(da_name)
-=======
-            _description_, by default "flood_maps"
-        maps_id : str, optional
-            _description_, by default "RP"
-        """
-
-        params_lists, params = get_parameters(
-            map_fn,
-            map_type,
-            chunks,
-            rp,
-            crs,
-            nodata,
-            var,
-        )
-
-        check_parameters(
-            params_lists,
-            params,
-            self,
-        )
-
-        list_names = []
-        for idx, da_map_fn in enumerate(params_lists["map_fn_lst"]):
-            kwargs, da_name, da_map_fn, da_type = read_floodmaps(
-                list_names, da_map_fn, idx, params_lists, params
-            )
-            da = load_floodmaps(self, da_map_fn, name_catalog, da_name, **kwargs)
-
-            # # reading from path
-            # if da_map_fn.stem:
-            #     if da_map_fn.stem == "sfincs_map":
-            #         sfincs_root = os.path.dirname(da_map_fn)
-            #         sfincs_model = SfincsModel(sfincs_root, mode="r")
-            #         sfincs_model.read_results()
-            #         result_list = list(sfincs_model.results.keys())
-            #         sfincs_model.write_raster("results.zsmax", compress="LZW")
-            #         da =  sfincs_model.results['zsmax']
-            #         da.encoding["_FillValue"] = None
-            #     else:
-            #         if not self.region.empty:
-            #             da = self.data_catalog.get_rasterdataset(da_map_fn, geom=self.region, **kwargs)
-            #         else:
-            #             da = self.data_catalog.get_rasterdataset(da_map_fn, **kwargs)
-            # # reading from the datacatalog
-            # else:
-            #     if not self.region.empty:
-            #         da = self.data_catalog.get_rasterdataset(name_catalog, variables=da_name, geom=self.region)
-            #     else:
-            #         da = self.data_catalog.get_rasterdataset(name_catalog, variables=da_name)
-
-            da_rp, list_rp = checking_floodmaps(
-                risk_output,
-                self,
-                da,
-                da_name,
-                da_map_fn,
-                da_type,
-                idx,
-                params_lists,
-                params,
-                **kwargs,
-            )
-            self.set_config(
-                "hazard",
-                da_type,
-                da_name,
-                {
-                    "usage": "True",
-                    "map_fn": str(da_map_fn),
-                    "map_type": str(da_type),
-                    "rp": str(da_rp),
-                    "crs": str(da.raster.crs),
-                    "nodata": str(da.raster.nodata),
-                    # "var": None if "var_lst" not in locals() else self.var_lst[idx],
-                    "var": None
-                    if "var_lst" not in params_lists
-                    else str(params_lists["var_lst"][idx]),
-                    "chunks": "auto"
-                    if chunks == "auto"
-                    else str(params_lists["chunks_lst"][idx]),
-                },
-            )
->>>>>>> 22633631
 
             self.set_maps(da, da_name)
             post = f"(rp {da_rp})" if risk_output else ""
@@ -500,19 +399,12 @@
         # an extra dimension 'rp' accounting for return period
         # select first risk maps
         if risk_output:
-<<<<<<< HEAD
             list_keys = list(self.maps.keys())
             first_map = self.maps[list_keys[0]].rename('risk_datarray')
-=======
-            maps = self.maps
-            list_keys = list(maps.keys())
-            maps_0 = maps[list_keys[0]].rename("risk")
->>>>>>> 22633631
             list_keys.pop(0)
 
             # add additional risk maps
             for idx, x in enumerate(list_keys):
-<<<<<<< HEAD
                 key_name  = list_keys[idx]
                 layer     = self.maps[key_name]
                 first_map = xr.concat([first_map, layer], dim='rp') 
@@ -527,30 +419,12 @@
                             "Analysis": "risk"}
             # load merged map into self.maps
             self.set_maps(da)
-=======
-                key_name = list_keys[idx]
-                layer = maps[key_name]
-                maps_0 = xr.concat([maps_0, layer], dim="rp")
-
-            new_da = maps_0.to_dataset(name="RISK")
-            new_da.attrs = {
-                "returnperiod": list(list_rp),
-                "type": params_lists["map_type_lst"],
-                "name": list_names,
-                "Analysis": "Risk",
-            }
-
-            self.hazard = new_da
-            self.set_maps(self.hazard, "HydroMT_Fiat_hazard")
-
->>>>>>> 22633631
             list_maps = list(self.maps.keys())
             
             # erase individual maps from self.maps keeping the merged map
             if risk_output:
                 for item in list_maps[:-1]:
                     self.maps.pop(item)
-<<<<<<< HEAD
         
         # the metadata of the hazard maps is saved in the configuration toml files
         # this component was modified to provided the element [0] od the list
@@ -565,34 +439,6 @@
                 "layer": [(self.maps[hazard_map].name) for hazard_map in self.maps.keys()][0],
             }
         )
-=======
-
-        # self.set_config(
-        #     "hazard",
-        #     {
-        #         "file": [str(Path("hazard") / (self.maps[hazard_map].name + ".nc")) for hazard_map in self.maps.keys()]
-        #     }
-
-        # )
-
-        # # Store the hazard settings.
-        # hazard_settings = {}
-        # hazard_maps = []
-        # for hazard_map in self.maps.keys():
-        #     hazard_maps.append(
-        #         str(Path("hazard") / (self.maps[hazard_map].name + ".nc"))
-        #     )
-
-        # hazard_settings["grid_file"] = hazard_maps
-
-        # if not isinstance(rp, list):
-        #     rp = "Event"
-        # hazard_settings["return_period"] = rp
-
-        # hazard_settings["crs"] = hazard.crs
-        # hazard_settings["spatial_reference"] = map_type
-        # self.config["hazard"] = hazard_settings
->>>>>>> 22633631
 
     def setup_social_vulnerability_index(
         self, census_key: str, path: Union[str, Path], state_abbreviation: str
