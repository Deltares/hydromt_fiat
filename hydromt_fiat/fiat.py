"""Implement fiat model class"""

import csv
import glob
import logging
import os
from pathlib import Path
from typing import List, Optional, Union
import xarray as xr
import geopandas as gpd
import hydromt
import pandas as pd
from hydromt.models.model_grid import GridModel
from shapely.geometry import box
import shutil

from hydromt_fiat.config import Config
<<<<<<< HEAD
from hydromt_fiat.util import DATADIR
=======
from hydromt_fiat.spatial_joins import SpatialJoins
>>>>>>> d2e8e3e0
from hydromt_fiat.workflows.exposure_vector import ExposureVector
from hydromt_fiat.workflows.hazard import (
    create_lists,
    check_lists_size,
    read_maps,
    check_maps_metadata,
    check_maps_rp,
    check_map_uniqueness,
    create_risk_dataset,
)
from hydromt_fiat.workflows.equity_data import EquityData
from hydromt_fiat.workflows.social_vulnerability_index import (
    SocialVulnerabilityIndex,
    list_of_states,
)
from hydromt_fiat.workflows.vulnerability import Vulnerability
from hydromt_fiat.workflows.aggregation_areas import join_exposure_aggregation_areas
from hydromt_fiat.workflows.building_footprints import join_exposure_building_footprints
from hydromt_fiat.workflows.gis import locate_from_exposure
from hydromt_fiat.workflows.utils import get_us_county_numbers

__all__ = ["FiatModel"]

_logger = logging.getLogger(__name__)


class FiatModel(GridModel):
    """General and basic API for the FIAT model in hydroMT."""

    _NAME = "fiat"
    _CONF = "settings.toml"
    _GEOMS = {}  # FIXME Mapping from hydromt names to model specific names
    _MAPS = {}  # FIXME Mapping from hydromt names to model specific names
    _FOLDERS = ["hazard", "exposure", "vulnerability", "output"]
    _CLI_ARGS = {"region": "setup_region"}
    _DATADIR = DATADIR

    def __init__(
        self,
        root=None,
        mode="w",
        config_fn=None,
        data_libs=None,
        logger=_logger,
    ):
        # Add the global catalog (tables etc.) to the data libs by default
        if data_libs is None:
            data_libs = []
        if not isinstance(data_libs, (list, tuple)):
            data_libs = [data_libs]
        data_libs += [Path(DATADIR, "hydromt_fiat_catalog_global.yml")]
        super().__init__(
            root=root,
            mode=mode,
            config_fn=config_fn,
            data_libs=data_libs,
            logger=logger,
        )
        self._tables = dict()  # Dictionary of tables to write
        self.exposure = None
        self.vulnerability = None
        self.vf_ids_and_linking_df = pd.DataFrame()
        self.spatial_joins = dict(aggregation_areas=None, additional_attributes=None) # Dictionary containing all the spatial join metadata

        self.building_footprint_fn = ""  # Path to the building footprints dataset

    def setup_global_settings(
        self,
        crs: str = None,
        gdal_cache: int = None,
        keep_temp_files: bool = None,
        thread: int = None,
        chunk: List[int] = None,
    ) -> None:
        """Setup Delft-FIAT global settings.

        Parameters
        ----------
        crs : str
            The CRS of the model.
        """
        if crs:
            self.set_config("global.crs",  f"EPSG:{crs}")
        if gdal_cache:
            self.set_config("global.gdal_cache", gdal_cache)
        if keep_temp_files:
            self.set_config("global.keep_temp_files", keep_temp_files)
        if thread:
            self.set_config("global.thread", thread)
        if chunk:
            self.set_config("global.grid.chunk", chunk)

    def setup_output(
        self,
        output_dir: str = "output",
        output_csv_name: str = "output.csv",
        output_vector_name: Union[str, List[str]] = "spatial.gpkg",
    ) -> None:
        """Setup Delft-FIAT output folder and files.

        Parameters
        ----------
        output_dir : str, optional
            The name of the output directory, by default "output".
        output_csv_name : str, optional
            The name of the output csv file, by default "output.csv".
        output_vector_name : Union[str, List[str]], optional
            The name of the output vector file, by default "spatial.gpkg".
        """
        self.set_config("output.path", output_dir)
        self.set_config("output.csv.name", output_csv_name)
        if isinstance(output_vector_name, str):
            output_vector_name = [output_vector_name]
        for i, name in enumerate(output_vector_name):
            self.set_config(f"output.geom.name{str(i+1)}", name)

    def setup_region(
        self,
        region,
        **kwargs,
    ):
        """Define the model domain that is used to clip the raster layers.

        Adds model layer:

        * **region** geom: A geometry with the nomenclature 'region'.

        Parameters
        ----------
        region: dict
            Dictionary describing region of interest, e.g. {'bbox': [xmin, ymin, xmax, ymax]}. See :py:meth:`~hydromt.workflows.parse_region()` for all options.
        """

        kind, region = hydromt.workflows.parse_region(region, logger=self.logger)
        if kind == "bbox":
            geom = gpd.GeoDataFrame(geometry=[box(*region["bbox"])], crs=4326)
        elif kind == "grid":
            geom = region["grid"].raster.box
        elif kind == "geom":
            geom = region["geom"]
        else:
            raise ValueError(
                f"Unknown region kind {kind} for FIAT, expected one of ['bbox', 'grid', 'geom']."
            )

        # Set the model region geometry (to be accessed through the shortcut self.region).
        self.set_geoms(geom.dissolve(), "region")

        # Set the region crs
        if geom.crs:
            self.region.set_crs(geom.crs)
        else:
            self.region.set_crs(4326)

    def setup_vulnerability(
        self,
        vulnerability_fn: Union[str, Path],
        vulnerability_identifiers_and_linking_fn: Union[str, Path],
        unit: str,
        functions_mean: Union[str, List[str], None] = "default",
        functions_max: Union[str, List[str], None] = None,
        step_size: Optional[float] = None,
        continent: Optional[str] = None,
    ) -> None:
        """Setup the vulnerability curves from various possible inputs.

        Parameters
        ----------
        vulnerability_fn : Union[str, Path]
            The (relative) path or ID from the data catalog to the source of the
            vulnerability functions.
        vulnerability_identifiers_and_linking_fn : Union[str, Path]
            The (relative) path to the table that links the vulnerability functions and
            exposure categories.
        unit : str
            The unit of the vulnerability functions.
        functions_mean : Union[str, List[str], None], optional
            The name(s) of the vulnerability functions that should use the mean hazard
            value when using the area extraction method, by default "default" (this
            means that all vulnerability functions are using mean).
        functions_max : Union[str, List[str], None], optional
            The name(s) of the vulnerability functions that should use the maximum
            hazard value when using the area extraction method, by default None (this
            means that all vulnerability functions are using mean).
        """

        # Read the vulnerability data
        df_vulnerability = self.data_catalog.get_dataframe(vulnerability_fn)

        # Read the vulnerability linking table
        self.vf_ids_and_linking_df = self.data_catalog.get_dataframe(
            vulnerability_identifiers_and_linking_fn
        )

        # If the JRC vulnerability curves are used, the continent needs to be specified
        if (
            vulnerability_identifiers_and_linking_fn
            == "jrc_vulnerability_curves_linking"
        ):
            assert (
                continent is not None
            ), "Please specify the continent when using the JRC vulnerability curves."
            self.vf_ids_and_linking_df["continent"] = continent.lower()

        # Process the vulnerability data
        self.vulnerability = Vulnerability(
            unit,
            self.logger,
        )

        # Depending on what the input is, another function is ran to generate the
        # vulnerability curves file for Delft-FIAT.
        self.vulnerability.get_vulnerability_functions_from_one_file(
            df_source=df_vulnerability,
            df_identifiers_linking=self.vf_ids_and_linking_df,
            continent=continent,
        )

        # Set the area extraction method for the vulnerability curves
        self.vulnerability.set_area_extraction_methods(
            functions_mean=functions_mean, functions_max=functions_max
        )

        # Update config
        self.set_config(
            "vulnerability.file", "vulnerability/vulnerability_curves.csv"
        )
        self.set_config("vulnerability.unit", unit)

        if step_size:
            self.set_config("vulnerability.step_size", step_size)

    def setup_vulnerability_from_csv(self, csv_fn: Union[str, Path], unit: str) -> None:
        """Setup the vulnerability curves from one or multiple csv files.

        Parameters
        ----------
            csv_fn : str
                The full path to the folder which holds the single vulnerability curves.
            unit : str
                The unit of the water depth column for all vulnerability functions
                (e.g. meter).
        """
        # Process the vulnerability data
        if not self.vulnerability:
            self.vulnerability = Vulnerability(
                unit,
                self.logger,
            )
        self.vulnerability.from_csv(csv_fn)

    def setup_road_vulnerability(
        self,
        vertical_unit: str,
        threshold_value: float = 0.6,
        min_hazard_value: float = 0,
        max_hazard_value: float = 10,
        step_hazard_value: float = 1.0,
    ):
        if not self.vulnerability:
            self.vulnerability = Vulnerability(
                vertical_unit,
                self.logger,
            )
        self.vulnerability.create_step_function(
            "roads",
            threshold_value,
            min_hazard_value,
            max_hazard_value,
            step_hazard_value,
        )

    def setup_exposure_buildings(
        self,
        asset_locations: Union[str, Path],
        occupancy_type: Union[str, Path],
        max_potential_damage: Union[str, Path],
        ground_floor_height: Union[int, float, str, Path, None],
        unit: str,
        occupancy_attr: Union[str, None] = None,
        occupancy_object_type: Union[str, List[str]] = None,
        extraction_method: str = "centroid",
        damage_types: List[str] = ["structure", "content"], 
        damage_unit: str = "$", 
        country: Union[str, None] = None,
        ground_elevation_file: Union[int, float, str, Path, None] = None,
<<<<<<< HEAD
=======
        bf_conversion: bool = False    
>>>>>>> d2e8e3e0
    ) -> None:
        """Setup building exposure (vector) data for Delft-FIAT.

        Parameters
        ----------
        asset_locations : Union[str, Path]
            The path to the vector data (points or polygons) that can be used for the
            asset locations.
        occupancy_type : Union[str, Path]
            The path to the data that can be used for the occupancy type.
        max_potential_damage : Union[str, Path]
            The path to the data that can be used for the maximum potential damage.
        ground_floor_height : Union[int, float, str, Path None]
            Either a number (int or float), to give all assets the same ground floor
            height or a path to the data that can be used to add the ground floor
            height to the assets.
        unit : str
            The unit of the ground_floor_height
        occupancy_attr : Union[str, None], optional
            The name of the field in the occupancy type data that contains the
            occupancy type, by default None (this means that the occupancy type data
            only contains one column with the occupancy type).
        extraction_method : str, optional
            The method that should be used to extract the hazard values from the
            hazard maps, by default "centroid".
        damage_types : Union[List[str], None], optional
            The damage types that should be used for the exposure data, by default
            ["structure", "content"]. The damage types are used to link the
            vulnerability functions to the exposure data.
        damage_unit: str, optional
            The currency/unit of the Damage data, default in USD $
        country : Union[str, None], optional
            The country that is used for the exposure data, by default None. This is
            only required when using the JRC vulnerability curves.
        bf_conversion: bool, optional
            If building footprints shall be converted into point data.
        """
        # In case the unit is passed as a pydantic value get the string
        if hasattr(unit, "value"):
            unit = unit.value
        self.exposure = ExposureVector(self.data_catalog, self.logger, self.region, unit=unit, damage_unit=damage_unit)

        if asset_locations == max_potential_damage:
            # The source for the asset locations, occupancy type and maximum potential
            # damage is the same, use one source to create the exposure data.
            self.exposure.setup_buildings_from_single_source(
                asset_locations,
                ground_floor_height,
                extraction_method,
                ground_elevation_file=ground_elevation_file,
            )

        else:
            # The source for the asset locations, occupancy type and maximum potential
            # damage is different, use three sources to create the exposure data.
            self.exposure.setup_buildings_from_multiple_sources(
                asset_locations,
                occupancy_type,
                max_potential_damage,
                ground_floor_height,
                extraction_method,
                occupancy_attr,
                damage_types=damage_types,
                country=country,
                ground_elevation_file=ground_elevation_file,
                bf_conversion = bf_conversion
            )

        if (asset_locations != occupancy_type) and occupancy_object_type is not None:
            self.exposure.setup_occupancy_type(
                occupancy_source=occupancy_type,
                occupancy_attr=occupancy_attr,
                type_add=occupancy_object_type,
            )

        # Link the damage functions to assets
        try:
            assert not self.vf_ids_and_linking_df.empty
        except AssertionError:
            self.logger.error(
                "Please call the 'setup_vulnerability' function before "
                "the 'setup_exposure_buildings' function. Error message: {e}"
            )
        self.exposure.link_exposure_vulnerability(
            self.vf_ids_and_linking_df, damage_types
        )
        self.exposure.check_required_columns()

        # Update the other config settings
        self.set_config("exposure.csv.file", "exposure/exposure.csv")
        self.set_config("exposure.geom.crs", self.exposure.crs)
        self.set_config("exposure.geom.unit", unit)
        self.set_config("exposure.damage_unit", damage_unit)

    def setup_exposure_roads(
        self,
        roads_fn: Union[str, Path],
        road_damage: Union[str, Path, int],
        road_types: Union[str, List[str], bool] = True,
        unit: str = "meters",
    ):
        """Setup road exposure data for Delft-FIAT.

        Parameters
        ----------
        roads_fn : Union[str, Path]
            Path to the road network source (e.g., OSM) or file.
        road_types : Union[str, List[str], bool], optional
            List of road types to include in the exposure data, by default True
        """
        if not self.exposure:
            self.exposure = ExposureVector(
                self.data_catalog, self.logger, self.region, unit=unit,
            )
        self.exposure.setup_roads(roads_fn, road_damage, road_types)

        # Link to vulnerability curves

        # Combine the exposure database with pre-existing exposure data if available

    def update_ground_floor_height(
        self,
        source: Union[int, float, str, Path, None],
        attribute_name: Union[str, List[str], None] = None,
        gfh_method: Union[str, List[str], None] = "nearest",
        max_dist: float = 10,
    ):
        if self.exposure:
            self.exposure.setup_ground_floor_height(source, attribute_name, gfh_method, max_dist)

    def update_max_potential_damage(
        self,
        source: Union[
            int, float, str, Path, List[str], List[Path], pd.DataFrame
        ] = None,
        damage_types: Union[List[str], str, None] = None,
        country: Union[str, None] = None,
        attribute_name: Union[str, List[str], None] = None,
        method_damages: Union[str, List[str], None] = "nearest",
        max_dist: float = 10,
    ):
        if self.exposure:
            self.exposure.setup_max_potential_damage(
                max_potential_damage=source,
                damage_types=damage_types,
                country=country,
                attribute_name=attribute_name,
                method_damages=method_damages,
                max_dist=max_dist,
            )

    def update_ground_elevation(
        self,
        source: Union[int, float, None, str, Path],
    ):
        if self.exposure:
            self.exposure.setup_ground_elevation(source)

    def setup_exposure_raster(self):
        """Setup raster exposure data for Delft-FIAT.
        This function will be implemented at a later stage.
        """
        NotImplemented

    def setup_hazard(
        self,
        map_fn: Union[str, Path, list[str], list[Path]],
        map_type: Union[str, list[str]],
        rp: Union[int, list[int], None] = None,
        crs: Union[int, str, list[int], list[str], None] = None,
        nodata: Union[int, list[int], None] = None,
        var: Union[str, list[str], None] = None,
        chunks: Union[int, str, list[int]] = "auto",
        hazard_type: str = "flooding",
        risk_output: bool = False,
        unit_conversion_factor: float = 1.0,
    ) -> None:
        """Set up hazard maps. This component integrates multiple checks for the hazard
        maps.

        Parameters
        ----------
        map_fn : Union[str, Path, list[str], list[Path]]
            The data catalog key or list of keys from where to retrieve the
            hazard maps. This can also be a path or list of paths to take files
            directly from a local database.
        map_type : Union[str, list[str]]
            The data type of each map speficied in map_fn. In case a single
            map type applies for all the elements a single string can be provided.
        rp : Union[int, list[int], None], optional.
            The return period (rp) type of each map speficied in map_fn in case a
            risk output is required. If the rp is not provided and risk
            output is required the workflow will try to retrieve the rp from the
            files's name, by default None.
        crs : Union[int, str, list[int], list[str], None], optional
            The projection (crs) required in EPSG code of each of the maps provided. In
            case a single crs applies for all the elements a single value can be
            provided as code or string (e.g. "EPSG:4326"). If not provided, then the crs
            will be taken from orginal maps metadata, by default None.
        nodata : Union[int, list[int], None], optional
            The no data values in the rasters arrays. In case a single no data applies
            for all the elements a single value can be provided as integer, by default
            None.
        var : Union[str, list[str], None], optional
            The name of the variable to be selected in case a netCDF file is provided
            as input, by default None.
        chunks : Union[int, str, list[int]], optional
            The chuck region per map. In case a single no data applies for all the
            elements a single value can be provided as integer. If "auto"is provided
            the auto setting will be provided by default "auto"
        hazard_type : str, optional
            Type of hazard to be studied, by default "flooding"
        risk_output : bool, optional
            The parameter that defines if a risk analysis is required, by default False
        """
        # create lists of maps and their parameters to be able to iterate over them
        params = create_lists(map_fn, map_type, rp, crs, nodata, var, chunks)
        check_lists_size(params)

        rp_list = []
        map_name_lst = []

        for idx, da_map_fn in enumerate(params["map_fn_lst"]):
            # read maps and retrieve their attributes
            if isinstance(da_map_fn, os.PathLike) or isinstance(da_map_fn, str):
                # if path is provided read and load it as xarray
                da_map_fn, da_name, da_type = read_maps(params, da_map_fn, idx)
                da = self.data_catalog.get_rasterdataset(
                    da_map_fn, geom=self.region,
                )  # removed geom=self.region because it is not always there
            elif isinstance(da_map_fn, xr.DataArray):
                # if xarray is provided directly assign that
                da = da_map_fn
                da_name = 'hazard_map'
                da_type = map_type
            else:
                raise ValueError("The hazard map provided should be a path like object or an DataArray")
            # Convert to units of the exposure data if required
            if self.exposure:  # change to be sure that the unit information is available from the exposure dataset
                if hasattr(da, "units"):
                    if self.exposure.unit != da.units:
                        da = da * unit_conversion_factor

            da.encoding["_FillValue"] = None
            da = da.raster.gdal_compliant()

            # check masp projection, null data, and grids
            check_maps_metadata(self.staticmaps, params, da, da_name, idx)

            # check maps return periods
            da_rp = check_maps_rp(params, da, da_name, idx, risk_output)

            if risk_output and da_map_fn.stem == "sfincs_map":
                da_name = da_name + f"_{str(da_rp)}"

            post = f"(rp {da_rp})" if risk_output else ""
            self.logger.info(f"Added {hazard_type} hazard map: {da_name} {post}")

            rp_list.append(da_rp)
            map_name_lst.append(da_name)

            da = da.assign_attrs({
                "return_period": str(da_rp),
                "type": da_type,
                "name": da_name,
                "analysis": "event",
            })
            
            # Ensure that grid_mapping is deleted if it exists to avoid errors when making the gdal compliant netcdf
            if "grid_mapping" in da.encoding:
                del  da.encoding["grid_mapping"]

            da = da.to_dataset(name=da_name)

            self.set_maps(da, da_name)

        check_map_uniqueness(map_name_lst)

        # in case of risk analysis, create a single netcdf with multibans per rp
        list_maps = list(self.maps.keys())
        if risk_output:
            da, sorted_rp, sorted_names = create_risk_dataset(
                params, rp_list, map_name_lst, self.maps
            )

            self.set_grid(da)

            self.grid.attrs = {
               "rp": sorted_rp,
                "type": params[
                    "map_type_lst"
                ],  # TODO: This parameter has to be changed in case that a list with different hazard types per map is provided
                "name": sorted_names,
                "analysis": "risk",
            }
            
            # Ensure that grid_mapping is deleted if it exists to avoid errors when making the gdal compliant netcdf
            if "grid_mapping" in self.grid.encoding:
                del  self.grid.encoding["grid_mapping"]

            for item in list_maps[:]:
                self.maps.pop(item)
        
        else:
            for item in list_maps:
                da = self.maps.pop(item)
                self.set_grid(da, item)

        # set configuration .toml file
        self.set_config(
            "hazard.return_periods", str(da_rp) if not risk_output else sorted_rp
        )

        self.set_config(
            "hazard.file",
            Path("hazard", "hazard_map.nc").as_posix()            
            if not risk_output
            else Path("hazard", "risk_map.nc").as_posix(),
        )
        self.set_config(
            "hazard.crs",
            "EPSG:" + str((self.crs.to_epsg())),
        )

        self.set_config(
            "hazard.elevation_reference", "dem" if da_type == "water_depth" else "datum"
        )

        # Set the configurations for a multiband netcdf
        self.set_config(
            "hazard.settings.subset",
            list(self.grid.data_vars)[0]
            if not risk_output
            else sorted_names,
        )

        self.set_config(
            "hazard.settings.var_as_band",
            risk_output,
        )

        self.set_config(
            "hazard.risk",
            risk_output,
        )

    def setup_social_vulnerability_index(
        self,
        census_key: str,
        codebook_fn: Union[str, Path],
        year_data: int = None,
        save_all: bool = False,
    ):
        """Setup the social vulnerability index for the vector exposure data for
        Delft-FIAT. This method has so far only been tested with US Census data
        but aims to be generalized to other datasets as well.

        Parameters
        ----------
        path_dataset : str
            The path to a predefined dataset
        census_key : str
            The user's unique Census key that they got from the census.gov website
            (https://api.census.gov/data/key_signup.html) to be able to download the
            Census data
        codebook_fn : Union[str, Path]
            The path to the codebook excel
        year_data: int
            The year of which the census data should be downloaded, 2020, 2021, or 2022
        save_all: bool
            If True, all (normalized) data variables are saved, if False, only the SVI
            column is added to the FIAT exposure data. By default False.
        """
        # Check if the exposure data exists
        if self.exposure:
            # First find the state(s) and county/counties where the exposure data is
            # located in
            us_states_counties = self.data_catalog.get_dataframe("us_states_counties")
            counties, states = locate_from_exposure(self.exposure.exposure_geoms[0]["geometry"])
            states_dict = list_of_states()
            state_abbreviation = []
            for state in states:
                try:
                    state_abbreviation.append(states_dict[state])
                except KeyError:
                    self.logger.warning(f"State {state} not found.")

            county_numbers = get_us_county_numbers(counties, us_states_counties)

            # Create SVI object
            save_folder = str(Path(self.root) / "exposure" / "SVI")
            svi = SocialVulnerabilityIndex(self.data_catalog, self.logger, save_folder)

            # Call functionalities of SVI
            svi.set_up_census_key(census_key)
            svi.variable_code_csv_to_pd_df(codebook_fn)
            svi.set_up_download_codes()
            svi.set_up_state_code(state_abbreviation)
            svi.download_census_data(year_data)
            svi.rename_census_data("Census_code_withE", "Census_variable_name")
            svi.identify_no_data()
            svi.check_nan_variable_columns("Census_variable_name", "Indicator_code")
            svi.check_zeroes_variable_rows()
            translation_variable_to_indicator = svi.create_indicator_groups(
                "Census_variable_name", "Indicator_code"
            )
            svi.processing_svi_data(translation_variable_to_indicator)
            svi.normalization_svi_data()
            svi.domain_scores()
            svi.composite_scores()
            svi.match_geo_ID()
            svi.download_shp_geom(year_data, county_numbers)
            svi.merge_svi_data_shp()

            # store the relevant tables coming out of the social vulnerability module
            self.set_tables(df=svi.svi_data_shp, name="social_vulnerability_scores")
            # TODO: Think about adding an indicator for missing data to the svi.svi_data_shp

            # Link the SVI score to the exposure data
            exposure_data = self.exposure.get_full_gdf(self.exposure.exposure_db)
            exposure_data.sort_values("Object ID")

            if svi.svi_data_shp.crs != exposure_data.crs:
                svi.svi_data_shp.to_crs(crs=exposure_data.crs, inplace=True)

            if save_all:
                # Clean up the columns that are saved
                cols_to_save = list(svi.svi_data_shp.columns)
                cols_to_save.remove("GEO_ID")
                cols_to_save.remove("GEOID_short")
                cols_to_save.remove("NAME")
                cols_to_save.remove("composite_SVI")
            else:
                # Only save the SVI_key_domain and composite_svi_z
                cols_to_save = ["SVI_key_domain", "composite_svi_z", "geometry"]

            # Filter out the roads because they do not have an SVI score
            filter_roads = exposure_data["Primary Object Type"] != "roads"
            svi_exp_joined = gpd.sjoin(
                exposure_data.loc[filter_roads],
                svi.svi_data_shp[cols_to_save],
                how="left",
            )
            svi_exp_joined.drop(columns=["geometry"], inplace=True)
            svi_exp_joined = pd.DataFrame(svi_exp_joined)
            svi_exp_joined.rename(columns={"composite_svi_z": "SVI"}, inplace=True)
            del svi_exp_joined["index_right"]
            self.exposure.exposure_db = self.exposure.exposure_db.merge(svi_exp_joined[["Object ID", "SVI_key_domain", "SVI"]], on = "Object ID",how='left')
<<<<<<< HEAD

=======
    
    
>>>>>>> d2e8e3e0
    def setup_equity_data(
        self,
        census_key: str,
        year_data: int = None,
    ):
        """Setup the download procedure for equity data similarly to the SVI setup

        Parameters
        ----------
        path_dataset : str
            The path to a predefined dataset
        census_key : str
            The user's unique Census key that they got from the census.gov website
            (https://api.census.gov/data/key_signup.html) to be able to download the
            Census data
        path : Union[str, Path]
            The path to the codebook excel
        """
        # First find the state(s) and county/counties where the exposure data is
        # located in
        us_states_counties = self.data_catalog.get_dataframe("us_states_counties")
        counties, states = locate_from_exposure(self.exposure.exposure_geoms[0]["geometry"])
        states_dict = list_of_states()
        state_abbreviation = []
        for state in states:
            try:
                state_abbreviation.append(states_dict[state])
            except KeyError:
                self.logger.warning(f"State {state} not found.")

        county_numbers = get_us_county_numbers(counties, us_states_counties)

        # Create equity object
        save_folder = str(Path(self.root) / "exposure" / "equity")
        equity = EquityData(self.data_catalog, self.logger, save_folder)

        # Call functionalities of equity
        equity.set_up_census_key(census_key)
        equity.variables_to_download()
        equity.set_up_state_code(state_abbreviation)
        equity.download_census_data(year_data)
        equity.rename_census_data()
        equity.match_geo_ID()
        equity.download_shp_geom(year_data, county_numbers)
        equity.merge_equity_data_shp()
        equity.clean()

        self.set_tables(df=equity.equity_data_shp, name="equity_data")

        # Save the census block aggregation area data
        block_groups = equity.get_block_groups()

        # Update the aggregation label: Census Blockgroup
        del self.exposure.exposure_db["Aggregation Label: Census Blockgroup"]
        self.setup_aggregation_areas(
            aggregation_area_fn=block_groups,
            attribute_names="GEOID_short",
            label_names="Census Blockgroup",
            file_names="block_groups"
        )
        # Update spatial join metadata for equity data connection
        ind = [i for i, name in enumerate([aggr["name"] for aggr in self.spatial_joins["aggregation_areas"]])][0]
        attrs = {"census_data": "exposure/equity/equity_data.csv", #TODO check how and where this is defined
                 "percapitaincome_label": "PerCapitaIncomeBG",
                 "totalpopulation_label": "TotalPopulationBG",}
        self.spatial_joins["aggregation_areas"][ind]["equity"] = attrs

    def setup_aggregation_areas(
        self,
        aggregation_area_fn: Union[
            List[str], List[Path], List[gpd.GeoDataFrame], str, Path, gpd.GeoDataFrame
        ],
        attribute_names: Union[List[str], str],
        label_names: Union[List[str], str],
        file_names: Union[List[str], str] = None,
    ):
        """_summary_

        Parameters
        ----------
        aggregation_area_fn : Union[List[str], List[Path], str, Path]
            Path(s) to the aggregation area(s).
        attribute_names : Union[List[str], str]
            Name of the attribute(s) to join.
        label_names : Union[List[str], str]
            The name that the new attribute will get in the exposure data.
        file_names : Union[List[str], str]
            The name of the spatial file(s) if saved in aggregation_areas/ 
            folder in the root directory (Default is None).
        """
        # Assuming that all inputs are given in the same format check if one is not a list, and if not, transform everything to lists
        if not isinstance(aggregation_area_fn, list):
            aggregation_area_fn = [aggregation_area_fn]
            attribute_names = [attribute_names]
            label_names = [label_names]
            if file_names:
                file_names = [file_names]
                
        # Perform spatial join for each aggregation area provided
        # First get all exposure geometries
        exposure_gdf = self.exposure.get_full_gdf(self.exposure.exposure_db)
        # Then perform spatial joins
        self.exposure.exposure_db, areas_gdf = join_exposure_aggregation_areas(
            exposure_gdf,
            aggregation_area_fn,
            attribute_names,
            # Make sure that column name for aggregation areas includes the Aggregation Label part
            ["Aggregation Label: " + name for name in label_names],
            keep_all=False
        )
        
        if file_names:
            for area_gdf, file_name in zip(areas_gdf, file_names):
                self.set_geoms(area_gdf, f"aggregation_areas/{file_name}")

        # Save metadata on spatial joins
        if not self.spatial_joins["aggregation_areas"]:
            self.spatial_joins["aggregation_areas"] = []
        for label_name, file_name, attribute_name in zip(label_names, file_names, attribute_names):
            attrs = {"name": label_name, 
                     "file": f"exposure/aggregation_areas/{file_name}.gpkg", #TODO Should we define this location somewhere globally?
                     "field_name": attribute_name}
            self.spatial_joins["aggregation_areas"].append(attrs) 
        

<<<<<<< HEAD
        # Set the additional_attributes_fn property to save the additional datasets
        if isinstance(aggregation_area_fn, list):
            the_type = type(aggregation_area_fn[0])
        else:
            the_type = type(aggregation_area_fn)
        if the_type != gpd.GeoDataFrame:
            # This copies data from one location to the root folder for the FIAT
            # model, only use user-input data here (not the census blocks)
            self.additional_attributes_fn = aggregation_area_fn
   
=======
    def setup_additional_attributes(
        self,
        aggregation_area_fn: Union[
            List[str], List[Path], List[gpd.GeoDataFrame], str, Path, gpd.GeoDataFrame
        ],
        attribute_names: Union[List[str], str],
        label_names: Union[List[str], str],
    ):
        # Assuming that all inputs are given in the same format check if one is not a list, and if not, transform everything to lists
        if not isinstance(aggregation_area_fn, list):
            aggregation_area_fn = [aggregation_area_fn]
            attribute_names = [attribute_names]
            label_names = [label_names]
                
        # Perform spatial join for each aggregation area provided
        # First get all exposure geometries
        exposure_gdf = self.exposure.get_full_gdf(self.exposure.exposure_db)
        # Then perform spatial joins
        self.exposure.exposure_db, areas_gdf = join_exposure_aggregation_areas(
            exposure_gdf,
            aggregation_area_fn,
            attribute_names,
            label_names,
            keep_all=False
        )
        
        file_names = []
        for area_gdf, file_name in zip(areas_gdf, aggregation_area_fn):
            name = Path(file_name).stem
            self.set_geoms(area_gdf, f"additional_attributes/{name}")
            file_names.append(name)

        # Save metadata on spatial joins
        if not self.spatial_joins["additional_attributes"]:
            self.spatial_joins["additional_attributes"] = []
        for label_name, file_name, attribute_name in zip(label_names, file_names, attribute_names):
            attrs = {"name": label_name, 
                     "file": f"exposure/additional_attributes/{file_name}.gpkg", #TODO Should we define this location somewhere globally?
                     "field_name": attribute_name}
            self.spatial_joins["additional_attributes"].append(attrs) 

>>>>>>> d2e8e3e0
    def setup_classification(
        self,
        source = Union[List[str], str, Path, List[Path]],
        attribute = Union[List[str], str],
        type_add = Union[List[str], str],
        old_values= Union[List[str], str],
        new_values= Union[List[str], str],
        damage_types = Union[List[str], str],
        remove_object_type = bool

    ):
        """_summary_
        Parameters
        ----------
        source : Union[List[str], List[Path], str, Path]
            Path(s) to the user classification file.
        attribute : Union[List[str], str]
            Name of the column of the user data 
       type_add : Union[List[str], str]
            Name of the attribute the user wants to update. Primary or Secondary
        old_values : Union[List[str], List[Path], str, Path]
            Name of the default (NSI) exposure classification
        new_values : Union[List[str], str]
            Name of the user exposure classification.
        exposure_linking_table : Union[List[str], str]
            Path(s) to the new exposure linking table(s).
        damage_types : Union[List[str], str]
            "structure"or/and "content"
        remove_object_type: bool
            True if Primary/Secondary Object Type from old gdf should be removed in case the object type category changed completely eg. from RES to COM.
            E.g. Primary Object Type holds old data (RES) and Secondary was updated with new data (COM2). 
        """

        self.exposure.setup_occupancy_type(source, attribute, type_add)

        # Drop Object Type that has not been updated. 

        if remove_object_type:
            if type_add == "Primary Object Type":
                self.exposure.exposure_db.drop("Secondary Object Type", axis =1 , inplace = True)
            else:
                self.exposure.exposure_db.drop("Primary Object Type", axis =1 , inplace = True) 
        linking_table_new = self.exposure.update_user_linking_table(old_values,new_values, self.vf_ids_and_linking_df)
        self.vf_ids_and_linking_df = linking_table_new
        self.exposure.link_exposure_vulnerability(linking_table_new, ["structure", "content"])
                
    def setup_building_footprint(
        self,
        building_footprint_fn: Union[str, Path],
        attribute_name: str,
    ):
        """_summary_

        Parameters
        ----------
        exposure_gdf : gpd.GeoDataFrame
            Exposure data to join the building footprints to as "BF_FID".
        building_footprint_fn : Union[List[str], List[Path], str, Path]
            Path(s) to the building footprint.
        attribute_names : Union[List[str], str]
            Name of the building footprint ID to join.
        column_name: str = "BF_FID"
            Name of building footprint in new exposure output
        """

        exposure_gdf = self.exposure.get_full_gdf(self.exposure.exposure_db)
        self.exposure.exposure_db = join_exposure_building_footprints(
            exposure_gdf,
            building_footprint_fn,
            attribute_name,
        )

        # Set the building_footprint_fn property to save the building footprints
        self.building_footprint_fn = building_footprint_fn

    # Update functions
    def update_all(self):
        self.logger.info("Updating all data objects...")
        self.update_tables()
        self.update_geoms()
        # self.update_maps()

    def update_tables(self):
        # Update the exposure data tables
        if self.exposure:
            self.set_tables(df=self.exposure.exposure_db, name="exposure")

        # Update the vulnerability data tables
        if self.vulnerability:
            self.set_tables(
                df=self.vulnerability.get_table(), name="vulnerability_curves"
            )

        if not self.vf_ids_and_linking_df.empty:
            # Add the vulnerability linking table to the tables object
            self.set_tables(
                df=self.vf_ids_and_linking_df, name="vulnerability_identifiers"
            )

    def update_geoms(self):
        # Update the exposure data geoms
        if self.exposure and "exposure" in self._tables:
            for i, geom_and_name in enumerate(
                zip(self.exposure.exposure_geoms, self.exposure.geom_names)
            ):
                geom = geom_and_name[0]
                name = geom_and_name[1]

                self.set_geoms(geom=geom, name=name)
                self.set_config(
                    f"exposure.geom.file{str(i+1)}",
                    f"exposure/{name}.gpkg",
                )

        if not self.region.empty:
            self.set_geoms(self.region, "region")

    def update_maps(self):
        NotImplemented

    # I/O
    def read(self):
        """Method to read the complete model schematization and configuration from
        file."""
        self.logger.info(f"Reading model data from {self.root}")

        # Read the configuration file
        self.read_config(config_fn=str(Path(self.root).joinpath("settings.toml")))

        # Read spatial joins configurations
        sj_path = Path(self.root).joinpath("spatial_joins.toml")
        if sj_path.exists():
            sj = SpatialJoins.load_file(sj_path )
            self.spatial_joins = dict(sj.attrs)
        
        # TODO: determine if it is required to read the hazard files
        # hazard_maps = self.config["hazard"]["grid_file"]
        # self.read_grid(fn="hazard/{name}.nc")

        # Read the tables exposure and vulnerability
        self.read_tables()

        # Read the geometries
        self.read_geoms()

    def _configread(self, fn):
        """Parse Delft-FIAT configuration toml file to dict."""
        # Read the fiat configuration toml file.
        config = Config()
        return config.load_file(fn)

    def read_tables(self):
        """Read the model tables for vulnerability and exposure data."""
        if not self._write:
            self._tables = dict()  # start fresh in read-only mode

        self.logger.info("Reading model table files.")

        # Start with vulnerability table
        vulnerability_fn = Path(self.root) / self.get_config("vulnerability.file")
        if Path(vulnerability_fn).is_file():
            self.logger.debug(f"Reading vulnerability table {vulnerability_fn}")
            self.vulnerability = Vulnerability(fn=vulnerability_fn, logger=self.logger)
        else:
            self.logger.warning(f"File {vulnerability_fn} does not exist!")

        # Now with exposure
        exposure_fn = Path(self.root) / self.get_config("exposure.csv.file")
        if Path(exposure_fn).is_file():
            self.logger.debug(f"Reading exposure table {exposure_fn}")
            self.exposure = ExposureVector(
                crs=self.get_config("exposure.geom.crs"),
                logger=self.logger,
                unit=self.get_config("exposure.geom.unit"),
                damage_unit= self.get_config("exposure.damage_unit"),
                data_catalog=self.data_catalog,  # TODO: See if this works also when no data catalog is provided
            )
            self.exposure.read_table(exposure_fn)
        else:
            self.logger.warning(f"File {exposure_fn} does not exist!")

    def read_geoms(self):
        """Read the geometries for the exposure data."""
        if not self._write:
            self._geoms = dict()  # fresh start in read-only mode

        if self.exposure:
            self.logger.info("Reading exposure geometries.")
            exposure_files = [
                k for k in self.config["exposure"]["geom"].keys() if "file" in k
            ]
            exposure_fn = [
                Path(self.root) / self.get_config(f"exposure.geom.{f}")
                for f in exposure_files
            ]
            self.exposure.read_geoms(exposure_fn)

        fns = glob.glob(Path(self.root, "exposure", "*.geojson").as_posix())
        if len(fns) >= 1:
            self.logger.info("Reading static geometries")
        for fn in fns:
            name = Path(fn).stem
            self.set_geoms(gpd.read_file(fn), name=name)
        
    def write(self):
        """Method to write the complete model schematization and configuration to file."""
        self.update_all()
        self.logger.info(f"Writing model data to {self.root}")

        if self.config:  # try to read default if not yet set
            self.write_config()
        if self.maps:
            self.write_maps(fn="hazard/{name}.nc", gdal_compliant=True)
        if self.grid:
            self.write_grid(fn="hazard/risk_map.nc", gdal_compliant=True)
        self.write_geoms()
        if self._tables:
            self.write_tables()
        if self.spatial_joins["aggregation_areas"] or self.spatial_joins["additional_attributes"]:
            self.write_spatial_joins()
        if self.building_footprint_fn:
            folder = Path(self.root).joinpath("exposure", "building_footprints")
            self.copy_datasets(self.building_footprint_fn, folder)
        if "social_vulnerability_scores" in self.tables:   
            folder = Path(self.root).joinpath("exposure", "SVI", "svi.gpkg")
            self.tables["social_vulnerability_scores"].to_file(folder)

    def copy_datasets(
        self, data: Union[list, str, Path], folder: Union[Path, str]
    ) -> None:
        """Copies datasets to another folder

        Parameters
        ----------
        data : Union[list, str, Path]
            _description_
        folder : Union[Path, str]
            _description_
        """
        # Create additional attributes folder in root
        if not os.path.exists(folder):
            os.makedirs(folder)

        if isinstance(data, list):
            for file in data:
                shutil.copy2(file, folder)
        elif isinstance(data, Path) or isinstance(data, str):
            shutil.copy2(data, folder)
            
    def write_spatial_joins(self) -> None:
        spatial_joins_conf = SpatialJoins.load_dict(self.spatial_joins)
        spatial_joins_conf.save(Path(self.root).joinpath("spatial_joins.toml"))

    def write_geoms(self):
        """_summary_."""
        if not self.geoms:
            return

        if "region" in self.geoms:
            gdf = self.geoms.pop("region")
            gdf.to_file(Path(self.root, "exposure", "region.geojson")) 
        
        GridModel.write_geoms(self, fn="exposure/{name}.gpkg", driver="GPKG") 

    def write_tables(self) -> None:
        if len(self._tables) == 0:
            self.logger.debug("No table data found, skip writing.")
            return
        self._assert_write_mode()

        for name in self._tables.keys():
            # Vulnerability
            if name == "vulnerability_curves":
                # The default location and save settings of the vulnerability curves
                fn = "vulnerability/vulnerability_curves.csv"
                kwargs = {"mode": "a", "index": False}

                # The vulnerability curves are written out differently because of
                # the metadata
                path = Path(self.root) / fn
                with open(path, "w", newline="") as f:
                    writer = csv.writer(f)

                    # First write the metadata
                    for metadata in self.vulnerability_metadata:
                        writer.writerow([metadata])
            # Exposure
            elif name == "exposure":
                # The default location and save settings of the exposure data
                fn = "exposure/exposure.csv"
                kwargs = {"index": False}
            elif name == "vulnerability_identifiers":
                # The default location and save settings of the vulnerability curves
                fn = "vulnerability/vulnerability_identifiers.csv"
                kwargs = {"index": False}
            elif name == "social_vulnerability_scores":
                fn = f"exposure/SVI/{name}.csv"
                kwargs = {"index": False}
            elif name == "equity_data":
                fn = f"exposure/equity/{name}.csv"
                kwargs = {"index": False}

            # Other, can also return an error or pass silently
            else:
                fn = f"{name}.csv"
                kwargs = dict()

            # make dir and save file
            self.logger.info(f"Writing model {name} table file to {fn}.")
            path = Path(self.root) / fn
            if not path.parent.is_dir():
                path.parent.mkdir(parents=True)

            if path.name.endswith("csv"):
                self._tables[name].to_csv(path, **kwargs)
            elif path.name.endswith("xlsx"):
                self._tables[name].to_excel(path, **kwargs)

    def _configwrite(self, fn):
        """Write config to Delft-FIAT configuration toml file."""
        # Save the configuration file.
        Config().save(self.config, Path(self.root).joinpath("settings.toml"))

    # FIAT specific attributes and methods
    @property
    def vulnerability_curves(self) -> pd.DataFrame:
        """Returns a dataframe with the damage functions."""
        if self.vulnerability:
            vf = self.vulnerability.get_table()
        else:
            vf = pd.DataFrame()
        return vf

    @property
    def vulnerability_metadata(self) -> List[str]:
        if self.vulnerability:
            vmeta = self.vulnerability.get_metadata()
        else:
            vmeta = list()
        return vmeta

    def set_tables(self, df: pd.DataFrame, name: str) -> None:
        """Add <pandas.DataFrame> to the tables variable.

        Parameters
        ----------
        df : pd.DataFrame
            New DataFrame to add
        name : str
            Name of the DataFrame to add
        """
        if not (isinstance(df, pd.DataFrame) or isinstance(df, pd.Series)):
            raise ValueError("df type not recognized, should be pandas.DataFrame.")
        if name in self._tables:
            if not self._write:
                raise IOError(f"Cannot overwrite table {name} in read-only mode")
            elif self._read:
                self.logger.warning(f"Overwriting table: {name}")
        self._tables[name] = df<|MERGE_RESOLUTION|>--- conflicted
+++ resolved
@@ -15,11 +15,8 @@
 import shutil
 
 from hydromt_fiat.config import Config
-<<<<<<< HEAD
 from hydromt_fiat.util import DATADIR
-=======
 from hydromt_fiat.spatial_joins import SpatialJoins
->>>>>>> d2e8e3e0
 from hydromt_fiat.workflows.exposure_vector import ExposureVector
 from hydromt_fiat.workflows.hazard import (
     create_lists,
@@ -306,10 +303,7 @@
         damage_unit: str = "$", 
         country: Union[str, None] = None,
         ground_elevation_file: Union[int, float, str, Path, None] = None,
-<<<<<<< HEAD
-=======
         bf_conversion: bool = False    
->>>>>>> d2e8e3e0
     ) -> None:
         """Setup building exposure (vector) data for Delft-FIAT.
 
@@ -758,12 +752,7 @@
             svi_exp_joined.rename(columns={"composite_svi_z": "SVI"}, inplace=True)
             del svi_exp_joined["index_right"]
             self.exposure.exposure_db = self.exposure.exposure_db.merge(svi_exp_joined[["Object ID", "SVI_key_domain", "SVI"]], on = "Object ID",how='left')
-<<<<<<< HEAD
-
-=======
-    
-    
->>>>>>> d2e8e3e0
+
     def setup_equity_data(
         self,
         census_key: str,
@@ -889,18 +878,6 @@
             self.spatial_joins["aggregation_areas"].append(attrs) 
         
 
-<<<<<<< HEAD
-        # Set the additional_attributes_fn property to save the additional datasets
-        if isinstance(aggregation_area_fn, list):
-            the_type = type(aggregation_area_fn[0])
-        else:
-            the_type = type(aggregation_area_fn)
-        if the_type != gpd.GeoDataFrame:
-            # This copies data from one location to the root folder for the FIAT
-            # model, only use user-input data here (not the census blocks)
-            self.additional_attributes_fn = aggregation_area_fn
-   
-=======
     def setup_additional_attributes(
         self,
         aggregation_area_fn: Union[
@@ -942,7 +919,6 @@
                      "field_name": attribute_name}
             self.spatial_joins["additional_attributes"].append(attrs) 
 
->>>>>>> d2e8e3e0
     def setup_classification(
         self,
         source = Union[List[str], str, Path, List[Path]],
