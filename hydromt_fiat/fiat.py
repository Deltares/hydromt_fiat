"""Implement fiat model class"""

import csv
import glob
import logging
import os
from pathlib import Path
from typing import List, Optional, Union
import xarray as xr
import geopandas as gpd
import hydromt
import pandas as pd
import tomli
import tomli_w
from hydromt.models.model_grid import GridModel
from pyproj.crs import CRS
from shapely.geometry import box
import shutil


from hydromt_fiat.api.data_types import Units
from hydromt_fiat.util import DATADIR
from hydromt_fiat.spatial_joins import SpatialJoins
from hydromt_fiat.workflows.exposure_vector import ExposureVector
from hydromt_fiat.workflows.hazard import (
    create_lists,
    check_lists_size,
    read_maps,
    check_maps_metadata,
    check_maps_rp,
    check_map_uniqueness,
    create_risk_dataset,
)
from hydromt_fiat.workflows.equity_data import EquityData
from hydromt_fiat.workflows.social_vulnerability_index import (
    SocialVulnerabilityIndex,
    list_of_states,
)
from hydromt_fiat.workflows.vulnerability import Vulnerability
from hydromt_fiat.workflows.aggregation_areas import join_exposure_aggregation_areas
from hydromt_fiat.workflows.building_footprints import join_exposure_building_footprints
from hydromt_fiat.workflows.gis import locate_from_exposure
from hydromt_fiat.workflows.utils import get_us_county_numbers
from hydromt_fiat.workflows.utils import rename_geoid_short
from hydromt_fiat.api.data_types import Currency

__all__ = ["FiatModel"]

_logger = logging.getLogger(__name__)


class FiatModel(GridModel):
    """General and basic API for the FIAT model in hydroMT."""

    _NAME = "fiat"
    _CONF = "settings.toml"
    _GEOMS = {}  # FIXME Mapping from hydromt names to model specific names
    _MAPS = {}  # FIXME Mapping from hydromt names to model specific names
    _FOLDERS = ["hazard", "exposure", "vulnerability", "output"]
    _CLI_ARGS = {"region": "setup_region"}
    _DATADIR = DATADIR

    def __init__(
        self,
        root=None,
        mode="w",
        config_fn=None,
        data_libs=None,
        logger=_logger,
    ):
        # Add the global catalog (tables etc.) to the data libs by default
        if data_libs is None:
            data_libs = []
        if not isinstance(data_libs, (list, tuple)):
            data_libs = [data_libs]
        data_libs += [Path(DATADIR, "hydromt_fiat_catalog_global.yml")]
        super().__init__(
            root=root,
            mode=mode,
            config_fn=config_fn,
            data_libs=data_libs,
            logger=logger,
        )
        self._tables = dict()  # Dictionary of tables to write
        self.exposure = None
        self.vulnerability = None
        self.vf_ids_and_linking_df = pd.DataFrame()
        self.spatial_joins = dict(
            aggregation_areas=None, additional_attributes=None
        )  # Dictionary containing all the spatial join metadata

        self.building_footprint_fn = ""  # Path to the building footprints dataset
        self.building_footprint = gpd.GeoDataFrame()  # building footprints dataset

    def __del__(self):
        """Close the model and remove the logger file handler."""
        for handler in self.logger.handlers:
            if (
                isinstance(handler, logging.FileHandler)
                and "hydromt.log" in handler.baseFilename
            ):
                handler.close()
                self.logger.removeHandler(handler)

    def setup_global_settings(
        self,
        crs: str = None,
        gdal_cache: int = None,
        keep_temp_files: bool = None,
        thread: int = None,
        chunk: List[int] = None,
    ) -> None:
        """Setup Delft-FIAT global settings.

        Parameters
        ----------
        crs : str
            The CRS of the model.
        """
        if crs:
            self.set_config("global.crs", f"EPSG:{crs}")
        if gdal_cache:
            self.set_config("global.gdal_cache", gdal_cache)
        if keep_temp_files:
            self.set_config("global.keep_temp_files", keep_temp_files)
        if thread:
            self.set_config("global.thread", thread)
        if chunk:
            self.set_config("global.grid.chunk", chunk)

    def setup_output(
        self,
        output_dir: str = "output",
        output_csv_name: str = "output.csv",
        output_vector_name: Union[str, List[str]] = "spatial.gpkg",
    ) -> None:
        """Setup Delft-FIAT output folder and files.

        Parameters
        ----------
        output_dir : str, optional
            The name of the output directory, by default "output".
        output_csv_name : str, optional
            The name of the output csv file, by default "output.csv".
        output_vector_name : Union[str, List[str]], optional
            The name of the output vector file, by default "spatial.gpkg".
        """
        self.set_config("output.path", output_dir)
        self.set_config("output.csv.name", output_csv_name)
        if isinstance(output_vector_name, str):
            output_vector_name = [output_vector_name]
        for i, name in enumerate(output_vector_name):
            self.set_config(f"output.geom.name{str(i+1)}", name)

    def setup_region(
        self,
        region,
        **kwargs,
    ):
        """Define the model domain that is used to clip the raster layers.

        Adds model layer:

        * **region** geom: A geometry with the nomenclature 'region'.

        Parameters
        ----------
        region: dict
            Dictionary describing region of interest, e.g. {'bbox': [xmin, ymin, xmax, ymax]}. See :py:meth:`~hydromt.workflows.parse_region()` for all options.
        """

        kind, region = hydromt.workflows.parse_region(region, logger=self.logger)
        if kind == "bbox":
            geom = gpd.GeoDataFrame(geometry=[box(*region["bbox"])], crs=4326)
        elif kind == "grid":
            geom = region["grid"].raster.box
        elif kind == "geom":
            geom = region["geom"]
        else:
            raise ValueError(
                f"Unknown region kind {kind} for FIAT, expected one of ['bbox', 'grid', 'geom']."
            )

        # Set the model region geometry (to be accessed through the shortcut self.region).
        self.set_geoms(geom.dissolve(), "region")

        # Set the region crs
        if geom.crs:
            self.region.set_crs(geom.crs)
        else:
            self.region.set_crs(4326)

    def setup_vulnerability(
        self,
        vulnerability_fn: Union[str, Path],
        vulnerability_identifiers_and_linking_fn: Union[str, Path],
        unit: str,
        functions_mean: Union[str, List[str], None] = "default",
        functions_max: Union[str, List[str], None] = None,
        step_size: Optional[float] = None,
        continent: Optional[str] = None,
    ) -> None:
        """Setup the vulnerability curves from various possible inputs.

        Parameters
        ----------
        vulnerability_fn : Union[str, Path]
            The (relative) path or ID from the data catalog to the source of the
            vulnerability functions.
        vulnerability_identifiers_and_linking_fn : Union[str, Path]
            The (relative) path to the table that links the vulnerability functions and
            exposure categories.
        unit : str
            The unit of the vulnerability functions.
        functions_mean : Union[str, List[str], None], optional
            The name(s) of the vulnerability functions that should use the mean hazard
            value when using the area extract_method, by default "default" (this
            means that all vulnerability functions are using mean).
        functions_max : Union[str, List[str], None], optional
            The name(s) of the vulnerability functions that should use the maximum
            hazard value when using the area extract_method, by default None (this
            means that all vulnerability functions are using mean).
        """

        # Read the vulnerability data
        df_vulnerability = self.data_catalog.get_dataframe(vulnerability_fn)

        # Read the vulnerability linking table
        self.vf_ids_and_linking_df = self.data_catalog.get_dataframe(
            vulnerability_identifiers_and_linking_fn
        )

        # If the JRC vulnerability curves are used, the continent needs to be specified
        if (
            vulnerability_identifiers_and_linking_fn
            == "jrc_vulnerability_curves_linking"
        ):
            assert (
                continent is not None
            ), "Please specify the continent when using the JRC vulnerability curves."
            self.vf_ids_and_linking_df["continent"] = continent.lower()
            unit = Units.meters.value

        # Process the vulnerability data
        self.vulnerability = Vulnerability(
            unit,
            self.logger,
        )

        # Depending on what the input is, another function is ran to generate the
        # vulnerability curves file for Delft-FIAT.
        self.vulnerability.get_vulnerability_functions_from_one_file(
            df_source=df_vulnerability,
            df_identifiers_linking=self.vf_ids_and_linking_df,
            continent=continent,
        )

        # Set the area extract_method for the vulnerability curves
        self.vulnerability.set_area_extraction_methods(
            functions_mean=functions_mean, functions_max=functions_max
        )

        # Update config
        self.set_config("vulnerability.file", "vulnerability/vulnerability_curves.csv")
        self.set_config("vulnerability.unit", unit)

        if step_size:
            self.set_config("vulnerability.step_size", step_size)

    def setup_vulnerability_from_csv(self, csv_fn: Union[str, Path], unit: str) -> None:
        """Setup the vulnerability curves from one or multiple csv files.

        Parameters
        ----------
            csv_fn : str
                The full path to the folder which holds the single vulnerability curves.
            unit : str
                The unit of the water depth column for all vulnerability functions
                (e.g. meter).
        """
        # Process the vulnerability data
        if not self.vulnerability:
            self.vulnerability = Vulnerability(
                unit,
                self.logger,
            )
        self.vulnerability.from_csv(csv_fn)

    def setup_road_vulnerability(
        self,
        vertical_unit: str,
        threshold_value: float = 0.6,
        min_hazard_value: float = 0,
        max_hazard_value: float = 10,
        step_hazard_value: float = 1.0,
    ):
        if not self.vulnerability:
            self.vulnerability = Vulnerability(
                vertical_unit,
                self.logger,
            )
        self.vulnerability.create_step_function(
            "roads",
            threshold_value,
            min_hazard_value,
            max_hazard_value,
            step_hazard_value,
        )

    def setup_population_vulnerability(
        self,
        vertical_unit: str,
        threshold_value: float = 0.4,
        min_hazard_value: float = 0,
        max_hazard_value: float = 10,
        step_hazard_value: float = 1.0,
    ):
        if not self.vulnerability:
            self.vulnerability = Vulnerability(
                vertical_unit,
                self.logger,
            )
        self.vulnerability.create_step_function(
            "population",
            threshold_value,
            min_hazard_value,
            max_hazard_value,
            step_hazard_value,
        )

    def setup_exposure_buildings(
        self,
        asset_locations: Union[str, Path],
        occupancy_type: Union[str, Path],
        max_potential_damage: Union[str, Path],
        ground_floor_height: Union[int, float, str, Path, None],
        unit: Units = None,
        gfh_unit: Units = None,
        gfh_attribute_name: str = None,
        occupancy_attr: Union[str, None] = None,
        occupancy_object_type: Union[str, List[str]] = None,
        extraction_method: str = "centroid",
        damage_types: List[str] = ["structure", "content"],
        damage_unit: Currency = Currency.dollar.value,
        country: Union[str, None] = None,
        ground_elevation: Union[int, float, str, Path, None] = None,
        grnd_elev_unit: Units = None,
        bf_conversion: bool = False,
        keep_unclassified: bool = True,
        dst_crs: Union[str, None] = None,
        damage_translation_fn: Union[Path, str] = None,
<<<<<<< HEAD
=======
        eur_to_us_dollar: bool = False
>>>>>>> 5f05fe00
    ) -> None:
        """Setup building exposure (vector) data for Delft-FIAT.

        Parameters
        ----------
        asset_locations : Union[str, Path]
            The path to the vector data (points or polygons) that can be used for the
            asset locations.
        occupancy_type : Union[str, Path]
            The path to the data that can be used for the occupancy type.
        max_potential_damage : Union[str, Path]
            The path to the data that can be used for the maximum potential damage.
        ground_floor_height : Union[int, float, str, Path None]
            Either a number (int or float), to give all assets the same ground floor
            height or a path to the data that can be used to add the ground floor
            height to the assets.
        unit : Units
            The unit of the model
        gfh_unit : Units
            The unit of the ground_floor_height
        gfh_attribute_name : str
            The attribute name to be used to set the ground_flht. If None, the
            attribute name will be set to 'ground_floor_height'.
        occupancy_attr : Union[str, None], optional
            The name of the field in the occupancy type data that contains the
            occupancy type, by default None (this means that the occupancy type data
            only contains one column with the occupancy type).
        extraction_method : str, optional
            The method that should be used to extract the hazard values from the
            hazard maps, by default "centroid".
        damage_types : Union[List[str], None], optional
            The damage types that should be used for the exposure data, by default
            ["structure", "content"]. The damage types are used to link the
            vulnerability functions to the exposure data.
        damage_unit: Currency, optional
            The currency/unit of the Damage data, default in USD $
        country : Union[str, None], optional
            The country that is used for the exposure data, by default None. This is
            only required when using the JRC vulnerability curves.
        ground_elevation: Union[int, float, str, Path None]
            Either a number (int or float), to give all assets the same ground elevation or a path to the data that can be used to add the elevation to the assets.
        grnd_elev_unit : Units
            The unit of the ground_elevation
        bf_conversion: bool, optional
            If building footprints shall be converted into point data.
        keep_unclassified: bool, optional
            Whether building footprints without classification are removed or reclassified as "residential"
        dst_crs : Union[str, None], optional
            The destination crs of the exposure geometries. if not provided,
            it is taken from the region attribute of `FiatModel`. By default None
        damage_translation_fn: Union[Path, str], optional
            The path to the translation function that can be used to relate user damage curves with user damages.
        eur_to_us_dollar: bool
            Convert JRC Damage Values (Euro 2010) into US-Dollars (2025)
        """
        # In case the unit is passed as a pydantic value get the string
        if hasattr(unit, "value"):
            unit = unit.value

        self.exposure = ExposureVector(
            self.data_catalog,
            self.logger,
            self.region,
            unit=unit,
            damage_unit=damage_unit,
        )

        if asset_locations == max_potential_damage:
            # The source for the asset locations, occupancy type and maximum potential
            # damage is the same, use one source to create the exposure data.
            self.exposure.setup_buildings_from_single_source(
                asset_locations,
                ground_floor_height,
                extraction_method,
                ground_elevation=ground_elevation,
                eur_to_us_dollar = eur_to_us_dollar
            )

        else:
            # The source for the asset locations, occupancy type and maximum potential
            # damage is different, use three sources to create the exposure data.
            # Setup exposure buildings
            self.exposure.setup_buildings_from_multiple_sources(
                asset_locations,
                occupancy_type,
                max_potential_damage,
                ground_floor_height,
                extraction_method,
                occupancy_attr,
                damage_types=damage_types,
                country=country,
                gfh_unit=gfh_unit,
                ground_elevation=ground_elevation,
                grnd_elev_unit=grnd_elev_unit,
                bf_conversion=bf_conversion,
                keep_unclassified=keep_unclassified,
<<<<<<< HEAD
                damage_translation_fn=damage_translation_fn,
                gfh_attribute_name=gfh_attribute_name,
=======
                damage_translation_fn = damage_translation_fn,
                gfh_attribute_name = gfh_attribute_name,
                eur_to_us_dollar = eur_to_us_dollar
>>>>>>> 5f05fe00
            )

        if (asset_locations != occupancy_type) and occupancy_object_type is not None:
            self.exposure.setup_occupancy_type(
                occupancy_source=occupancy_type,
                occupancy_attr=occupancy_attr,
                type_add=occupancy_object_type,
                keep_unclassified=keep_unclassified,
            )

        # Link the damage functions to assets
        try:
            assert not self.vf_ids_and_linking_df.empty
        except AssertionError:
            self.logger.error(
                "Please call the 'setup_vulnerability' function before "
                "the 'setup_exposure_buildings' function. Error message: {e}"
            )
        self.exposure.link_exposure_vulnerability(
            self.vf_ids_and_linking_df, damage_types
        )

        # Set building footprints
        if bf_conversion:
            self.bf_spatial_joins()
            attrs = {
                "name": "BF_FID",
                "file": "geoms/building_footprints/building_footprints.geojson",
                "field_name": "BF_FID",  # TODO check how and where this is defined
            }
            if not self.spatial_joins["additional_attributes"]:
                self.spatial_joins["additional_attributes"] = []
            self.spatial_joins["additional_attributes"].append(attrs)

        # Check for the required columns
        self.exposure.check_required_columns()

        # Possibly reproject according to destination crs
        src_crs = CRS.from_user_input(self.exposure.crs)
        crs = None
        try:
            crs = CRS.from_user_input(dst_crs)
        except BaseException:
            if self.region is not None:
                crs = self.region.crs

        while True:
            if crs is None:
                break
            if crs.to_authority() == src_crs.to_authority():
                break
            for item in self.exposure.exposure_geoms:
                item.to_crs(crs, inplace=True)
            self.exposure.crs = ":".join(crs.to_authority())
            break

        # Update the other config settings
        self.set_config("exposure.csv.file", "exposure/exposure.csv")
        self.set_config("exposure.geom.crs", self.exposure.crs)
        self.set_config("exposure.geom.unit", unit)
        self.set_config("exposure.damage_unit", damage_unit)

    def setup_exposure_roads(
        self,
        roads_fn: Union[str, Path],
        road_damage: Union[str, Path, int, float],
        road_types: Union[str, List[str], bool] = True,
        unit: str = "meters",
    ):
        """Setup road exposure data for Delft-FIAT.

        Parameters
        ----------
        roads_fn : Union[str, Path]
            Path to the road network source (e.g., OSM) or file.
        road_types : Union[str, List[str], bool], optional
            List of road types to include in the exposure data, by default True
        """
        if not self.exposure:
            self.exposure = ExposureVector(
                self.data_catalog,
                self.logger,
                self.region,
                unit=unit,
            )
        self.exposure.setup_roads(roads_fn, road_damage, road_types)

        # Link to vulnerability curves

        # Combine the exposure database with pre-existing exposure data if available

    def setup_exposure_population(
        self,
        impacted_population_fn: Union[
            int, float, str, Path, List[str], List[Path], pd.DataFrame
        ] = None,
        attribute_name: Union[str, List[str], None] = None,
        method_impacted_pop: Union[str, List[str], None] = "intersection",
        max_dist: float = 10,
        unit: str = "meters",
    ) -> None:
        if not self.exposure:
            self.exposure = ExposureVector(
                self.data_catalog,
                self.logger,
                self.region,
                unit=unit,
            )
        self.exposure.setup_impacted_population(
            impacted_population_fn, attribute_name, method_impacted_pop, max_dist
        )

        self.set_config("exposure.types", ["damages", "affected"])

    def bf_spatial_joins(self):
        self.building_footprint = self.exposure.building_footprints
        self.building_footprint["BF_FID"] = [
            i for i in range(1, len(self.building_footprint) + 1)
        ]
        BF_exposure_gdf = self.exposure.get_full_gdf(self.exposure.exposure_db).merge(
            self.building_footprint[["object_id", "BF_FID"]], on="object_id"
        )
        del BF_exposure_gdf["geometry"]
        del self.building_footprint["object_id"]
        self.exposure.exposure_db = BF_exposure_gdf

    def update_ground_floor_height(
        self,
        source: Union[int, float, str, Path, None],
        gfh_attribute_name: str = None,
        gfh_method: Union[str, List[str], None] = "nearest",
        gfh_unit: Units = None,
        max_dist: float = 10,
    ):
        if self.exposure:
            self.exposure.setup_ground_floor_height(
                source, gfh_attribute_name, gfh_method, max_dist, gfh_unit
            )

    def update_max_potential_damage(
        self,
        source: Union[
            int, float, str, Path, List[str], List[Path], pd.DataFrame
        ] = None,
        damage_types: Union[List[str], str, None] = None,
        country: Union[str, None] = None,
        attribute_name: Union[str, List[str], None] = None,
        method_damages: Union[str, List[str], None] = "nearest",
        max_dist: float = 10,
        eur_to_us_dollar: bool = False
    ):
        if self.exposure:
            self.exposure.setup_max_potential_damage(
                max_potential_damage=source,
                damage_types=damage_types,
                country=country,
                attribute_name=attribute_name,
                method_damages=method_damages,
                max_dist=max_dist,
                eur_to_us_dollar = eur_to_us_dollar
            )

    def update_ground_elevation(
        self, source: Union[int, float, None, str, Path], grnd_elev_unit: Units
    ):
        if self.exposure:
            self.exposure.setup_ground_elevation(source, grnd_elev_unit)

    def setup_exposure_raster(self):
        """Setup raster exposure data for Delft-FIAT.
        This function will be implemented at a later stage.
        """
        NotImplemented

    def setup_hazard(
        self,
        map_fn: Union[str, Path, list[str], list[Path]],
        map_type: Union[str, list[str]],
        rp: Union[int, list[int], None] = None,
        crs: Union[int, str, list[int], list[str], None] = None,
        nodata: Union[int, list[int], None] = None,
        var: Union[str, list[str], None] = None,
        chunks: Union[int, str, list[int]] = "auto",
        hazard_type: str = "flooding",
        risk_output: bool = False,
        unit_conversion_factor: float = 1.0,
        clip_exposure: bool = False,
    ) -> None:
        """Set up hazard maps. This component integrates multiple checks for the hazard
        maps.

        Parameters
        ----------
        map_fn : Union[str, Path, list[str], list[Path]]
            The data catalog key or list of keys from where to retrieve the
            hazard maps. This can also be a path or list of paths to take files
            directly from a local database.
        map_type : Union[str, list[str]]
            The data type of each map speficied in map_fn. In case a single
            map type applies for all the elements a single string can be provided.
        rp : Union[int, list[int], None], optional.
            The return period (rp) type of each map speficied in map_fn in case a
            risk output is required. If the rp is not provided and risk
            output is required the workflow will try to retrieve the rp from the
            files's name, by default None.
        crs : Union[int, str, list[int], list[str], None], optional
            The projection (crs) required in EPSG code of each of the maps provided. In
            case a single crs applies for all the elements a single value can be
            provided as code or string (e.g. "EPSG:4326"). If not provided, then the crs
            will be taken from orginal maps metadata, by default None.
        nodata : Union[int, list[int], None], optional
            The no data values in the rasters arrays. In case a single no data applies
            for all the elements a single value can be provided as integer, by default
            None.
        var : Union[str, list[str], None], optional
            The name of the variable to be selected in case a netCDF file is provided
            as input, by default None.
        chunks : Union[int, str, list[int]], optional
            The chuck region per map. In case a single no data applies for all the
            elements a single value can be provided as integer. If "auto"is provided
            the auto setting will be provided by default "auto"
        hazard_type : str, optional
            Type of hazard to be studied, by default "flooding"
        risk_output : bool, optional
            The parameter that defines if a risk analysis is required, by default False
        clip_exposure : bool, optional
            The parameter that defines if the exposure dataset should be clipped by the hazard extent, by default False
        """
        # create lists of maps and their parameters to be able to iterate over them
        params = create_lists(map_fn, map_type, rp, crs, nodata, var, chunks)
        check_lists_size(params)

        rp_list = []
        map_name_lst = []

        for idx, da_map_fn in enumerate(params["map_fn_lst"]):
            # read maps and retrieve their attributes
            if isinstance(da_map_fn, os.PathLike) or isinstance(da_map_fn, str):
                # if path is provided read and load it as xarray
                da_map_fn, da_name, da_type = read_maps(params, da_map_fn, idx)
                da = self.data_catalog.get_rasterdataset(
                    da_map_fn
                )  # removed geom=self.region because it is not always there
            elif isinstance(da_map_fn, xr.DataArray):
                # if xarray is provided directly assign that
                da = da_map_fn
                da_name = "hazard_map"
                da_type = map_type
            else:
                raise ValueError(
                    "The hazard map provided should be a path like object or an DataArray"
                )
            # Convert to units of the exposure data if required
            if (
                self.exposure
            ):  # change to be sure that the unit information is available from the exposure dataset
                if hasattr(da, "units"):
                    if self.exposure.unit != da.units:
                        da = da * unit_conversion_factor

            # convert to gdal compliant
            da.encoding["_FillValue"] = None
            da = da.raster.gdal_compliant()

            # check masp projection, null data, and grids
            check_maps_metadata(self.staticmaps, params, da, da_name, idx)

            # check maps return periods
            da_rp = check_maps_rp(params, da, da_name, idx, risk_output)

            if risk_output and da_map_fn.stem == "sfincs_map":
                da_name = da_name + f"_{str(da_rp)}"

            post = f"(rp {da_rp})" if risk_output else ""
            self.logger.info(f"Added {hazard_type} hazard map: {da_name} {post}")

            rp_list.append(da_rp)
            map_name_lst.append(da_name)

            da = da.assign_attrs(
                {
                    "return_period": str(da_rp),
                    "type": da_type,
                    "name": da_name,
                    "analysis": "event",
                }
            )

            # Ensure that grid_mapping is deleted if it exists to avoid errors when making the gdal compliant netcdf
            if "grid_mapping" in da.encoding:
                del da.encoding["grid_mapping"]

            da = da.to_dataset(name=da_name)

            self.set_maps(da, da_name)

        check_map_uniqueness(map_name_lst)

        # in case of risk analysis, create a single netcdf with multibans per rp
        if risk_output:
            da, sorted_rp, sorted_names = create_risk_dataset(
                params, rp_list, map_name_lst, self.maps
            )

            self.set_grid(da)

            self.grid.attrs = {
                "rp": sorted_rp,
                "type": params[
                    "map_type_lst"
                ],  # TODO: This parameter has to be changed in case that a list with different hazard types per map is provided
                "name": sorted_names,
                "analysis": "risk",
            }

            # Ensure that grid_mapping is deleted if it exists to avoid errors when making the gdal compliant netcdf
            if "grid_mapping" in self.grid.encoding:
                del self.grid.encoding["grid_mapping"]

            list_maps = list(self.maps.keys())

            for item in list_maps[:]:
                self.maps.pop(item)

        # set configuration .toml file
        self.set_config(
            "hazard.return_periods", str(da_rp) if not risk_output else sorted_rp
        )

        self.set_config(
            "hazard.file",
            (
                [
                    str(Path("hazard") / (hazard_map + ".nc"))
                    for hazard_map in self.maps.keys()
                ][0]
                if not risk_output
                else [str(Path("hazard") / ("risk_map" + ".nc"))][0]
            ),
        )
        self.set_config(
            "hazard.crs",
            (
                [
                    "EPSG:" + str((self.maps[hazard_map].raster.crs.to_epsg()))
                    for hazard_map in self.maps.keys()
                ][0]
                if not risk_output
                else ["EPSG:" + str((self.crs.to_epsg()))][0]
            ),
        )

        self.set_config(
            "hazard.elevation_reference", "dem" if da_type == "water_depth" else "datum"
        )

        # Set the configurations for a multiband netcdf
        self.set_config(
            "hazard.settings.subset",
            (
                [(self.maps[hazard_map].name) for hazard_map in self.maps.keys()][0]
                if not risk_output
                else sorted_names
            ),
        )

        self.set_config(
            "hazard.settings.var_as_band",
            risk_output,
        )

        self.set_config(
            "hazard.risk",
            risk_output,
        )
        # Clip exposure to hazard map
        if clip_exposure:
            self.clip_exposure_to_hazard_extent(da)

    def clip_exposure_to_hazard_extent(self, floodmap: xr.DataArray = None):
        """Clip the exposure data to the bounding box of the hazard data.

        This method clips the exposure data to the bounding box of the hazard data. It creates a GeoDataFrame
        from the hazard polygons, and then uses the `gpd.clip` function to clip the exposure geometries to the
        bounding box of the hazard polygons. If the exposure data contains roads, it is split into two separate
        GeoDataFrames: one for buildings and one for roads. The clipped exposure data is then saved back to the
        `exposure_db` attribute of the `FiatModel` object.

        Parameters
        ----------
        None

        Returns
        -------
        None
        """
        gdf = self.exposure.get_full_gdf(self.exposure.exposure_db)
        crs = gdf.crs
        floodmap = floodmap.rio.reproject(crs)
        fm_bounds = floodmap.raster.bounds
        fm_geom = box(*fm_bounds)

        # Clip the fiat region
        clipped_region = self.region.clip(fm_geom)
        self.geoms["region"] = clipped_region

        if not self.building_footprint.empty:
            # Clip the building footprints
            self.building_footprint = self.building_footprint[
                self.building_footprint["geometry"].within(fm_geom)
            ]
            bf_fid = self.building_footprint["BF_FID"]
            fieldname = "BF_FID"
        else:
            gdf = gdf[gdf["geometry"].within(fm_geom)]

        # Clip the exposure geometries
        # Filter buildings and roads
        if gdf["primary_object_type"].str.contains("road").any():
            gdf_roads = gdf[gdf["primary_object_type"].str.contains("road")]
            gdf_roads = gdf_roads[gdf_roads["geometry"].within(fm_geom)]
            gdf_buildings = gdf[~gdf.isin(gdf_roads)].dropna(subset=["object_id"])
            if not self.building_footprint.empty:
                gdf_buildings = self.check_bf_complete(
                    gdf_buildings, fieldname, clipped_region, bf_fid
                )
            idx_buildings = self.exposure.geom_names.index("buildings")
            idx_roads = self.exposure.geom_names.index("roads")
            self.exposure.exposure_geoms[idx_buildings] = gdf_buildings[
                ["object_id", "geometry"]
            ]
            self.exposure.exposure_geoms[idx_roads] = gdf_roads[
                ["object_id", "geometry"]
            ]
        else:
            if not self.building_footprint.empty:
                gdf = self.check_bf_complete(gdf, fieldname, clipped_region, bf_fid)
            self.exposure.exposure_geoms[0] = gdf[["object_id", "geometry"]]

        # Save exposure dataframe
        del gdf["geometry"]
        self.exposure.exposure_db = gdf

    def check_bf_complete(
        self,
        gdf_exposure: gpd.GeoDataFrame,
        fieldname: str,
        clipped_region: gpd.GeoDataFrame,
        bf_fid: gpd.GeoDataFrame,
    ):
        """Checks whether all building points have a building footprint.

        This method checks if all points have a building footprint. If a point does not have a biulding footprint
        it will be concenated with the exposure gdf anyhow and not be filtered out. By this it is assured
        that even if a building footprint is not available on e.g. OSM, the exposure point does not get lost.

        Parameters
        ----------
        gdf_exposure: gpd.GeoDataFrame
            The GeoDataFrame that contains the full exposure (excl. roads).
        fieldname: str
            The fieldname of the building footprint.
        clipped_region: gpd.GeoDataFrame
            The clipped region.
        bf_fid: gpd.GeoDataFrame
            The GeoDataFrame of the building footprints.

        Returns
        -------
        gdf_buildings: GeoDataFrame
        """

        if gdf_exposure[fieldname].isna().any():
            gdf_building_points = gdf_exposure[gdf_exposure[fieldname].isna()]
            gdf_building_footprints = gdf_exposure[~gdf_exposure[fieldname].isna()]
            gdf_building_points_clipped = gdf_building_points[
                gdf_building_points["geometry"].within(
                    clipped_region["geometry"].union_all()
                )
            ]
            gdf_building_footprints_clipped = gdf_building_footprints[
                gdf_building_footprints[fieldname].isin(bf_fid)
            ]
            gdf_buildings = pd.concat(
                [gdf_building_points_clipped, gdf_building_footprints_clipped]
            )
        else:
            gdf_buildings = gdf_buildings[gdf_buildings[fieldname].isin(bf_fid)]

        return gdf_buildings

    def setup_social_vulnerability_index(
        self,
        census_key: str,
        codebook_fn: Union[str, Path],
        year_data: int = None,
        save_all: bool = False,
    ):
        """Setup the social vulnerability index for the vector exposure data for
        Delft-FIAT. This method has so far only been tested with US Census data
        but aims to be generalized to other datasets as well.

        Parameters
        ----------
        path_dataset : str
            The path to a predefined dataset
        census_key : str
            The user's unique Census key that they got from the census.gov website
            (https://api.census.gov/data/key_signup.html) to be able to download the
            Census data
        codebook_fn : Union[str, Path]
            The path to the codebook excel
        year_data: int
            The year of which the census data should be downloaded, 2020, 2021, or 2022
        save_all: bool
            If True, all (normalized) data variables are saved, if False, only the SVI
            column is added to the FIAT exposure data. By default False.
        """
        # Check if the exposure data exists
        if self.exposure:
            # First find the state(s) and county/counties where the exposure data is
            # located in
            us_states_counties = self.data_catalog.get_dataframe("us_states_counties")
            counties, states = locate_from_exposure(
                self.exposure.exposure_geoms[0]["geometry"]
            )
            states_dict = list_of_states()
            state_abbreviation = []
            for state in states:
                try:
                    state_abbreviation.append(states_dict[state])
                except KeyError:
                    self.logger.warning(f"State {state} not found.")

            county_numbers = get_us_county_numbers(counties, us_states_counties)

            # Create SVI object
            save_folder = str(Path(self.root) / "exposure" / "SVI")
            svi = SocialVulnerabilityIndex(self.data_catalog, self.logger, save_folder)

            # Call functionalities of SVI
            svi.set_up_census_key(census_key)
            svi.variable_code_csv_to_pd_df(codebook_fn)
            svi.set_up_download_codes()
            svi.set_up_state_code(state_abbreviation)
            svi.download_census_data(year_data)
            svi.rename_census_data("Census_code_withE", "Census_variable_name")
            svi.identify_no_data()
            svi.check_nan_variable_columns("Census_variable_name", "Indicator_code")
            svi.check_zeroes_variable_rows()
            translation_variable_to_indicator = svi.create_indicator_groups(
                "Census_variable_name", "Indicator_code"
            )
            svi.processing_svi_data(translation_variable_to_indicator)
            svi.normalization_svi_data()
            svi.domain_scores()
            svi.composite_scores()
            svi.match_geo_ID()
            svi.download_shp_geom(year_data, county_numbers)
            svi.merge_svi_data_shp()
            gdf = rename_geoid_short(svi.svi_data_shp)
            # store the relevant tables coming out of the social vulnerability module
            self.set_tables(
                df=gdf.drop(columns="geometry"), name="social_vulnerability_scores"
            )
            # TODO: Think about adding an indicator for missing data to the svi.svi_data_shp

            # Link the SVI score to the exposure data
            exposure_data = self.exposure.get_full_gdf(self.exposure.exposure_db)
            exposure_data.sort_values("object_id")

            if svi.svi_data_shp.crs != exposure_data.crs:
                svi.svi_data_shp.to_crs(crs=exposure_data.crs, inplace=True)

            if save_all:
                # Clean up the columns that are saved
                cols_to_save = list(svi.svi_data_shp.columns)
                cols_to_save.remove("GEO_ID")
                cols_to_save.remove("GEOID_short")
                cols_to_save.remove("NAME")
                cols_to_save.remove("composite_SVI")
            else:
                # Only save the SVI_key_domain and composite_svi_z
                cols_to_save = ["SVI_key_domain", "composite_svi_z", "geometry"]

            # Filter out the roads because they do not have an SVI score
            filter_roads = exposure_data["primary_object_type"] != "roads"
            svi_exp_joined = gpd.sjoin(
                exposure_data.loc[filter_roads],
                svi.svi_data_shp[cols_to_save],
                how="left",
            )
            svi_exp_joined.drop(columns=["geometry"], inplace=True)
            svi_exp_joined = pd.DataFrame(svi_exp_joined)
            svi_exp_joined.rename(columns={"composite_svi_z": "SVI"}, inplace=True)
            del svi_exp_joined["index_right"]
            self.exposure.exposure_db = self.exposure.exposure_db.merge(
                svi_exp_joined[["object_id", "SVI_key_domain", "SVI"]],
                on="object_id",
                how="left",
            )
            # Define spatial join info
            file = "SVI/svi"
            self.set_geoms(gdf, file)
            attrs = {
                "name": "SVI",
                "file": f"exposure/{file}.gpkg",
                "field_name": "composite_svi_z",
            }
            if not self.spatial_joins["additional_attributes"]:
                self.spatial_joins["additional_attributes"] = []
            self.spatial_joins["additional_attributes"].append(attrs)

    def setup_equity_data(
        self,
        census_key: str,
        year_data: int = None,
    ):
        """Setup the download procedure for equity data similarly to the SVI setup

        Parameters
        ----------
        path_dataset : str
            The path to a predefined dataset
        census_key : str
            The user's unique Census key that they got from the census.gov website
            (https://api.census.gov/data/key_signup.html) to be able to download the
            Census data
        path : Union[str, Path]
            The path to the codebook excel
        """
        # First find the state(s) and county/counties where the exposure data is
        # located in
        us_states_counties = self.data_catalog.get_dataframe("us_states_counties")
        counties, states = locate_from_exposure(
            self.exposure.exposure_geoms[0]["geometry"]
        )
        states_dict = list_of_states()
        state_abbreviation = []
        for state in states:
            try:
                state_abbreviation.append(states_dict[state])
            except KeyError:
                self.logger.warning(f"State {state} not found.")

        county_numbers = get_us_county_numbers(counties, us_states_counties)

        # Create equity object
        save_folder = str(Path(self.root) / "exposure" / "equity")
        equity = EquityData(self.data_catalog, self.logger, save_folder)

        # Call functionalities of equity
        equity.set_up_census_key(census_key)
        equity.variables_to_download()
        equity.set_up_state_code(state_abbreviation)
        equity.download_census_data(year_data)
        equity.rename_census_data()
        equity.match_geo_ID()
        try:
            equity.download_shp_geom(year_data, county_numbers)
        except:
            self.logger.warning(
                "The census track shapefile could not be downloaded, potentially because the site is down. Aggregation areas and equity information will not be available in the FIAT model!"
            )
            return
        equity.merge_equity_data_shp()
        equity.clean()
        gdf = rename_geoid_short(equity.equity_data_shp)
        self.set_tables(df=gdf, name="equity_data")

        # Save the census block aggregation area data
        block_groups = equity.get_block_groups()

        # Update the aggregation label: Census Blockgroup
        del self.exposure.exposure_db["Aggregation Label: Census Blockgroup"]
        self.setup_aggregation_areas(
            aggregation_area_fn=block_groups,
            attribute_names="GEOID_short",
            label_names="Census Blockgroup",
            new_composite_area=False,
            file_names="block_groups",
        )

        # Update spatial join metadata for equity data connection
        ind = [
            i
            for i, name in enumerate(
                [aggr["name"] for aggr in self.spatial_joins["aggregation_areas"]]
            )
        ][0]
        attrs = {
            "census_data": "exposure/equity/equity_data.csv",  # TODO check how and where this is defined
            "percapitaincome_label": "PerCapitaIncomeBG",
            "totalpopulation_label": "TotalPopulationBG",
        }
        self.spatial_joins["aggregation_areas"][ind]["equity"] = attrs

    def setup_aggregation_areas(
        self,
        aggregation_area_fn: Union[
            List[str], List[Path], List[gpd.GeoDataFrame], str, Path, gpd.GeoDataFrame
        ],
        attribute_names: Union[List[str], str],
        label_names: Union[List[str], str],
        new_composite_area: bool = False,
        file_names: Union[List[str], str] = None,
    ):
        """_summary_

        Parameters
        ----------
        aggregation_area_fn : Union[List[str], List[Path], str, Path]
            Path(s) to the aggregation area(s).
        attribute_names : Union[List[str], str]
            Name of the attribute(s) to join.
        label_names : Union[List[str], str]
            The name that the new attribute will get in the exposure data.
        new_composite_area: bool
            Check whether exposure is a new composite area
        file_names : Union[List[str], str]
            The name of the spatial file(s) if saved in aggregation_areas/
            folder in the root directory (Default is None).
        """
        # Assuming that all inputs are given in the same format check if one is not a list, and if not, transform everything to lists
        if not isinstance(aggregation_area_fn, list):
            aggregation_area_fn = [aggregation_area_fn]
            attribute_names = [attribute_names]
            label_names = [label_names]
            if file_names:
                file_names = [file_names]

        # Perform spatial join for each aggregation area provided
        # First get all exposure geometries
        exposure_gdf = self.exposure.get_full_gdf(self.exposure.exposure_db)
        self.exposure.exposure_db, _, areas_gdf = join_exposure_aggregation_areas(
            exposure_gdf,
            aggregation_area_fn,
            attribute_names,
            # Make sure that column name for aggregation areas includes the Aggregation Label part
            ["Aggregation Label: " + name for name in label_names],
            new_composite_area,
            keep_all=False,
        )

        if file_names:
            for area_gdf, file_name in zip(areas_gdf, file_names):
                self.set_geoms(area_gdf, f"aggregation_areas/{file_name}")

        # Save metadata on spatial joins
        if not self.spatial_joins["aggregation_areas"]:
            self.spatial_joins["aggregation_areas"] = []
        for label_name, file_name, attribute_name in zip(
            label_names, file_names, attribute_names
        ):
            attrs = {
                "name": label_name,
                "file": f"geoms/aggregation_areas/{file_name}.geojson",  # TODO Should we define this location somewhere globally?
                "field_name": attribute_name,
            }
            self.spatial_joins["aggregation_areas"].append(attrs)

    def setup_additional_attributes(
        self,
        aggregation_area_fn: Union[
            List[str], List[Path], List[gpd.GeoDataFrame], str, Path, gpd.GeoDataFrame
        ],
        attribute_names: Union[List[str], str],
        label_names: Union[List[str], str],
        new_composite_area: bool = False,
    ):
        # Assuming that all inputs are given in the same format check if one is not a list, and if not, transform everything to lists
        if not isinstance(aggregation_area_fn, list):
            aggregation_area_fn = [aggregation_area_fn]
            attribute_names = [attribute_names]
            label_names = [label_names]

        # Perform spatial join for each aggregation area provided
        # First get all exposure geometries
        exposure_gdf = self.exposure.get_full_gdf(self.exposure.exposure_db)
        # Then perform spatial joins
        self.exposure.exposure_db, _, areas_gdf = join_exposure_aggregation_areas(
            exposure_gdf,
            aggregation_area_fn,
            attribute_names,
            label_names,
            new_composite_area,
            keep_all=False,
        )

        file_names = []
        for area_gdf, file_name in zip(areas_gdf, aggregation_area_fn):
            name = Path(file_name).stem
            self.set_geoms(area_gdf, f"additional_attributes/{name}")
            file_names.append(name)

        # Save metadata on spatial joins
        if not self.spatial_joins["additional_attributes"]:
            self.spatial_joins["additional_attributes"] = []

        # Check if additional attributes already exist
        add_attrs_existing = (
            [attr["name"] for attr in self.spatial_joins["additional_attributes"]]
            if self.spatial_joins["additional_attributes"] is not None
            else []
        )

        for label_name, file_name, attribute_name in zip(
            label_names, file_names, attribute_names
        ):
            attrs = {
                "name": label_name,
                "file": f"geoms/additional_attributes/{file_name}.geojson",  # TODO Should we define this location somewhere globally?
                "field_name": attribute_name,
            }
            # If not exist, add to spatial joins
            if label_name not in add_attrs_existing:
                self.spatial_joins["additional_attributes"].append(attrs)

    def setup_classification(
        self,
        source=Union[List[str], str, Path, List[Path]],
        attribute=Union[List[str], str],
        type_add=Union[List[str], str],
        old_values=Union[List[str], str],
        new_values=Union[List[str], str],
        damage_types=Union[List[str], str],
        remove_object_type=bool,
    ):
        """_summary_

         Parameters
         ----------
         source : Union[List[str], List[Path], str, Path]
             Path(s) to the user classification file.
         attribute : Union[List[str], str]
             Name of the column of the user data
        type_add : Union[List[str], str]
             Name of the attribute the user wants to update. Primary or Secondary
         old_values : Union[List[str], List[Path], str, Path]
             Name of the default (NSI) exposure classification
         new_values : Union[List[str], str]
             Name of the user exposure classification.
         exposure_linking_table : Union[List[str], str]
             Path(s) to the new exposure linking table(s).
         damage_types : Union[List[str], str]
             "structure"or/and "content"
         remove_object_type: bool
             True if Primary/secondary_object_type from old gdf should be removed in case the object type category changed completely eg. from RES to COM.
             E.g. primary_object_type holds old data (RES) and Secondary was updated with new data (COM2).
        """

        self.exposure.setup_occupancy_type(source, attribute, type_add)

        # Drop Object Type that has not been updated.

        if remove_object_type:
            if type_add == "primary_object_type":
                self.exposure.exposure_db.drop(
                    "secondary_object_type", axis=1, inplace=True
                )
            else:
                self.exposure.exposure_db.drop(
                    "primary_object_type", axis=1, inplace=True
                )
        linking_table_new = self.exposure.update_user_linking_table(
            old_values, new_values, self.vf_ids_and_linking_df
        )
        self.vf_ids_and_linking_df = linking_table_new
        self.exposure.link_exposure_vulnerability(
            linking_table_new, ["structure", "content"]
        )

    def setup_building_footprint(
        self,
        building_footprint_fn: Union[str, Path],
        attribute_name: str,
    ):
        """_summary_

        Parameters
        ----------
        exposure_gdf : gpd.GeoDataFrame
            Exposure data to join the building footprints to as "BF_FID".
        building_footprint_fn : Union[List[str], List[Path], str, Path]
            Path(s) to the building footprint.
        attribute_names : Union[List[str], str]
            Name of the building footprint ID to join.
        column_name: str = "BF_FID"
            Name of building footprint in new exposure output
        """

        exposure_gdf = self.exposure.get_full_gdf(self.exposure.exposure_db)
        self.exposure.exposure_db = join_exposure_building_footprints(
            exposure_gdf,
            building_footprint_fn,
            attribute_name,
        )

        # Set the building_footprint_fn property to save the building footprints
        self.building_footprint_fn = building_footprint_fn

    # Update functions
    def update_all(self):
        self.logger.info("Updating all data objects...")
        self.update_tables()
        self.update_geoms()
        # self.update_maps()

    def update_tables(self):
        # Update the exposure data tables
        if self.exposure:
            self.set_tables(df=self.exposure.exposure_db, name="exposure")

        # Update the vulnerability data tables
        if self.vulnerability:
            self.set_tables(
                df=self.vulnerability.get_table(), name="vulnerability_curves"
            )

        if not self.vf_ids_and_linking_df.empty:
            # Add the vulnerability linking table to the tables object
            self.set_tables(
                df=self.vf_ids_and_linking_df, name="vulnerability_identifiers"
            )

    def update_geoms(self):
        # Update the exposure data geoms
        # This now doesnt do a whole lot and should be
        # handled somewhere else properly
        if not self.region.empty:
            self.set_geoms(self.region, "region")

    def update_maps(self):
        NotImplemented

    # I/O
    def read(self):
        """Method to read the complete model schematization and configuration from
        file."""
        self.logger.info(f"Reading model data from {self.root}")

        # Read the configuration file
        self.read_config(config_fn=str(Path(self.root).joinpath("settings.toml")))

        # Read spatial joins configurations
        sj_path = Path(self.root).joinpath("spatial_joins.toml")
        if sj_path.exists():
            sj = SpatialJoins.load_file(sj_path)
            self.spatial_joins = sj.attrs.model_dump()

        # TODO: determine if it is required to read the hazard files
        # hazard_maps = self.config["hazard"]["grid_file"]
        # self.read_grid(fn="hazard/{name}.nc")

        # Read the tables exposure and vulnerability
        self.read_tables()

        # Read the geometries
        self.read_geoms()

    def _configread(self, fn):
        """Parse Delft-FIAT configuration toml file to dict."""
        # Read the fiat configuration toml file.
        with open(fn, mode="rb") as fp:
            config = tomli.load(fp)
        return config

    def read_tables(self):
        """Read the model tables for vulnerability and exposure data."""
        if not self._write:
            self._tables = dict()  # start fresh in read-only mode

        self.logger.info("Reading model table files.")

        # Start with vulnerability table
        vulnerability_fn = Path(self.root) / self.get_config("vulnerability.file")
        if Path(vulnerability_fn).is_file():
            self.logger.debug(f"Reading vulnerability table {vulnerability_fn}")
            self.vulnerability = Vulnerability(fn=vulnerability_fn, logger=self.logger)
        else:
            self.logger.warning(f"File {vulnerability_fn} does not exist!")

        # Now with exposure
        exposure_fn = Path(self.root) / self.get_config("exposure.csv.file")
        if Path(exposure_fn).is_file():
            self.logger.debug(f"Reading exposure table {exposure_fn}")
            self.exposure = ExposureVector(
                crs=self.get_config("exposure.geom.crs"),
                logger=self.logger,
                unit=self.get_config("exposure.geom.unit"),
                damage_unit=self.get_config("exposure.damage_unit"),
                data_catalog=self.data_catalog,  # TODO: See if this works also when no data catalog is provided
            )
            self.exposure.read_table(exposure_fn)
        else:
            self.logger.warning(f"File {exposure_fn} does not exist!")

    def read_geoms(self):
        """Read the geometries for the exposure data."""
        if not self._write:
            self._geoms = dict()  # fresh start in read-only mode

        if self.exposure:
            self.logger.info("Reading exposure geometries.")
            exposure_files = [
                k for k in self.config["exposure"]["geom"].keys() if "file" in k
            ]
            exposure_fn = [
                Path(self.root) / self.get_config(f"exposure.geom.{f}")
                for f in exposure_files
            ]
            self.exposure.read_geoms(exposure_fn)

        fns = glob.glob(Path(self.root, "geoms", "*.geojson").as_posix())
        if self.spatial_joins["aggregation_areas"]:
            fns_aggregation = []
            for i in self.spatial_joins["aggregation_areas"]:
                fn_aggregation = i["file"]
                fn_aggregation = str(Path(self.root, fn_aggregation))
                fns_aggregation.append(fn_aggregation)
            fns.extend(fns_aggregation)
        if self.spatial_joins["additional_attributes"]:
            fns_additional_attributes = []
            for i in self.spatial_joins["additional_attributes"]:
                fn_additional_attributes = i["file"]
                fn_additional_attributes = str(
                    Path(self.root, fn_additional_attributes)
                )
                if "building_footprints" in fn_additional_attributes:
                    self.building_footprint = gpd.read_file(fn_additional_attributes)
                else:
                    fns_additional_attributes.append(fn_additional_attributes)
                fns.extend(fns_additional_attributes)

        if len(fns) >= 1:
            self.logger.info("Reading static geometries")
        for fn in fns:
            if "aggregation_areas" in fn:
                name = f"aggregation_areas/{Path(fn).stem}"
            elif "additional_attributes" in fn:
                name = f"additional_attributes/{Path(fn).stem}"
            else:
                name = Path(fn).stem
            self.set_geoms(gpd.read_file(fn), name=name)

    def write(self):
        """Method to write the complete model schematization and configuration to file."""
        self.update_all()
        self.logger.info(f"Writing model data to {self.root}")

        if self.maps:
            self.write_maps(fn="hazard/{name}.nc", gdal_compliant=True)
        if self.grid:
            self.write_grid(fn="hazard/risk_map.nc", gdal_compliant=True)
        # Use a custom write_geoms to handle the exposure geoms as an exception
        self.write_geoms()
        if self._tables:
            self.write_tables()
        if (
            self.spatial_joins["aggregation_areas"]
            or self.spatial_joins["additional_attributes"]
        ):
            self.write_spatial_joins()
        if self.building_footprint_fn:
            folder = Path(self.root).joinpath("geoms", "building_footprints")
            self.copy_datasets(self.building_footprint_fn, folder)
        if not self.building_footprint.empty:
            self.write_building_footprints()
        if self.config:  # try to read default if not yet set
            self.write_config()

    def copy_datasets(
        self, data: Union[list, str, Path], folder: Union[Path, str]
    ) -> None:
        """Copies datasets to another folder

        Parameters
        ----------
        data : Union[list, str, Path]
            _description_
        folder : Union[Path, str]
            _description_
        """
        # Create additional attributes folder in root
        if not os.path.exists(folder):
            os.makedirs(folder)

        if isinstance(data, list):
            for file in data:
                shutil.copy2(file, folder)
        elif isinstance(data, Path) or isinstance(data, str):
            shutil.copy2(data, folder)

    def write_spatial_joins(self) -> None:
        spatial_joins_conf = SpatialJoins.load_dict(self.spatial_joins)
        spatial_joins_conf.save(Path(self.root).joinpath("spatial_joins.toml"))

    def write_building_footprints(self) -> None:
        folder = Path(self.root).joinpath("geoms", "building_footprints")
        if not os.path.exists(folder):
            os.makedirs(folder)
        self.building_footprint.to_file(
            Path(folder).joinpath("building_footprints.geojson")
        )

    def write_geoms(self):
        """_summary_."""
        if self.exposure and "exposure" in self._tables:
            fn = "exposure/{name}.gpkg"
            for i, (geom, name) in enumerate(
                zip(self.exposure.exposure_geoms, self.exposure.geom_names)
            ):
                _fn = os.path.join(self.root, fn.format(name=name))
                if not os.path.isdir(os.path.dirname(_fn)):
                    os.makedirs(os.path.dirname(_fn))

                # This whole ordeal is terrible,
                # but it needs a refactor that is too much to fix this properly
                self.set_config(
                    f"exposure.geom.file{str(i+1)}",
                    fn.format(name=name),
                )
                geom.to_file(_fn)
        if self.geoms:
            GridModel.write_geoms(self)

    def write_tables(self) -> None:
        if len(self._tables) == 0:
            self.logger.debug("No table data found, skip writing.")
            return
        self._assert_write_mode

        for name in self._tables.keys():
            # Vulnerability
            if name == "vulnerability_curves":
                # The default location and save settings of the vulnerability curves
                fn = "vulnerability/vulnerability_curves.csv"
                kwargs = {"mode": "a", "index": False}

                # The vulnerability curves are written out differently because of
                # the metadata
                path = Path(self.root) / fn
                with open(path, "w", newline="") as f:
                    writer = csv.writer(f)

                    # First write the metadata
                    for metadata in self.vulnerability_metadata:
                        writer.writerow([metadata])
            # Exposure
            elif name == "exposure":
                # The default location and save settings of the exposure data
                fn = "exposure/exposure.csv"
                kwargs = {"index": False}
            elif name == "vulnerability_identifiers":
                # The default location and save settings of the vulnerability curves
                fn = "vulnerability/vulnerability_identifiers.csv"
                kwargs = {"index": False}
            elif name == "social_vulnerability_scores":
                fn = f"exposure/SVI/{name}.csv"
                kwargs = {"index": False}
            elif name == "equity_data":
                fn = f"exposure/equity/{name}.csv"
                kwargs = {"index": False}

            # Other, can also return an error or pass silently
            else:
                fn = f"{name}.csv"
                kwargs = dict()

            # make dir and save file
            self.logger.info(f"Writing model {name} table file to {fn}.")
            path = Path(self.root) / fn
            if not path.parent.is_dir():
                path.parent.mkdir(parents=True)

            if path.name.endswith("csv"):
                self._tables[name].to_csv(path, **kwargs)
            elif path.name.endswith("xlsx"):
                self._tables[name].to_excel(path, **kwargs)

    def _configwrite(self, fn):
        """Write config to Delft-FIAT configuration toml file."""
        # Save the configuration file.
        with open(fn, "wb") as f:
            tomli_w.dump(self.config, f)

    # FIAT specific attributes and methods
    @property
    def vulnerability_curves(self) -> pd.DataFrame:
        """Returns a dataframe with the damage functions."""
        if self.vulnerability:
            vf = self.vulnerability.get_table()
        else:
            vf = pd.DataFrame()
        return vf

    @property
    def vulnerability_metadata(self) -> List[str]:
        if self.vulnerability:
            vmeta = self.vulnerability.get_metadata()
        else:
            vmeta = list()
        return vmeta

    def set_tables(self, df: pd.DataFrame, name: str) -> None:
        """Add <pandas.DataFrame> to the tables variable.

        Parameters
        ----------
        df : pd.DataFrame
            New DataFrame to add
        name : str
            Name of the DataFrame to add
        """
        if not (isinstance(df, pd.DataFrame) or isinstance(df, pd.Series)):
            raise ValueError("df type not recognized, should be pandas.DataFrame.")
        if name in self._tables:
            if not self._write:
                raise IOError(f"Cannot overwrite table {name} in read-only mode")
            elif self._read:
                self.logger.warning(f"Overwriting table: {name}")
        self._tables[name] = df<|MERGE_RESOLUTION|>--- conflicted
+++ resolved
@@ -349,10 +349,7 @@
         keep_unclassified: bool = True,
         dst_crs: Union[str, None] = None,
         damage_translation_fn: Union[Path, str] = None,
-<<<<<<< HEAD
-=======
-        eur_to_us_dollar: bool = False
->>>>>>> 5f05fe00
+        eur_to_us_dollar: bool = False,
     ) -> None:
         """Setup building exposure (vector) data for Delft-FIAT.
 
@@ -449,14 +446,9 @@
                 grnd_elev_unit=grnd_elev_unit,
                 bf_conversion=bf_conversion,
                 keep_unclassified=keep_unclassified,
-<<<<<<< HEAD
                 damage_translation_fn=damage_translation_fn,
                 gfh_attribute_name=gfh_attribute_name,
-=======
-                damage_translation_fn = damage_translation_fn,
-                gfh_attribute_name = gfh_attribute_name,
-                eur_to_us_dollar = eur_to_us_dollar
->>>>>>> 5f05fe00
+                eur_to_us_dollar = eur_to_us_dollar,
             )
 
         if (asset_locations != occupancy_type) and occupancy_object_type is not None:
