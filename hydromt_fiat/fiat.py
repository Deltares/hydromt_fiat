"""Implement fiat model class"""

import csv
import glob
import logging
import os
from pathlib import Path
from typing import List, Optional, Union
import xarray as xr
import geopandas as gpd
import hydromt
import pandas as pd
import tomli
import tomli_w
from hydromt.models.model_grid import GridModel
from pyproj.crs import CRS
from shapely.geometry import box
import shutil
from shapely.geometry import box
import tempfile

<<<<<<< HEAD
from hydromt.raster import full_from_transform
=======

>>>>>>> c7275e7f
from hydromt_fiat.api.data_types import Units
from hydromt_fiat.util import DATADIR
from hydromt_fiat.spatial_joins import SpatialJoins
from hydromt_fiat.workflows.exposure_vector import ExposureVector
from hydromt_fiat.workflows.hazard import (
    create_lists,
    check_lists_size,
    read_maps,
    check_maps_metadata,
    check_maps_rp,
    check_map_uniqueness,
    create_risk_dataset,
)
from hydromt_fiat.workflows.equity_data import EquityData
from hydromt_fiat.workflows.social_vulnerability_index import (
    SocialVulnerabilityIndex,
    list_of_states,
)
from hydromt_fiat.workflows.vulnerability import Vulnerability
from hydromt_fiat.workflows.aggregation_areas import join_exposure_aggregation_areas
from hydromt_fiat.workflows.building_footprints import join_exposure_building_footprints
from hydromt_fiat.workflows.gis import locate_from_exposure
from hydromt_fiat.workflows.utils import get_us_county_numbers
from hydromt_fiat.workflows.utils import rename_geoid_short
from hydromt_fiat.api.data_types import Currency

__all__ = ["FiatModel"]

_logger = logging.getLogger(__name__)


class FiatModel(GridModel):
    """General and basic API for the FIAT model in hydroMT."""

    _NAME = "fiat"
    _CONF = "settings.toml"
    _GEOMS = {}  # FIXME Mapping from hydromt names to model specific names
    _MAPS = {}  # FIXME Mapping from hydromt names to model specific names
    _FOLDERS = ["hazard", "exposure", "vulnerability", "output"]
    _CLI_ARGS = {"region": "setup_region"}
    _DATADIR = DATADIR

    def __init__(
        self,
        root=None,
        mode="w",
        config_fn=None,
        data_libs=None,
        logger=_logger,
    ):
        # Add the global catalog (tables etc.) to the data libs by default
        if data_libs is None:
            data_libs = []
        if not isinstance(data_libs, (list, tuple)):
            data_libs = [data_libs]
        data_libs += [Path(DATADIR, "hydromt_fiat_catalog_global.yml")]
        super().__init__(
            root=root,
            mode=mode,
            config_fn=config_fn,
            data_libs=data_libs,
            logger=logger,
        )
        self._tables = dict()  # Dictionary of tables to write
        self.exposure = None
        self.vulnerability = None
        self.vf_ids_and_linking_df = pd.DataFrame()
        self.spatial_joins = dict(
            aggregation_areas=None, additional_attributes=None
        )  # Dictionary containing all the spatial join metadata

        self.building_footprint_fn = ""  # Path to the building footprints dataset
        self.building_footprint = gpd.GeoDataFrame()  # building footprints dataset

    def __del__(self):
        """Close the model and remove the logger file handler."""
        for handler in self.logger.handlers:
            if (
                isinstance(handler, logging.FileHandler)
                and "hydromt.log" in handler.baseFilename
            ):
                handler.close()
                self.logger.removeHandler(handler)

    def setup_global_settings(
        self,
        crs: str = None,
        gdal_cache: int = None,
        keep_temp_files: bool = None,
        thread: int = None,
        chunk: List[int] = None,
    ) -> None:
        """Setup Delft-FIAT global settings.

        Parameters
        ----------
        crs : str
            The CRS of the model.
        """
        if crs:
            self.set_config("global.crs", f"EPSG:{crs}")
        if gdal_cache:
            self.set_config("global.gdal_cache", gdal_cache)
        if keep_temp_files:
            self.set_config("global.keep_temp_files", keep_temp_files)
        if thread:
            self.set_config("global.thread", thread)
        if chunk:
            self.set_config("global.grid.chunk", chunk)

    def setup_output(
        self,
        output_dir: str = "output",
        output_csv_name: str = "output.csv",
        output_vector_name: Union[str, List[str]] = "spatial.gpkg",
    ) -> None:
        """Setup Delft-FIAT output folder and files.

        Parameters
        ----------
        output_dir : str, optional
            The name of the output directory, by default "output".
        output_csv_name : str, optional
            The name of the output csv file, by default "output.csv".
        output_vector_name : Union[str, List[str]], optional
            The name of the output vector file, by default "spatial.gpkg".
        """
        self.set_config("output.path", output_dir)
        self.set_config("output.csv.name", output_csv_name)
        if isinstance(output_vector_name, str):
            output_vector_name = [output_vector_name]
        for i, name in enumerate(output_vector_name):
            self.set_config(f"output.geom.name{str(i+1)}", name)

    def setup_region(
        self,
        region,
        **kwargs,
    ):
        """Define the model domain that is used to clip the raster layers.

        Adds model layer:

        * **region** geom: A geometry with the nomenclature 'region'.

        Parameters
        ----------
        region: dict
            Dictionary describing region of interest, e.g. {'bbox': [xmin, ymin, xmax, ymax]}. See :py:meth:`~hydromt.workflows.parse_region()` for all options.
        """

        kind, region = hydromt.workflows.parse_region(region, logger=self.logger)
        if kind == "bbox":
            geom = gpd.GeoDataFrame(geometry=[box(*region["bbox"])], crs=4326)
        elif kind == "grid":
            geom = region["grid"].raster.box
        elif kind == "geom":
            geom = region["geom"]
        else:
            raise ValueError(
                f"Unknown region kind {kind} for FIAT, expected one of ['bbox', 'grid', 'geom']."
            )

        # Set the model region geometry (to be accessed through the shortcut self.region).
        self.set_geoms(geom.dissolve(), "region")

        # Set the region crs
        if geom.crs:
            self.region.set_crs(geom.crs)
        else:
            self.region.set_crs(4326)

    def setup_vulnerability(
        self,
        vulnerability_fn: Union[str, Path],
        vulnerability_identifiers_and_linking_fn: Union[str, Path],
        unit: str,
        functions_mean: Union[str, List[str], None] = "default",
        functions_max: Union[str, List[str], None] = None,
        step_size: Optional[float] = None,
        continent: Optional[str] = None,
    ) -> None:
        """Setup the vulnerability curves from various possible inputs.

        Parameters
        ----------
        vulnerability_fn : Union[str, Path]
            The (relative) path or ID from the data catalog to the source of the
            vulnerability functions.
        vulnerability_identifiers_and_linking_fn : Union[str, Path]
            The (relative) path to the table that links the vulnerability functions and
            exposure categories.
        unit : str
            The unit of the vulnerability functions.
        functions_mean : Union[str, List[str], None], optional
            The name(s) of the vulnerability functions that should use the mean hazard
            value when using the area extract_method, by default "default" (this
            means that all vulnerability functions are using mean).
        functions_max : Union[str, List[str], None], optional
            The name(s) of the vulnerability functions that should use the maximum
            hazard value when using the area extract_method, by default None (this
            means that all vulnerability functions are using mean).
        """

        # Read the vulnerability data
        df_vulnerability = self.data_catalog.get_dataframe(vulnerability_fn)

        # Read the vulnerability linking table
        self.vf_ids_and_linking_df = self.data_catalog.get_dataframe(
            vulnerability_identifiers_and_linking_fn
        )

        # If the JRC vulnerability curves are used, the continent needs to be specified
        if (
            vulnerability_identifiers_and_linking_fn
            == "jrc_vulnerability_curves_linking"
        ):
            assert (
                continent is not None
            ), "Please specify the continent when using the JRC vulnerability curves."
            self.vf_ids_and_linking_df["continent"] = continent.lower()
            unit = Units.meters.value

        # Process the vulnerability data
        self.vulnerability = Vulnerability(
            unit,
            self.logger,
        )

        # Depending on what the input is, another function is ran to generate the
        # vulnerability curves file for Delft-FIAT.
        self.vulnerability.get_vulnerability_functions_from_one_file(
            df_source=df_vulnerability,
            df_identifiers_linking=self.vf_ids_and_linking_df,
            continent=continent,
        )

        # Set the area extract_method for the vulnerability curves
        self.vulnerability.set_area_extraction_methods(
            functions_mean=functions_mean, functions_max=functions_max
        )

        # Update config
        self.set_config("vulnerability.file", "vulnerability/vulnerability_curves.csv")
        self.set_config("vulnerability.unit", unit)

        if step_size:
            self.set_config("vulnerability.step_size", step_size)

    def setup_vulnerability_from_csv(self, csv_fn: Union[str, Path], unit: str) -> None:
        """Setup the vulnerability curves from one or multiple csv files.

        Parameters
        ----------
            csv_fn : str
                The full path to the folder which holds the single vulnerability curves.
            unit : str
                The unit of the water depth column for all vulnerability functions
                (e.g. meter).
        """
        # Process the vulnerability data
        if not self.vulnerability:
            self.vulnerability = Vulnerability(
                unit,
                self.logger,
            )
        self.vulnerability.from_csv(csv_fn)

    def setup_road_vulnerability(
        self,
        vertical_unit: str,
        threshold_value: float = 0.6,
        min_hazard_value: float = 0,
        max_hazard_value: float = 10,
        step_hazard_value: float = 1.0,
    ):
        if not self.vulnerability:
            self.vulnerability = Vulnerability(
                vertical_unit,
                self.logger,
            )
        self.vulnerability.create_step_function(
            "roads",
            threshold_value,
            min_hazard_value,
            max_hazard_value,
            step_hazard_value,
        )

    def setup_population_vulnerability(
        self,
        vertical_unit: str,
        threshold_value: float = 0.4,
        min_hazard_value: float = 0,
        max_hazard_value: float = 10,
        step_hazard_value: float = 1.0,
    ):
        if not self.vulnerability:
            self.vulnerability = Vulnerability(
                vertical_unit,
                self.logger,
            )
        self.vulnerability.create_step_function(
            "population",
            threshold_value,
            min_hazard_value,
            max_hazard_value,
            step_hazard_value,
        )

    def setup_exposure_buildings(
        self,
        asset_locations: Union[str, Path],
        occupancy_type: Union[str, Path],
        max_potential_damage: Union[str, Path],
        ground_floor_height: Union[int, float, str, Path, None],
        unit: Units = None,
        gfh_unit: Units = None,
        gfh_attribute_name: str = None,
        occupancy_attr: Union[str, None] = None,
        occupancy_object_type: Union[str, List[str]] = None,
        extraction_method: str = "centroid",
        damage_types: List[str] = ["structure", "content"],
        damage_unit: Currency = Currency.dollar.value,
        country: Union[str, None] = None,
        ground_elevation: Union[int, float, str, Path, None] = None,
        grnd_elev_unit: Units = None,
        bf_conversion: bool = False,
        keep_unclassified: bool = True,
        dst_crs: Union[str, None] = None,
        damage_translation_fn: Union[Path, str] = None,
        eur_to_us_dollar: bool = False,
    ) -> None:
        """Setup building exposure (vector) data for Delft-FIAT.

        Parameters
        ----------
        asset_locations : Union[str, Path]
            The path to the vector data (points or polygons) that can be used for the
            asset locations.
        occupancy_type : Union[str, Path]
            The path to the data that can be used for the occupancy type.
        max_potential_damage : Union[str, Path]
            The path to the data that can be used for the maximum potential damage.
        ground_floor_height : Union[int, float, str, Path None]
            Either a number (int or float), to give all assets the same ground floor
            height or a path to the data that can be used to add the ground floor
            height to the assets.
        unit : Units
            The unit of the model
        gfh_unit : Units
            The unit of the ground_floor_height
        gfh_attribute_name : str
            The attribute name to be used to set the ground_flht. If None, the
            attribute name will be set to 'ground_floor_height'.
        occupancy_attr : Union[str, None], optional
            The name of the field in the occupancy type data that contains the
            occupancy type, by default None (this means that the occupancy type data
            only contains one column with the occupancy type).
        extraction_method : str, optional
            The method that should be used to extract the hazard values from the
            hazard maps, by default "centroid".
        damage_types : Union[List[str], None], optional
            The damage types that should be used for the exposure data, by default
            ["structure", "content"]. The damage types are used to link the
            vulnerability functions to the exposure data.
        damage_unit: Currency, optional
            The currency/unit of the Damage data, default in USD $
        country : Union[str, None], optional
            The country that is used for the exposure data, by default None. This is
            only required when using the JRC vulnerability curves.
        ground_elevation: Union[int, float, str, Path None]
            Either a number (int or float), to give all assets the same ground elevation or a path to the data that can be used to add the elevation to the assets.
        grnd_elev_unit : Units
            The unit of the ground_elevation
        bf_conversion: bool, optional
            If building footprints shall be converted into point data.
        keep_unclassified: bool, optional
            Whether building footprints without classification are removed or reclassified as "residential"
        dst_crs : Union[str, None], optional
            The destination crs of the exposure geometries. if not provided,
            it is taken from the region attribute of `FiatModel`. By default None
        damage_translation_fn: Union[Path, str], optional
            The path to the translation function that can be used to relate user damage curves with user damages.
        eur_to_us_dollar: bool
            Convert JRC Damage Values (Euro 2010) into US-Dollars (2025)
        """
        # In case the unit is passed as a pydantic value get the string
        if hasattr(unit, "value"):
            unit = unit.value

        self.exposure = ExposureVector(
            self.data_catalog,
            self.logger,
            self.region,
            unit=unit,
            damage_unit=damage_unit,
        )

        if asset_locations == max_potential_damage:
            # The source for the asset locations, occupancy type and maximum potential
            # damage is the same, use one source to create the exposure data.
            self.exposure.setup_buildings_from_single_source(
                asset_locations,
                ground_floor_height,
                extraction_method,
                ground_elevation=ground_elevation,
                eur_to_us_dollar = eur_to_us_dollar
            )

        else:
            # The source for the asset locations, occupancy type and maximum potential
            # damage is different, use three sources to create the exposure data.
            # Setup exposure buildings
            self.exposure.setup_buildings_from_multiple_sources(
                asset_locations,
                occupancy_type,
                max_potential_damage,
                ground_floor_height,
                extraction_method,
                occupancy_attr,
                damage_types=damage_types,
                country=country,
                gfh_unit=gfh_unit,
                ground_elevation=ground_elevation,
                grnd_elev_unit=grnd_elev_unit,
                bf_conversion=bf_conversion,
                keep_unclassified=keep_unclassified,
                damage_translation_fn=damage_translation_fn,
                gfh_attribute_name=gfh_attribute_name,
<<<<<<< HEAD
                eur_to_us_dollar = eur_to_us_dollar
=======
                eur_to_us_dollar = eur_to_us_dollar,
>>>>>>> c7275e7f
            )

        if (asset_locations != occupancy_type) and occupancy_object_type is not None:
            self.exposure.setup_occupancy_type(
                occupancy_source=occupancy_type,
                occupancy_attr=occupancy_attr,
                type_add=occupancy_object_type,
                keep_unclassified=keep_unclassified,
            )

        # Link the damage functions to assets
        try:
            assert not self.vf_ids_and_linking_df.empty
        except AssertionError:
            self.logger.error(
                "Please call the 'setup_vulnerability' function before "
                "the 'setup_exposure_buildings' function. Error message: {e}"
            )
        self.exposure.link_exposure_vulnerability(
            self.vf_ids_and_linking_df, damage_types
        )

        # Set building footprints
        if bf_conversion:
            self.bf_spatial_joins()
            attrs = {
                "name": "BF_FID",
                "file": "geoms/building_footprints/building_footprints.geojson",
                "field_name": "BF_FID",  # TODO check how and where this is defined
            }
            if not self.spatial_joins["additional_attributes"]:
                self.spatial_joins["additional_attributes"] = []
            self.spatial_joins["additional_attributes"].append(attrs)

        # Check for the required columns
        self.exposure.check_required_columns()

        # Possibly reproject according to destination crs
        src_crs = CRS.from_user_input(self.exposure.crs)
        crs = None
        try:
            crs = CRS.from_user_input(dst_crs)
        except BaseException:
            if self.region is not None:
                crs = self.region.crs

        while True:
            if crs is None:
                break
            if crs.to_authority() == src_crs.to_authority():
                break
            for item in self.exposure.exposure_geoms:
                item.to_crs(crs, inplace=True)
            self.exposure.crs = ":".join(crs.to_authority())
            break

        # Update the other config settings
        self.set_config("exposure.csv.file", "exposure/exposure.csv")
        self.set_config("exposure.geom.crs", self.exposure.crs)
        self.set_config("exposure.geom.unit", unit)
        self.set_config("exposure.damage_unit", damage_unit)

    def setup_exposure_roads(
        self,
        roads_fn: Union[str, Path],
        road_damage: Union[str, Path, int, float],
        road_types: Union[str, List[str], bool] = True,
        unit: str = "meters",
    ):
        """Setup road exposure data for Delft-FIAT.

        Parameters
        ----------
        roads_fn : Union[str, Path]
            Path to the road network source (e.g., OSM) or file.
        road_types : Union[str, List[str], bool], optional
            List of road types to include in the exposure data, by default True
        """
        if not self.exposure:
            self.exposure = ExposureVector(
                self.data_catalog,
                self.logger,
                self.region,
                unit=unit,
            )
        self.exposure.setup_roads(roads_fn, road_damage, road_types)

        # Link to vulnerability curves

        # Combine the exposure database with pre-existing exposure data if available

    def setup_exposure_population(
        self,
        impacted_population_fn: Union[
            int, float, str, Path, List[str], List[Path], pd.DataFrame
        ] = None,
        attribute_name: Union[str, List[str], None] = None,
        method_impacted_pop: Union[str, List[str], None] = "intersection",
        max_dist: float = 10,
        unit: str = "meters",
    ) -> None:
        if not self.exposure:
            self.exposure = ExposureVector(
                self.data_catalog,
                self.logger,
                self.region,
                unit=unit,
            )
        self.exposure.setup_impacted_population(
            impacted_population_fn, attribute_name, method_impacted_pop, max_dist
        )

        self.set_config("exposure.types", ["damages", "affected"])

    def bf_spatial_joins(self):
        self.building_footprint = self.exposure.building_footprints
        self.building_footprint["BF_FID"] = [
            i for i in range(1, len(self.building_footprint) + 1)
        ]
        BF_exposure_gdf = self.exposure.get_full_gdf(self.exposure.exposure_db).merge(
            self.building_footprint[["object_id", "BF_FID"]], on="object_id"
        )
        del BF_exposure_gdf["geometry"]
        del self.building_footprint["object_id"]
        self.exposure.exposure_db = BF_exposure_gdf

    def update_ground_floor_height(
        self,
        source: Union[int, float, str, Path, None],
        gfh_attribute_name: str = None,
        gfh_method: Union[str, List[str], None] = "nearest",
        gfh_unit: Units = None,
        max_dist: float = 10,
    ):
        if self.exposure:
            self.exposure.setup_ground_floor_height(
                source, gfh_attribute_name, gfh_method, max_dist, gfh_unit
            )

    def update_max_potential_damage(
        self,
        source: Union[
            int, float, str, Path, List[str], List[Path], pd.DataFrame
        ] = None,
        damage_types: Union[List[str], str, None] = None,
        country: Union[str, None] = None,
        attribute_name: Union[str, List[str], None] = None,
        method_damages: Union[str, List[str], None] = "nearest",
        max_dist: float = 10,
        eur_to_us_dollar: bool = False
    ):
        if self.exposure:
            self.exposure.setup_max_potential_damage(
                max_potential_damage=source,
                damage_types=damage_types,
                country=country,
                attribute_name=attribute_name,
                method_damages=method_damages,
                max_dist=max_dist,
                eur_to_us_dollar = eur_to_us_dollar
            )

    def update_ground_elevation(
        self, source: Union[int, float, None, str, Path], grnd_elev_unit: Units
    ):
        if self.exposure:
            self.exposure.setup_ground_elevation(source, grnd_elev_unit)

    def setup_exposure_raster(self):
        """Setup raster exposure data for Delft-FIAT.
        This function will be implemented at a later stage.
        """
        NotImplemented

    def setup_hazard(
        self,
        map_fn: Union[str, Path, list[str], list[Path]],
        map_type: Union[str, list[str]],
        rp: Union[int, list[int], None] = None,
        crs: Union[int, str, list[int], list[str], None] = None,
        nodata: Union[int, list[int], None] = None,
        var: Union[str, list[str], None] = None,
        chunks: Union[int, str, list[int]] = "auto",
        hazard_type: str = "flooding",
        risk_output: bool = False,
        unit_conversion_factor: float = 1.0,
<<<<<<< HEAD
=======
        clip_exposure: bool = False,
>>>>>>> c7275e7f
    ) -> None:
        """Set up hazard maps. This component integrates multiple checks for the hazard
        maps.

        Parameters
        ----------
        map_fn : Union[str, Path, list[str], list[Path]]
            The data catalog key or list of keys from where to retrieve the
            hazard maps. This can also be a path or list of paths to take files
            directly from a local database.
        map_type : Union[str, list[str]]
            The data type of each map speficied in map_fn. In case a single
            map type applies for all the elements a single string can be provided.
        rp : Union[int, list[int], None], optional.
            The return period (rp) type of each map speficied in map_fn in case a
            risk output is required. If the rp is not provided and risk
            output is required the workflow will try to retrieve the rp from the
            files's name, by default None.
        crs : Union[int, str, list[int], list[str], None], optional
            The projection (crs) required in EPSG code of each of the maps provided. In
            case a single crs applies for all the elements a single value can be
            provided as code or string (e.g. "EPSG:4326"). If not provided, then the crs
            will be taken from orginal maps metadata, by default None.
        nodata : Union[int, list[int], None], optional
            The no data values in the rasters arrays. In case a single no data applies
            for all the elements a single value can be provided as integer, by default
            None.
        var : Union[str, list[str], None], optional
            The name of the variable to be selected in case a netCDF file is provided
            as input, by default None.
        chunks : Union[int, str, list[int]], optional
            The chuck region per map. In case a single no data applies for all the
            elements a single value can be provided as integer. If "auto"is provided
            the auto setting will be provided by default "auto"
        hazard_type : str, optional
            Type of hazard to be studied, by default "flooding"
        risk_output : bool, optional
            The parameter that defines if a risk analysis is required, by default False
        clip_exposure : bool, optional
            The parameter that defines if the exposure dataset should be clipped by the hazard extent, by default False
        """
        # create lists of maps and their parameters to be able to iterate over them
        params = create_lists(map_fn, map_type, rp, crs, nodata, var, chunks)
        check_lists_size(params)

        rp_list = []
        map_name_lst = []

        for idx, da_map_fn in enumerate(params["map_fn_lst"]):
            # read maps and retrieve their attributes
            if isinstance(da_map_fn, os.PathLike) or isinstance(da_map_fn, str):
                # if path is provided read and load it as xarray
                da_map_fn, da_name, da_type = read_maps(params, da_map_fn, idx)
                da = self.data_catalog.get_rasterdataset(
                    da_map_fn
                )  # removed geom=self.region because it is not always there
            elif isinstance(da_map_fn, xr.DataArray):
                # if xarray is provided directly assign that
                da = da_map_fn
                da_name = "hazard_map"
                da_type = map_type
            else:
                raise ValueError(
                    "The hazard map provided should be a path like object or an DataArray"
                )
            # Convert to units of the exposure data if required
            if (
                self.exposure
            ):  # change to be sure that the unit information is available from the exposure dataset
                if hasattr(da, "units"):
                    if self.exposure.unit != da.units:
                        da = da * unit_conversion_factor

            # convert to gdal compliant
            da.encoding["_FillValue"] = None
            da = da.raster.gdal_compliant()

            # check masp projection, null data, and grids
            check_maps_metadata(self.staticmaps, params, da, da_name, idx)

            # check maps return periods
            da_rp = check_maps_rp(params, da, da_name, idx, risk_output)

            if risk_output and da_map_fn.stem == "sfincs_map":
                da_name = da_name + f"_{str(da_rp)}"

            post = f"(rp {da_rp})" if risk_output else ""
            self.logger.info(f"Added {hazard_type} hazard map: {da_name} {post}")

            rp_list.append(da_rp)
            map_name_lst.append(da_name)

            da = da.assign_attrs(
                {
                    "return_period": str(da_rp),
                    "type": da_type,
                    "name": da_name,
                    "analysis": "event",
                }
            )

            # Ensure that grid_mapping is deleted if it exists to avoid errors when making the gdal compliant netcdf
            if "grid_mapping" in da.encoding:
                del da.encoding["grid_mapping"]

            da = da.to_dataset(name=da_name)

            self.set_maps(da, da_name)

        check_map_uniqueness(map_name_lst)

        # in case of risk analysis, create a single netcdf with multibans per rp
        if risk_output:
            da, sorted_rp, sorted_names = create_risk_dataset(
                params, rp_list, map_name_lst, self.maps
            )

            self.set_grid(da)

            self.grid.attrs = {
                "rp": sorted_rp,
                "type": params[
                    "map_type_lst"
                ],  # TODO: This parameter has to be changed in case that a list with different hazard types per map is provided
                "name": sorted_names,
                "analysis": "risk",
            }

            # Ensure that grid_mapping is deleted if it exists to avoid errors when making the gdal compliant netcdf
            if "grid_mapping" in self.grid.encoding:
                del self.grid.encoding["grid_mapping"]

            list_maps = list(self.maps.keys())

            for item in list_maps[:]:
                self.maps.pop(item)

        # set configuration .toml file
        self.set_config(
            "hazard.return_periods", str(da_rp) if not risk_output else sorted_rp
        )

        self.set_config(
            "hazard.file",
            (
                [
                    str(Path("hazard") / (hazard_map + ".nc"))
                    for hazard_map in self.maps.keys()
                ][0]
                if not risk_output
                else [str(Path("hazard") / ("risk_map" + ".nc"))][0]
            ),
        )
        self.set_config(
            "hazard.crs",
            (
                [
                    "EPSG:" + str((self.maps[hazard_map].raster.crs.to_epsg()))
                    for hazard_map in self.maps.keys()
                ][0]
                if not risk_output
                else ["EPSG:" + str((self.crs.to_epsg()))][0]
            ),
        )

        self.set_config(
            "hazard.elevation_reference", "dem" if da_type == "water_depth" else "datum"
        )

        # Set the configurations for a multiband netcdf
        self.set_config(
            "hazard.settings.subset",
            (
                [(self.maps[hazard_map].name) for hazard_map in self.maps.keys()][0]
                if not risk_output
                else sorted_names
            ),
        )

        self.set_config(
            "hazard.settings.var_as_band",
            risk_output,
        )

        self.set_config(
            "hazard.risk",
            risk_output,
        )
        # Clip exposure to hazard map
        if clip_exposure:
            self.clip_exposure_to_hazard_extent(da)

    def clip_exposure_to_hazard_extent(self, floodmap: xr.DataArray = None):
        """Clip the exposure data to the bounding box of the hazard data.

        This method clips the exposure data to the bounding box of the hazard data. It creates a GeoDataFrame
        from the hazard polygons, and then uses the `gpd.clip` function to clip the exposure geometries to the
        bounding box of the hazard polygons. If the exposure data contains roads, it is split into two separate
        GeoDataFrames: one for buildings and one for roads. The clipped exposure data is then saved back to the
        `exposure_db` attribute of the `FiatModel` object.

        Parameters
        ----------
        None

        Returns
        -------
        None
        """
        gdf = self.exposure.get_full_gdf(self.exposure.exposure_db)
        crs = gdf.crs
        floodmap = floodmap.rio.reproject(crs)
        fm_bounds = floodmap.raster.bounds
        fm_geom = box(*fm_bounds)

        # Clip the fiat region
        clipped_region = self.region.clip(fm_geom)
        self.geoms["region"] = clipped_region

        if not self.building_footprint.empty:
            # Clip the building footprints
            self.building_footprint = self.building_footprint[
                self.building_footprint["geometry"].within(fm_geom)
            ]
            bf_fid = self.building_footprint["BF_FID"]
            fieldname = "BF_FID"

        # Clip the exposure geometries
        # Filter buildings and roads
        if gdf["primary_object_type"].str.contains("road").any():
            gdf_roads = gdf[gdf["primary_object_type"].str.contains("road")]
            gdf_roads = gdf_roads[gdf_roads["geometry"].within(fm_geom)]
            gdf_buildings = gdf[~gdf["primary_object_type"].str.contains("road")]
            if not self.building_footprint.empty:
                gdf_buildings = self.check_bf_complete(
                    gdf_buildings, fieldname, clipped_region, bf_fid
                )
            else:
                gdf_buildings = gdf_buildings[gdf_buildings["geometry"].within(fm_geom)]
            idx_buildings = self.exposure.geom_names.index("buildings")
            idx_roads = self.exposure.geom_names.index("roads")
            self.exposure.exposure_geoms[idx_buildings] = gdf_buildings[
                ["object_id", "geometry"]
            ]
            self.exposure.exposure_geoms[idx_roads] = gdf_roads[
                ["object_id", "geometry"]
            ]
            gdf = pd.concat([gdf_buildings, gdf_roads])
        else:
            if not self.building_footprint.empty:
                gdf = self.check_bf_complete(gdf, fieldname, clipped_region, bf_fid)
            else:
                gdf = gdf[gdf["geometry"].within(fm_geom)]
            self.exposure.exposure_geoms[0] = gdf[["object_id", "geometry"]]

        # Save exposure dataframe
        del gdf["geometry"]
        self.exposure.exposure_db = gdf

    def check_bf_complete(
        self,
        gdf_exposure: gpd.GeoDataFrame,
        fieldname: str,
        clipped_region: gpd.GeoDataFrame,
        bf_fid: gpd.GeoDataFrame,
    ):
        """Checks whether all building points have a building footprint.

        This method checks if all points have a building footprint. If a point does not have a biulding footprint
        it will be concenated with the exposure gdf anyhow and not be filtered out. By this it is assured
        that even if a building footprint is not available on e.g. OSM, the exposure point does not get lost.

        Parameters
        ----------
        gdf_exposure: gpd.GeoDataFrame
            The GeoDataFrame that contains the full exposure (excl. roads).
        fieldname: str
            The fieldname of the building footprint.
        clipped_region: gpd.GeoDataFrame
            The clipped region.
        bf_fid: gpd.GeoDataFrame
            The GeoDataFrame of the building footprints.

        Returns
        -------
        gdf_buildings: GeoDataFrame
        """

        if gdf_exposure[fieldname].isna().any():
            gdf_building_points = gdf_exposure[gdf_exposure[fieldname].isna()]
            gdf_building_footprints = gdf_exposure[~gdf_exposure[fieldname].isna()]
            gdf_building_points_clipped = gdf_building_points[
                gdf_building_points["geometry"].within(
                    clipped_region["geometry"].union_all()
                )
            ]
            gdf_building_footprints_clipped = gdf_building_footprints[
                gdf_building_footprints[fieldname].isin(bf_fid)
            ]
            gdf_buildings = pd.concat(
                [gdf_building_points_clipped, gdf_building_footprints_clipped]
            )
        else:
            gdf_buildings = gdf_exposure[gdf_exposure[fieldname].isin(bf_fid)]

        return gdf_buildings

    def setup_social_vulnerability_index(
        self,
        census_key: str,
        codebook_fn: Union[str, Path],
        year_data: int = None,
        save_all: bool = False,
    ):
        """Setup the social vulnerability index for the vector exposure data for
        Delft-FIAT. This method has so far only been tested with US Census data
        but aims to be generalized to other datasets as well.

        Parameters
        ----------
        path_dataset : str
            The path to a predefined dataset
        census_key : str
            The user's unique Census key that they got from the census.gov website
            (https://api.census.gov/data/key_signup.html) to be able to download the
            Census data
        codebook_fn : Union[str, Path]
            The path to the codebook excel
        year_data: int
            The year of which the census data should be downloaded, 2020, 2021, or 2022
        save_all: bool
            If True, all (normalized) data variables are saved, if False, only the SVI
            column is added to the FIAT exposure data. By default False.
        """
        # Check if the exposure data exists
        if self.exposure:
            # First find the state(s) and county/counties where the exposure data is
            # located in
            us_states_counties = self.data_catalog.get_dataframe("us_states_counties")
            counties, states = locate_from_exposure(
                self.exposure.exposure_geoms[0]["geometry"]
            )
            states_dict = list_of_states()
            state_abbreviation = []
            for state in states:
                try:
                    state_abbreviation.append(states_dict[state])
                except KeyError:
                    self.logger.warning(f"State {state} not found.")

            county_numbers = get_us_county_numbers(counties, us_states_counties)

            # Create SVI object
            save_folder = str(Path(self.root) / "exposure" / "SVI")
            svi = SocialVulnerabilityIndex(self.data_catalog, self.logger, save_folder)

            # Call functionalities of SVI
            svi.set_up_census_key(census_key)
            svi.variable_code_csv_to_pd_df(codebook_fn)
            svi.set_up_download_codes()
            svi.set_up_state_code(state_abbreviation)
            svi.download_census_data(year_data)
            svi.rename_census_data("Census_code_withE", "Census_variable_name")
            svi.identify_no_data()
            svi.check_nan_variable_columns("Census_variable_name", "Indicator_code")
            svi.check_zeroes_variable_rows()
            translation_variable_to_indicator = svi.create_indicator_groups(
                "Census_variable_name", "Indicator_code"
            )
            svi.processing_svi_data(translation_variable_to_indicator)
            svi.normalization_svi_data()
            svi.domain_scores()
            svi.composite_scores()
            svi.match_geo_ID()
            svi.download_shp_geom(year_data, county_numbers)
            svi.merge_svi_data_shp()
            gdf = rename_geoid_short(svi.svi_data_shp)
            # store the relevant tables coming out of the social vulnerability module
            self.set_tables(
                df=gdf.drop(columns="geometry"), name="social_vulnerability_scores"
            )
            # TODO: Think about adding an indicator for missing data to the svi.svi_data_shp

            # Link the SVI score to the exposure data
            exposure_data = self.exposure.get_full_gdf(self.exposure.exposure_db)
            exposure_data.sort_values("object_id")

            if svi.svi_data_shp.crs != exposure_data.crs:
                svi.svi_data_shp.to_crs(crs=exposure_data.crs, inplace=True)

            if save_all:
                # Clean up the columns that are saved
                cols_to_save = list(svi.svi_data_shp.columns)
                cols_to_save.remove("GEO_ID")
                cols_to_save.remove("GEOID_short")
                cols_to_save.remove("NAME")
                cols_to_save.remove("composite_SVI")
            else:
                # Only save the SVI_key_domain and composite_svi_z
                cols_to_save = ["SVI_key_domain", "composite_svi_z", "geometry"]

            # Filter out the roads because they do not have an SVI score
            filter_roads = exposure_data["primary_object_type"] != "roads"
            svi_exp_joined = gpd.sjoin(
                exposure_data.loc[filter_roads],
                svi.svi_data_shp[cols_to_save],
                how="left",
            )
            svi_exp_joined.drop(columns=["geometry"], inplace=True)
            svi_exp_joined = pd.DataFrame(svi_exp_joined)
            svi_exp_joined.rename(columns={"composite_svi_z": "SVI"}, inplace=True)
            del svi_exp_joined["index_right"]
            self.exposure.exposure_db = self.exposure.exposure_db.merge(
                svi_exp_joined[["object_id", "SVI_key_domain", "SVI"]],
                on="object_id",
                how="left",
            )
            # Define spatial join info
            file = "SVI/svi"
            self.set_geoms(gdf, file)
            attrs = {
                "name": "SVI",
                "file": f"exposure/{file}.gpkg",
                "field_name": "composite_svi_z",
            }
            if not self.spatial_joins["additional_attributes"]:
                self.spatial_joins["additional_attributes"] = []
            self.spatial_joins["additional_attributes"].append(attrs)

    def setup_equity_data(
        self,
        census_key: str,
        year_data: int = None,
    ):
        """Setup the download procedure for equity data similarly to the SVI setup

        Parameters
        ----------
        path_dataset : str
            The path to a predefined dataset
        census_key : str
            The user's unique Census key that they got from the census.gov website
            (https://api.census.gov/data/key_signup.html) to be able to download the
            Census data
        path : Union[str, Path]
            The path to the codebook excel
        """
        # First find the state(s) and county/counties where the exposure data is
        # located in
        us_states_counties = self.data_catalog.get_dataframe("us_states_counties")
        counties, states = locate_from_exposure(
            self.exposure.exposure_geoms[0]["geometry"]
        )
        states_dict = list_of_states()
        state_abbreviation = []
        for state in states:
            try:
                state_abbreviation.append(states_dict[state])
            except KeyError:
                self.logger.warning(f"State {state} not found.")

        county_numbers = get_us_county_numbers(counties, us_states_counties)

        # Create equity object
        save_folder = str(Path(self.root) / "exposure" / "equity")
        equity = EquityData(self.data_catalog, self.logger, save_folder)

        # Call functionalities of equity
        equity.set_up_census_key(census_key)
        equity.variables_to_download()
        equity.set_up_state_code(state_abbreviation)
        equity.download_census_data(year_data)
        equity.rename_census_data()
        equity.match_geo_ID()
        try:
            equity.download_shp_geom(year_data, county_numbers)
        except:
            self.logger.warning(
                "The census track shapefile could not be downloaded, potentially because the site is down. Aggregation areas and equity information will not be available in the FIAT model!"
            )
            return
        equity.merge_equity_data_shp()
        equity.clean()
        gdf = rename_geoid_short(equity.equity_data_shp)
        self.set_tables(df=gdf, name="equity_data")

        # Save the census block aggregation area data
        block_groups = equity.get_block_groups()

        # Update the aggregation label: Census Blockgroup
        del self.exposure.exposure_db["Aggregation Label: Census Blockgroup"]
        self.setup_aggregation_areas(
            aggregation_area_fn=block_groups,
            attribute_names="GEOID_short",
            label_names="Census Blockgroup",
            new_composite_area=False,
            file_names="block_groups",
        )

        # Update spatial join metadata for equity data connection
        ind = [
            i
            for i, name in enumerate(
                [aggr["name"] for aggr in self.spatial_joins["aggregation_areas"]]
            )
        ][0]
        attrs = {
            "census_data": "exposure/equity/equity_data.csv",  # TODO check how and where this is defined
            "percapitaincome_label": "PerCapitaIncomeBG",
            "totalpopulation_label": "TotalPopulationBG",
        }
        self.spatial_joins["aggregation_areas"][ind]["equity"] = attrs

    def setup_aggregation_areas(
        self,
        aggregation_area_fn: Union[
            List[str], List[Path], List[gpd.GeoDataFrame], str, Path, gpd.GeoDataFrame
        ] = "default",
        attribute_names: Union[List[str], str] = None,
        label_names: Union[List[str], str] = None,
        new_composite_area: bool = False,
        file_names: Union[List[str], str] = None,
        res_x: Union[int, float] = 1,
        res_y: Union[int, float] = 1,
    ):
        """_summary_

        Parameters
        ----------
        aggregation_area_fn : Union[List[str], List[Path], str, Path]
            Path(s) to the aggregation area(s).
        attribute_names : Union[List[str], str]
            Name of the attribute(s) to join.
        label_names : Union[List[str], str]
            The name that the new attribute will get in the exposure data.
        new_composite_area: bool
            Check whether exposure is a new composite area
        file_names : Union[List[str], str]
            The name of the spatial file(s) if saved in aggregation_areas/
            folder in the root directory (Default is None).
        res_x : Union[int, float]
            The x resolution of the default aggregation area grid if no aggregation is provided and
            aggregation_area_fn = "default",  default set to 1
        res_y : Union[int, float]
            The y resolution of the default aggregation area grid if no aggregation is provided and
            aggregation_area_fn = "default", default set to 1
        """
        # Assuming that all inputs are given in the same format check if one is not a list, and if not, transform everything to lists
        if aggregation_area_fn == "default":
            aggregation_area_fn, attribute_names, label_names, file_names = (
                self.create_default_aggregation(res_x, res_y)
            )
        else:
            if not isinstance(aggregation_area_fn, list):
                aggregation_area_fn = [aggregation_area_fn]
                attribute_names = [attribute_names]
                label_names = [label_names]
                if file_names:
                    file_names = [file_names]

        # Perform spatial join for each aggregation area provided
        # First get all exposure geometries
        exposure_gdf = self.exposure.get_full_gdf(self.exposure.exposure_db)
        self.exposure.exposure_db, _, areas_gdf = join_exposure_aggregation_areas(
            exposure_gdf,
            aggregation_area_fn,
            attribute_names,
            # Make sure that column name for aggregation areas includes the Aggregation Label part
            ["Aggregation Label: " + name for name in label_names],
            new_composite_area,
            keep_all=False,
        )

        if file_names:
            for area_gdf, file_name in zip(areas_gdf, file_names):
                self.set_geoms(area_gdf, f"aggregation_areas/{file_name}")

        # Save metadata on spatial joins
        if not self.spatial_joins["aggregation_areas"]:
            self.spatial_joins["aggregation_areas"] = []
        for label_name, file_name, attribute_name in zip(
            label_names, file_names, attribute_names
        ):
            attrs = {
                "name": label_name,
                "file": f"geoms/aggregation_areas/{file_name}.geojson",  # TODO Should we define this location somewhere globally?
                "field_name": attribute_name,
            }
            self.spatial_joins["aggregation_areas"].append(attrs)

        # Clean up temp aggregation file
        if attribute_names[0] == "default_aggregation":
            os.remove(aggregation_area_fn[0])

    def setup_additional_attributes(
        self,
        aggregation_area_fn: Union[
            List[str], List[Path], List[gpd.GeoDataFrame], str, Path, gpd.GeoDataFrame
        ],
        attribute_names: Union[List[str], str],
        label_names: Union[List[str], str],
        new_composite_area: bool = False,
    ):
        # Assuming that all inputs are given in the same format check if one is not a list, and if not, transform everything to lists
        if not isinstance(aggregation_area_fn, list):
            aggregation_area_fn = [aggregation_area_fn]
            attribute_names = [attribute_names]
            label_names = [label_names]

        # Perform spatial join for each aggregation area provided
        # First get all exposure geometries
        exposure_gdf = self.exposure.get_full_gdf(self.exposure.exposure_db)
        # Then perform spatial joins
        self.exposure.exposure_db, _, areas_gdf = join_exposure_aggregation_areas(
            exposure_gdf,
            aggregation_area_fn,
            attribute_names,
            label_names,
            new_composite_area,
            keep_all=False,
        )

        file_names = []
        for area_gdf, file_name in zip(areas_gdf, aggregation_area_fn):
            name = Path(file_name).stem
            self.set_geoms(area_gdf, f"additional_attributes/{name}")
            file_names.append(name)

        # Save metadata on spatial joins
        if not self.spatial_joins["additional_attributes"]:
            self.spatial_joins["additional_attributes"] = []

        # Check if additional attributes already exist
        add_attrs_existing = (
            [attr["name"] for attr in self.spatial_joins["additional_attributes"]]
            if self.spatial_joins["additional_attributes"] is not None
            else []
        )

        for label_name, file_name, attribute_name in zip(
            label_names, file_names, attribute_names
        ):
            attrs = {
                "name": label_name,
                "file": f"geoms/additional_attributes/{file_name}.geojson",  # TODO Should we define this location somewhere globally?
                "field_name": attribute_name,
            }
            # If not exist, add to spatial joins
            if label_name not in add_attrs_existing:
                self.spatial_joins["additional_attributes"].append(attrs)

    def setup_classification(
        self,
        source=Union[List[str], str, Path, List[Path]],
        attribute=Union[List[str], str],
        type_add=Union[List[str], str],
        old_values=Union[List[str], str],
        new_values=Union[List[str], str],
        damage_types=Union[List[str], str],
        remove_object_type=bool,
    ):
        """_summary_

         Parameters
         ----------
         source : Union[List[str], List[Path], str, Path]
             Path(s) to the user classification file.
         attribute : Union[List[str], str]
             Name of the column of the user data
        type_add : Union[List[str], str]
             Name of the attribute the user wants to update. Primary or Secondary
         old_values : Union[List[str], List[Path], str, Path]
             Name of the default (NSI) exposure classification
         new_values : Union[List[str], str]
             Name of the user exposure classification.
         exposure_linking_table : Union[List[str], str]
             Path(s) to the new exposure linking table(s).
         damage_types : Union[List[str], str]
             "structure"or/and "content"
         remove_object_type: bool
             True if Primary/secondary_object_type from old gdf should be removed in case the object type category changed completely eg. from RES to COM.
             E.g. primary_object_type holds old data (RES) and Secondary was updated with new data (COM2).
        """

        self.exposure.setup_occupancy_type(source, attribute, type_add)

        # Drop Object Type that has not been updated.

        if remove_object_type:
            if type_add == "primary_object_type":
                self.exposure.exposure_db.drop(
                    "secondary_object_type", axis=1, inplace=True
                )
            else:
                self.exposure.exposure_db.drop(
                    "primary_object_type", axis=1, inplace=True
                )
        linking_table_new = self.exposure.update_user_linking_table(
            old_values, new_values, self.vf_ids_and_linking_df
        )
        self.vf_ids_and_linking_df = linking_table_new
        self.exposure.link_exposure_vulnerability(
            linking_table_new, ["structure", "content"]
        )

    def setup_building_footprint(
        self,
        building_footprint_fn: Union[str, Path],
        attribute_name: str,
    ):
        """_summary_

        Parameters
        ----------
        exposure_gdf : gpd.GeoDataFrame
            Exposure data to join the building footprints to as "BF_FID".
        building_footprint_fn : Union[List[str], List[Path], str, Path]
            Path(s) to the building footprint.
        attribute_names : Union[List[str], str]
            Name of the building footprint ID to join.
        column_name: str = "BF_FID"
            Name of building footprint in new exposure output
        """

        exposure_gdf = self.exposure.get_full_gdf(self.exposure.exposure_db)
        self.exposure.exposure_db = join_exposure_building_footprints(
            exposure_gdf,
            building_footprint_fn,
            attribute_name,
        )

        # Set the building_footprint_fn property to save the building footprints
        self.building_footprint_fn = building_footprint_fn
        self.building_footprint = gpd.read_file(building_footprint_fn)

    def create_default_aggregation(
        self, res_x: Union[int, float] = None, res_y: Union[int, float] = None
    ):
        """
        Creates a default aggregation grid based on the specified region and resolution.

        This function generates a grid of polygon geometries over the given region with
        specified resolutions in the x and y directions. The grid is saved as a vector
        file, which can be used for aggregation purposes.

        Parameters
        ----------
        res_x : Union[int, float], optional
            The resolution in the x direction, by default 0.05.
        res_y : Union[int, float], optional
            The resolution in the y direction, by default 0.05.

        Returns
        -------
        List
            Lists of the file path to the saved aggregation grid vector file, the attribute name, label name and file name.
        """
        rotation = 0
        bounds = self.region.bounds
        width = int((bounds["maxx"] - bounds["minx"]) / res_x)
        height = int((bounds["maxy"] - bounds["miny"]) / res_y)

        length_x = bounds["maxx"] - bounds["minx"]
        length_y = bounds["maxy"] - bounds["miny"]

        # Adjust resolution or length to ensure alignment
        res_x = length_x / int(length_x / res_x)
        res_y = length_y / int(length_y / res_y)

        transform_affine = (
            res_x[0],
            rotation,
            bounds["minx"][0],
            rotation,
            -res_y[0],
            bounds["maxy"][0],
        )
        shape = (height, width)

        # aggregation_areas is the vector file of the grid.
        aggregation_areas = full_from_transform(transform_affine, shape)

        # Create vector file
        geometries = []
        for j, y in enumerate(aggregation_areas["y"]):
            for i, x in enumerate(aggregation_areas["x"]):
                cell_geom = box(
                    x.values - res_x / 2,
                    y.values - res_y / 2,
                    x.values + res_x / 2,
                    y.values + res_y / 2,
                )
                geometries.append(
                    {"geometry": cell_geom, "value": aggregation_areas[j, i].item()}
                )

        # Create a GeoDataFrame from the geometries
        crs = self.region.crs
        default_aggregation_gdf = gpd.GeoDataFrame(geometries, crs=crs)

        # Create Aggregation Label Value
        default_aggregation_gdf["value"] = [
        f"Aggr:{i}" for i in range(1, len(default_aggregation_gdf["geometry"]) + 1)]
        default_aggregation_gdf.rename(
            columns={"value": "default_aggregation"}, inplace=True
        )
        fd, default_aggregation_fn = tempfile.mkstemp(suffix=".geojson")
        os.close(fd)
        default_aggregation_gdf.to_file(default_aggregation_fn, driver="GeoJSON")

        return (
            [default_aggregation_fn],
            ["default_aggregation"],
            ["default_aggregation"],
            ["default_aggregation_grid"],
        )

    # Update functions
    def update_all(self):
        self.logger.info("Updating all data objects...")
        self.update_tables()
        self.update_geoms()
        # self.update_maps()

    def update_tables(self):
        # Update the exposure data tables
        if self.exposure:
            self.set_tables(df=self.exposure.exposure_db, name="exposure")

        # Update the vulnerability data tables
        if self.vulnerability:
            self.set_tables(
                df=self.vulnerability.get_table(), name="vulnerability_curves"
            )

        if not self.vf_ids_and_linking_df.empty:
            # Add the vulnerability linking table to the tables object
            self.set_tables(
                df=self.vf_ids_and_linking_df, name="vulnerability_identifiers"
            )

    def update_geoms(self):
        # Update the exposure data geoms
        # This now doesnt do a whole lot and should be
        # handled somewhere else properly
        if not self.region.empty:
            self.set_geoms(self.region, "region")

    def update_maps(self):
        NotImplemented

    # I/O
    def read(self):
        """Method to read the complete model schematization and configuration from
        file."""
        self.logger.info(f"Reading model data from {self.root}")

        # Read the configuration file
        self.read_config(config_fn=str(Path(self.root).joinpath("settings.toml")))

        # Read spatial joins configurations
        sj_path = Path(self.root).joinpath("spatial_joins.toml")
        if sj_path.exists():
            sj = SpatialJoins.load_file(sj_path)
            self.spatial_joins = sj.attrs.model_dump()

        # TODO: determine if it is required to read the hazard files
        # hazard_maps = self.config["hazard"]["grid_file"]
        # self.read_grid(fn="hazard/{name}.nc")

        # Read the tables exposure and vulnerability
        self.read_tables()

        # Read the geometries
        self.read_geoms()

    def _configread(self, fn):
        """Parse Delft-FIAT configuration toml file to dict."""
        # Read the fiat configuration toml file.
        with open(fn, mode="rb") as fp:
            config = tomli.load(fp)
        return config

    def read_tables(self):
        """Read the model tables for vulnerability and exposure data."""
        if not self._write:
            self._tables = dict()  # start fresh in read-only mode

        self.logger.info("Reading model table files.")

        # Start with vulnerability table
        vulnerability_fn = Path(self.root) / self.get_config("vulnerability.file")
        if Path(vulnerability_fn).is_file():
            self.logger.debug(f"Reading vulnerability table {vulnerability_fn}")
            self.vulnerability = Vulnerability(fn=vulnerability_fn, logger=self.logger)
        else:
            self.logger.warning(f"File {vulnerability_fn} does not exist!")

        # Now with exposure
        exposure_fn = Path(self.root) / self.get_config("exposure.csv.file")
        if Path(exposure_fn).is_file():
            self.logger.debug(f"Reading exposure table {exposure_fn}")
            self.exposure = ExposureVector(
                crs=self.get_config("exposure.geom.crs"),
                logger=self.logger,
                unit=self.get_config("exposure.geom.unit"),
                damage_unit=self.get_config("exposure.damage_unit"),
                data_catalog=self.data_catalog,  # TODO: See if this works also when no data catalog is provided
            )
            self.exposure.read_table(exposure_fn)
        else:
            self.logger.warning(f"File {exposure_fn} does not exist!")

    def read_geoms(self):
        """Read the geometries for the exposure data."""
        if not self._write:
            self._geoms = dict()  # fresh start in read-only mode

        if self.exposure:
            self.logger.info("Reading exposure geometries.")
            exposure_files = [
                k for k in self.config["exposure"]["geom"].keys() if "file" in k
            ]
            exposure_fn = [
                Path(self.root) / self.get_config(f"exposure.geom.{f}")
                for f in exposure_files
            ]
            self.exposure.read_geoms(exposure_fn)

        fns = glob.glob(Path(self.root, "geoms", "*.geojson").as_posix())
        if self.spatial_joins["aggregation_areas"]:
            fns_aggregation = []
            for i in self.spatial_joins["aggregation_areas"]:
                fn_aggregation = i["file"]
                fn_aggregation = str(Path(self.root, fn_aggregation))
                fns_aggregation.append(fn_aggregation)
            fns.extend(fns_aggregation)
        if self.spatial_joins["additional_attributes"]:
            fns_additional_attributes = []
            for i in self.spatial_joins["additional_attributes"]:
                fn_additional_attributes = i["file"]
                fn_additional_attributes = str(
                    Path(self.root, fn_additional_attributes)
                )
                if "building_footprints" in fn_additional_attributes:
                    self.building_footprint = gpd.read_file(fn_additional_attributes)
                else:
                    fns_additional_attributes.append(fn_additional_attributes)
                fns.extend(fns_additional_attributes)

        if len(fns) >= 1:
            self.logger.info("Reading static geometries")
        for fn in fns:
            if "aggregation_areas" in fn:
                name = f"aggregation_areas/{Path(fn).stem}"
            elif "additional_attributes" in fn:
                name = f"additional_attributes/{Path(fn).stem}"
            else:
                name = Path(fn).stem
            self.set_geoms(gpd.read_file(fn), name=name)

    def write(self):
        """Method to write the complete model schematization and configuration to file."""
        self.update_all()
        self.logger.info(f"Writing model data to {self.root}")

        if self.maps:
            self.write_maps(fn="hazard/{name}.nc", gdal_compliant=True)
        if self.grid:
            self.write_grid(fn="hazard/risk_map.nc", gdal_compliant=True)
        # Use a custom write_geoms to handle the exposure geoms as an exception
        self.write_geoms()
        if self._tables:
            self.write_tables()
        if (
            self.spatial_joins["aggregation_areas"]
            or self.spatial_joins["additional_attributes"]
        ):
            self.write_spatial_joins()
        if self.building_footprint_fn:
            folder = Path(self.root).joinpath("geoms", "building_footprints")
            self.copy_datasets(self.building_footprint_fn, folder)
        if not self.building_footprint.empty:
            self.write_building_footprints()
        if self.config:  # try to read default if not yet set
            self.write_config()

    def copy_datasets(
        self, data: Union[list, str, Path], folder: Union[Path, str]
    ) -> None:
        """Copies datasets to another folder

        Parameters
        ----------
        data : Union[list, str, Path]
            _description_
        folder : Union[Path, str]
            _description_
        """
        # Create additional attributes folder in root
        if not os.path.exists(folder):
            os.makedirs(folder)

        if isinstance(data, list):
            for file in data:
                shutil.copy2(file, folder)
        elif isinstance(data, Path) or isinstance(data, str):
            shutil.copy2(data, folder)

    def write_spatial_joins(self) -> None:
        spatial_joins_conf = SpatialJoins.load_dict(self.spatial_joins)
        spatial_joins_conf.save(Path(self.root).joinpath("spatial_joins.toml"))

    def write_building_footprints(self) -> None:
        folder = Path(self.root).joinpath("geoms", "building_footprints")
        if not os.path.exists(folder):
            os.makedirs(folder)
        self.building_footprint.to_file(
            Path(folder).joinpath("building_footprints.geojson")
        )

    def write_geoms(self):
        """_summary_."""
        if self.exposure and "exposure" in self._tables:
            fn = "exposure/{name}.gpkg"
            for i, (geom, name) in enumerate(
                zip(self.exposure.exposure_geoms, self.exposure.geom_names)
            ):
                _fn = os.path.join(self.root, fn.format(name=name))
                if not os.path.isdir(os.path.dirname(_fn)):
                    os.makedirs(os.path.dirname(_fn))

                # This whole ordeal is terrible,
                # but it needs a refactor that is too much to fix this properly
                self.set_config(
                    f"exposure.geom.file{str(i+1)}",
                    fn.format(name=name),
                )
                geom.to_file(_fn)
        if self.geoms:
            GridModel.write_geoms(self)

    def write_tables(self) -> None:
        if len(self._tables) == 0:
            self.logger.debug("No table data found, skip writing.")
            return
        self._assert_write_mode

        for name in self._tables.keys():
            # Vulnerability
            if name == "vulnerability_curves":
                # The default location and save settings of the vulnerability curves
                fn = "vulnerability/vulnerability_curves.csv"
                kwargs = {"mode": "a", "index": False}

                # The vulnerability curves are written out differently because of
                # the metadata
                path = Path(self.root) / fn
                with open(path, "w", newline="") as f:
                    writer = csv.writer(f)

                    # First write the metadata
                    for metadata in self.vulnerability_metadata:
                        writer.writerow([metadata])
            # Exposure
            elif name == "exposure":
                # The default location and save settings of the exposure data
                fn = "exposure/exposure.csv"
                kwargs = {"index": False}
            elif name == "vulnerability_identifiers":
                # The default location and save settings of the vulnerability curves
                fn = "vulnerability/vulnerability_identifiers.csv"
                kwargs = {"index": False}
            elif name == "social_vulnerability_scores":
                fn = f"exposure/SVI/{name}.csv"
                kwargs = {"index": False}
            elif name == "equity_data":
                fn = f"exposure/equity/{name}.csv"
                kwargs = {"index": False}

            # Other, can also return an error or pass silently
            else:
                fn = f"{name}.csv"
                kwargs = dict()

            # make dir and save file
            self.logger.info(f"Writing model {name} table file to {fn}.")
            path = Path(self.root) / fn
            if not path.parent.is_dir():
                path.parent.mkdir(parents=True)

            if path.name.endswith("csv"):
                self._tables[name].to_csv(path, **kwargs)
            elif path.name.endswith("xlsx"):
                self._tables[name].to_excel(path, **kwargs)

    def _configwrite(self, fn):
        """Write config to Delft-FIAT configuration toml file."""
        # Save the configuration file.
        with open(fn, "wb") as f:
            tomli_w.dump(self.config, f)

    # FIAT specific attributes and methods
    @property
    def vulnerability_curves(self) -> pd.DataFrame:
        """Returns a dataframe with the damage functions."""
        if self.vulnerability:
            vf = self.vulnerability.get_table()
        else:
            vf = pd.DataFrame()
        return vf

    @property
    def vulnerability_metadata(self) -> List[str]:
        if self.vulnerability:
            vmeta = self.vulnerability.get_metadata()
        else:
            vmeta = list()
        return vmeta

    def set_tables(self, df: pd.DataFrame, name: str) -> None:
        """Add <pandas.DataFrame> to the tables variable.

        Parameters
        ----------
        df : pd.DataFrame
            New DataFrame to add
        name : str
            Name of the DataFrame to add
        """
        if not (isinstance(df, pd.DataFrame) or isinstance(df, pd.Series)):
            raise ValueError("df type not recognized, should be pandas.DataFrame.")
        if name in self._tables:
            if not self._write:
                raise IOError(f"Cannot overwrite table {name} in read-only mode")
            elif self._read:
                self.logger.warning(f"Overwriting table: {name}")
        self._tables[name] = df<|MERGE_RESOLUTION|>--- conflicted
+++ resolved
@@ -19,11 +19,7 @@
 from shapely.geometry import box
 import tempfile
 
-<<<<<<< HEAD
 from hydromt.raster import full_from_transform
-=======
-
->>>>>>> c7275e7f
 from hydromt_fiat.api.data_types import Units
 from hydromt_fiat.util import DATADIR
 from hydromt_fiat.spatial_joins import SpatialJoins
@@ -454,11 +450,7 @@
                 keep_unclassified=keep_unclassified,
                 damage_translation_fn=damage_translation_fn,
                 gfh_attribute_name=gfh_attribute_name,
-<<<<<<< HEAD
-                eur_to_us_dollar = eur_to_us_dollar
-=======
                 eur_to_us_dollar = eur_to_us_dollar,
->>>>>>> c7275e7f
             )
 
         if (asset_locations != occupancy_type) and occupancy_object_type is not None:
@@ -645,10 +637,7 @@
         hazard_type: str = "flooding",
         risk_output: bool = False,
         unit_conversion_factor: float = 1.0,
-<<<<<<< HEAD
-=======
         clip_exposure: bool = False,
->>>>>>> c7275e7f
     ) -> None:
         """Set up hazard maps. This component integrates multiple checks for the hazard
         maps.
