--- conflicted
+++ resolved
@@ -53,18 +53,6 @@
         self._tables = dict()  # Dictionary of tables to write
         self.exposure = None
 
-<<<<<<< HEAD
-    def setup_config(self, **kwargs):
-        """_summary_"""
-        # Setup config from HydroMT FIAT ini file
-        global_settings = {}
-        for k in kwargs.keys():
-            global_settings[k] = kwargs[k]
-
-        self.config["global"] = global_settings
-        
-=======
->>>>>>> 9772ddad
     def setup_basemaps(
         self,
         region,
@@ -198,16 +186,11 @@
         self.set_config("exposure.dbase_file", "./exposure/exposure.csv")
 
     def setup_exposure_raster(self):
-<<<<<<< HEAD
-        NotImplemented           
-  
-=======
         """Setup raster exposure data for Delft-FIAT.
         This function will be implemented at a later stage.
         """
         NotImplemented
 
->>>>>>> 9772ddad
     def setup_hazard(
         self,
         map_fn: str,
@@ -221,51 +204,7 @@
         hazard_type: str = "flooding",
         name_catalog: str = "flood_maps",
         maps_id: str = "RP",
-
     ):
-<<<<<<< HEAD
-        hazard = Hazard()
-
-        hazard.checkInputs(
-            self,
-            map_fn=map_fn,
-            map_type=map_type,
-            chunks=chunks,
-            rp=rp,
-            crs=crs,
-            nodata=nodata,
-            var=var,
-        )
-
-        hazard.readMaps(
-            self,
-            name_catalog=name_catalog,
-            hazard_type=hazard_type,
-            risk_output=risk_output,
-            crs=crs,
-            nodata=nodata,
-            var=var,
-            chunks=chunks,
-        )
-
-        # Store the hazard settings.
-        hazard_settings = {}
-        hazard_maps = []
-        for hazard_map in self.maps.keys():
-            hazard_maps.append(
-                str(Path("hazard") / (self.maps[hazard_map].name + ".nc"))
-            )
-
-        hazard_settings["grid_file"] = hazard_maps
-
-        if not isinstance(rp, list):
-            rp = "Event"
-        hazard_settings["return_period"] = rp
-
-        hazard_settings["crs"] = hazard.crs
-        hazard_settings["spatial_reference"] = map_type
-        self.config["hazard"] = hazard_settings
-=======
         NotImplemented
         # FIXME commented out because Mario will update this part.
         # hazard = Hazard()
@@ -311,9 +250,6 @@
         # hazard_settings["crs"] = hazard.crs
         # hazard_settings["spatial_reference"] = map_type
         # self.config["hazard"] = hazard_settings
->>>>>>> 9772ddad
-
-
 
     def setup_social_vulnerability_index(
         self, census_key: str, path: Union[str, Path], state_abbreviation: str
@@ -369,11 +305,7 @@
         self.read_tables()
 
     def _configread(self, fn):
-<<<<<<< HEAD
-        """Parse fiat configuration toml file to dict."""
-=======
         """Parse Delft-FIAT configuration toml file to dict."""
->>>>>>> 9772ddad
         # Read the fiat configuration toml file.
         config = Config()
         return config.load_file(fn)
@@ -475,10 +407,6 @@
         """Write config to Delft-FIAT configuration toml file."""
         # Save the configuration file.
         Config().save(self.config, Path(self.root).joinpath("settings.toml"))
-<<<<<<< HEAD
-    
-    
-=======
 
     # FIAT specific attributes and methods
     @property
@@ -516,5 +444,4 @@
                 raise IOError(f"Cannot overwrite table {name} in read-only mode")
             elif self._read:
                 self.logger.warning(f"Overwriting table: {name}")
-        self._tables[name] = df
->>>>>>> 9772ddad
+        self._tables[name] = df