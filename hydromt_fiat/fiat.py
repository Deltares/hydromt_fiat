--- conflicted
+++ resolved
@@ -335,13 +335,8 @@
         # In case the unit is passed as a pydantic value get the string
         if hasattr(unit, "value"):
             unit = unit.value
-<<<<<<< HEAD
-        self.exposure = ExposureVector(self.data_catalog, self.logger, self.region, unit=unit)
-    
-=======
         self.exposure = ExposureVector(self.data_catalog, self.logger, self.region, unit=unit, damage_unit=damage_unit)
 
->>>>>>> 7c92bef3
         if asset_locations == max_potential_damage:
             # The source for the asset locations, occupancy type and maximum potential
             # damage is the same, use one source to create the exposure data.            
