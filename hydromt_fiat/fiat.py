"""Implement fiat model class"""

<<<<<<< HEAD
from hydromt.models.model_api import Model
from hydromt_fiat.reader import Reader
from hydromt_fiat.writer import Writer
from hydromt_fiat.workflows.hazard import Hazard
import logging
from pathlib import Path
from hydromt import DataCatalog
=======
from hydromt_fiat.workflows.vulnerability import Vulnerability
from hydromt.models.model_grid import GridModel
from hydromt_fiat.workflows.exposure_vector import ExposureVector
import logging
from configparser import ConfigParser
import geopandas as gpd
import hydromt
from hydromt.cli.cli_utils import parse_config

from shapely.geometry import box
from typing import Union
from hydromt_fiat.workflows.social_vulnerability_index import SocialVulnerabilityIndex
>>>>>>> b74e94e2


from . import DATADIR

__all__ = ["FiatModel"]

_logger = logging.getLogger(__name__)


class FiatModel(GridModel):
    """General and basic API for the FIAT model in hydroMT."""

    _NAME    = "fiat"
    _CONF    = "fiat_configuration.ini"
    _GEOMS   = {}  # FIXME Mapping from hydromt names to model specific names
    _MAPS    = {}  # FIXME Mapping from hydromt names to model specific names
    _FOLDERS = ["hazard", "exposure", "vulnerability", "output"]
    _DATADIR = DATADIR

    def __init__(
        self,
<<<<<<< HEAD
        root          =None,
        mode          ="w",
        config_fn     =None,
        data_libs     =None,
        logger        =_logger,
        deltares_data =False,
        artifact_data =False,
    ):
        super().__init__(
            root          =root,
            mode          =mode,
            config_fn     =config_fn,
            data_libs     =data_libs,
            logger        =logger,
            deltares_data =deltares_data,
            artifact_data =artifact_data,
=======
        root=None,
        mode="w",
        config_fn=None,
        data_libs=None,
        logger=_logger,
    ):
        super().__init__(
            root=root,
            mode=mode,
            config_fn=config_fn,
            data_libs=data_libs,
            logger=logger,
>>>>>>> b74e94e2
        )

    def setup_basemaps(
        self,
        region,
        **kwargs,
    ):
        """Define the model domain that is used to clip the raster layers.

        Adds model layer:

        * **region** geom: A geometry with the nomenclature 'region'.

        Parameters
        ----------
        region: dict
            Dictionary describing region of interest, e.g. {'bbox': [xmin, ymin, xmax, ymax]}. See :py:meth:`~hydromt.workflows.parse_region()` for all options.
        """

        kind, region = hydromt.workflows.parse_region(region, logger=self.logger)
        if kind == "bbox":
            geom = gpd.GeoDataFrame(geometry=[box(*region["bbox"])], crs=4326)
        elif kind == "grid":
            geom = region["grid"].raster.box
        elif kind == "geom":
            geom = region["geom"]
        else:
            raise ValueError(
                f"Unknown region kind {kind} for FIAT, expected one of ['bbox', 'grid', 'geom']."
            )

        # Set the model region geometry (to be accessed through the shortcut self.region).
        self.set_geoms(geom, "region")

    def setup_exposure_vector(
        self,
        asset_locations: str,
        occupancy_type: str,
        max_potential_damage: str,
        ground_floor_height: Union[int, float, str, None],
        ground_flood_height_unit: str,
    ) -> None:
        ev = ExposureVector(self.data_catalog, self.region)

        if asset_locations == occupancy_type == max_potential_damage:
            # The source for the asset locations, occupancy type and maximum potential
            # damage is the same, use one source to create the exposure data.
            ev.setup_from_single_source(asset_locations)

        # Add: linking damage functions to assets

    def setup_exposure_raster(self):
        NotImplemented

    def setup_vulnerability(
        self,
        vulnerability_source: str,
        vulnerability_identifiers_and_linking: str,
        unit: str,
    ) -> None:
        """Setup the vulnerability curves from various possible inputs.

<<<<<<< HEAD
    def setup_hazard(self): 	
        			
        map_fn      = self.get_config('setup_hazard', 'map_fn')			
        map_type    = self.get_config('setup_hazard', 'map_type')				
        rp          = self.get_config('setup_hazard', 'rp')
        crs         = self.get_config('setup_hazard', 'crs')
        nodata      = self.get_config('setup_hazard', 'nodata')
        var         = self.get_config('setup_hazard', 'var')		
        chunks      = self.get_config('setup_hazard', 'chunks')
        risk_output = self.get_config('setup_config','risk_output', fallback=True)
        hazard_type = self.get_config('setup_config','hazard_type', fallback="flooding")

        Hazard().setup_hazard(self,hazard_type=hazard_type,risk_output=risk_output, map_fn=map_fn,map_type=map_type,rp=rp,crs=crs, nodata=nodata,var=var,chunks=chunks)
 
    def setup_social_vulnerability_index(self):
=======
        Parameters
        ----------
        vulnerability_source : str
            The (relative) path or ID from the data catalog to the source of the vulnerability functions.
        vulnerability_identifiers_and_linking : str
            The (relative) path to the table that links the vulnerability functions and exposure categories.
        unit : str
            The unit of the vulnerability functions.
        """
        vul = Vulnerability(self.data_catalog)
        vul.get_vulnerability_functions_from_one_file(
            vulnerability_source, vulnerability_identifiers_and_linking, unit
        )

    def setup_hazard(self, map_fn):
>>>>>>> b74e94e2
        NotImplemented

    def setup_social_vulnerability_index(
        self, census_key: str, path: str, state_abbreviation: str
    ):

        # Create SVI object
        svi = SocialVulnerabilityIndex(self.data_catalog, self.config)

        # Call functionalities of SVI
        svi.set_up_census_key(census_key)
        svi.variable_code_csv_to_pd_df(path)
        svi.set_up_download_codes()
        svi.set_up_state_code(state_abbreviation)
        svi.download_census_data()
        svi.rename_census_data("Census_code_withE", "Census_variable_name")
        svi.create_indicator_groups("Census_variable_name", "Indicator_code")
        svi.processing_svi_data()
        svi.normalization_svi_data()
        svi.domain_scores()
        svi.composite_scores()

    # TO DO: JOIN WITH GEOMETRIES. FOR MAPPING.
    # this link can be used: https://github.com/datamade/census

    def read(self):
<<<<<<< HEAD
        reader = Reader()
        reader.read_config()
        reader.read_staticmaps()
        reader.read_staticgeoms()

    def write(self):
        writer = Writer()
        writer.write_staticmaps()
        writer.write_staticgeoms()
        writer.write_config()
=======
        """Method to read the complete model schematization and configuration from file."""
        self.logger.info(f"Reading model data from {self.root}")
        self.read_config()
        self.read_grid()
        self.read_geoms()

    def _configread(self, fn):
        """Parse fiat_configuration.ini to dict."""

        # Read and parse the fiat_configuration.ini.
        opt = parse_config(fn)

        # Store the general information.
        config = opt["setup_config"]

        # Set the paths.  # FIXME: how to do this more elegantly?
        # config["hazard_dp"] = self.root.joinpath("hazard")
        # config["exposure_dp"] = self.root.joinpath("exposure")
        # config["vulnerability_dp"] = self.root.joinpath("vulnerability")
        # config["output_dp"] = self.root.joinpath("output")

        # Store the hazard information.
        config["hazard"] = {}
        for hazard_dict in [opt[key] for key in opt.keys() if "hazard" in key]:
            hazard_dict.update(
                {"map_fn": config["hazard_dp"].joinpath(hazard_dict["map_fn"])}
            )
            if hazard_dict["map_type"] not in config["hazard"].keys():
                config["hazard"][hazard_dict["map_type"]] = {
                    hazard_dict["map_fn"].stem: hazard_dict,
                }
            else:
                config["hazard"][hazard_dict["map_type"]].update(
                    {
                        hazard_dict["map_fn"].stem: hazard_dict,
                    }
                )

        # Store the exposure information.
        config["exposure"] = opt["setup_exposure"]

        return config

    def write(self):
        """Method to write the complete model schematization and configuration to file."""

        self.logger.info(f"Writing model data to {self.root}")
        if self.config:  # try to read default if not yet set
            self.write_config()
        if self._staticmaps:
            self.write_grid()
        if self._staticgeoms:
            self.write_geoms()

    def _configwrite(self, fn):
        """Write config to Delft-FIAT configuration toml file."""
        # TODO: change function to new Delft-FIAT configuration toml file.
        parser = ConfigParser()

        # Store the general information.
        parser["setup_config"] = {
            "case": str(self.config.get("case")),
            "strategy": str(self.config.get("strategy")),
            "scenario": str(self.config.get("scenario")),
            "year": str(self.config.get("year")),
            "country": str(self.get_config("country")),
            "hazard_type": str(self.config.get("hazard_type")),
            "output_unit": str(self.config.get("output_unit")),
            # "hazard_dp": str(self.config.get("hazard_dp").name),
            # "exposure_dp": str(self.config.get("exposure_dp").name),
            # "vulnerability_dp": str(self.config.get("vulnerability_dp").name),
            # "output_dp": str(self.config.get("output_dp").name),
            "category_output": str(self.config.get("category_output")),
            "total_output": str(self.config.get("total_output")),
            "risk_output": str(self.config.get("risk_output")),
            "map_output": str(self.config.get("map_output")),
        }

        # # Save the configuration file.
        # with open(self.root.joinpath(self._CONF), "w") as config:
        #     parser.write(config)
>>>>>>> b74e94e2
<|MERGE_RESOLUTION|>--- conflicted
+++ resolved
@@ -1,14 +1,5 @@
 """Implement fiat model class"""
 
-<<<<<<< HEAD
-from hydromt.models.model_api import Model
-from hydromt_fiat.reader import Reader
-from hydromt_fiat.writer import Writer
-from hydromt_fiat.workflows.hazard import Hazard
-import logging
-from pathlib import Path
-from hydromt import DataCatalog
-=======
 from hydromt_fiat.workflows.vulnerability import Vulnerability
 from hydromt.models.model_grid import GridModel
 from hydromt_fiat.workflows.exposure_vector import ExposureVector
@@ -21,7 +12,6 @@
 from shapely.geometry import box
 from typing import Union
 from hydromt_fiat.workflows.social_vulnerability_index import SocialVulnerabilityIndex
->>>>>>> b74e94e2
 
 
 from . import DATADIR
@@ -43,24 +33,6 @@
 
     def __init__(
         self,
-<<<<<<< HEAD
-        root          =None,
-        mode          ="w",
-        config_fn     =None,
-        data_libs     =None,
-        logger        =_logger,
-        deltares_data =False,
-        artifact_data =False,
-    ):
-        super().__init__(
-            root          =root,
-            mode          =mode,
-            config_fn     =config_fn,
-            data_libs     =data_libs,
-            logger        =logger,
-            deltares_data =deltares_data,
-            artifact_data =artifact_data,
-=======
         root=None,
         mode="w",
         config_fn=None,
@@ -73,7 +45,6 @@
             config_fn=config_fn,
             data_libs=data_libs,
             logger=logger,
->>>>>>> b74e94e2
         )
 
     def setup_basemaps(
@@ -136,7 +107,6 @@
     ) -> None:
         """Setup the vulnerability curves from various possible inputs.
 
-<<<<<<< HEAD
     def setup_hazard(self): 	
         			
         map_fn      = self.get_config('setup_hazard', 'map_fn')			
@@ -152,7 +122,6 @@
         Hazard().setup_hazard(self,hazard_type=hazard_type,risk_output=risk_output, map_fn=map_fn,map_type=map_type,rp=rp,crs=crs, nodata=nodata,var=var,chunks=chunks)
  
     def setup_social_vulnerability_index(self):
-=======
         Parameters
         ----------
         vulnerability_source : str
@@ -167,10 +136,6 @@
             vulnerability_source, vulnerability_identifiers_and_linking, unit
         )
 
-    def setup_hazard(self, map_fn):
->>>>>>> b74e94e2
-        NotImplemented
-
     def setup_social_vulnerability_index(
         self, census_key: str, path: str, state_abbreviation: str
     ):
@@ -195,18 +160,6 @@
     # this link can be used: https://github.com/datamade/census
 
     def read(self):
-<<<<<<< HEAD
-        reader = Reader()
-        reader.read_config()
-        reader.read_staticmaps()
-        reader.read_staticgeoms()
-
-    def write(self):
-        writer = Writer()
-        writer.write_staticmaps()
-        writer.write_staticgeoms()
-        writer.write_config()
-=======
         """Method to read the complete model schematization and configuration from file."""
         self.logger.info(f"Reading model data from {self.root}")
         self.read_config()
@@ -288,4 +241,3 @@
         # # Save the configuration file.
         # with open(self.root.joinpath(self._CONF), "w") as config:
         #     parser.write(config)
->>>>>>> b74e94e2
