--- conflicted
+++ resolved
@@ -1168,12 +1168,6 @@
         if self.building_footprint_fn:
             folder = Path(self.root).joinpath("exposure", "building_footprints")
             self.copy_datasets(self.building_footprint_fn, folder)
-<<<<<<< HEAD
-=======
-        if "social_vulnerability_scores" in self._tables:   
-            folder = Path(self.root).joinpath("exposure", "SVI", "svi.gpkg")
-            self.tables["social_vulnerability_scores"].to_file(folder)
->>>>>>> 25ea7805
         
     def copy_datasets(
         self, data: Union[list, str, Path], folder: Union[Path, str]
