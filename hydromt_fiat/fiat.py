--- conflicted
+++ resolved
@@ -286,7 +286,25 @@
         self.logger.info(f"Writing model data to {self.root}")
 
         # Save the vulnerability and exposure data in the tables variable.
-<<<<<<< HEAD
+        # Check if data exist
+        if self.vulnerability:
+            vulnerability_output_path = "./vulnerability/vulnerability_curves.csv"
+            self.tables.append(
+                (
+                    self.vulnerability.get_table(),
+                    vulnerability_output_path,
+                    {"index": False, "header": False},
+                )
+            )
+
+            # Store the vulnerability settings in the config file.
+            self.config["vulnerability"] = {"dbase_file": vulnerability_output_path}
+
+        if self.exposure:
+            exposure_output_path = "./exposure/exposure.csv"
+            self.tables.append(
+                (self.exposure.exposure_db, exposure_output_path, {"index": False})
+            )
         # self.tables.append(
         #     (
         #         self.vulnerability.vulnerability,
@@ -301,38 +319,16 @@
         # # Store the vulnerability settings in the config file.
         # self.config["vulnerability"] = {"dbase_file": vulnerability_output_path}
 
+            # Store the exposure settings in the config file.
+            self.config["exposure"] = {
+                "dbase_file": exposure_output_path,
+                "crs": self.exposure.crs,
+            }
         # # Store the exposure settings in the config file.
         # self.config["exposure"] = {
         #     "dbase_file": exposure_output_path,
         #     "crs": self.exposure.crs,
         # }
-=======
-        # Check if data exist
-        if self.vulnerability:
-            vulnerability_output_path = "./vulnerability/vulnerability_curves.csv"
-            self.tables.append(
-                (
-                    self.vulnerability.get_table(),
-                    vulnerability_output_path,
-                    {"index": False, "header": False},
-                )
-            )
-
-            # Store the vulnerability settings in the config file.
-            self.config["vulnerability"] = {"dbase_file": vulnerability_output_path}
-
-        if self.exposure:
-            exposure_output_path = "./exposure/exposure.csv"
-            self.tables.append(
-                (self.exposure.exposure_db, exposure_output_path, {"index": False})
-            )
-
-            # Store the exposure settings in the config file.
-            self.config["exposure"] = {
-                "dbase_file": exposure_output_path,
-                "crs": self.exposure.crs,
-            }
->>>>>>> 64fc05be
 
         if self.config:  # try to read default if not yet set
             self.write_config()
