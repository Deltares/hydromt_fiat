"""Implement fiat model class"""

import csv
import glob
import logging
import os
from pathlib import Path
from typing import List, Optional, Union
import xarray as xr
import geopandas as gpd
import hydromt
import pandas as pd
import tomli
import tomli_w
from hydromt.models.model_grid import GridModel
from pyproj.crs import CRS
import shutil

from hydromt_fiat.api.data_types import Units
from hydromt_fiat.util import DATADIR
from hydromt_fiat.spatial_joins import SpatialJoins
from hydromt_fiat.workflows.exposure_vector import ExposureVector
from hydromt_fiat.workflows.hazard import (
    create_lists,
    check_lists_size,
    read_maps,
    check_maps_metadata,
    check_maps_rp,
    check_map_uniqueness,
    create_risk_dataset,
)
from hydromt_fiat.workflows.equity_data import EquityData
from hydromt_fiat.workflows.social_vulnerability_index import (
    SocialVulnerabilityIndex,
    list_of_states,
)
from hydromt_fiat.workflows.vulnerability import Vulnerability
from hydromt_fiat.workflows.aggregation_areas import join_exposure_aggregation_areas
from hydromt_fiat.workflows.building_footprints import join_exposure_building_footprints
from hydromt_fiat.workflows.gis import locate_from_exposure
from hydromt_fiat.workflows.utils import get_us_county_numbers
from hydromt_fiat.workflows.utils import rename_geoid_short
from hydromt_fiat.api.data_types import Currency

__all__ = ["FiatModel"]

_logger = logging.getLogger(__name__)


class FiatModel(GridModel):
    """General and basic API for the FIAT model in hydroMT."""

    _NAME = "fiat"
    _CONF = "settings.toml"
    _GEOMS = {}  # FIXME Mapping from hydromt names to model specific names
    _MAPS = {}  # FIXME Mapping from hydromt names to model specific names
    _FOLDERS = ["hazard", "exposure", "vulnerability", "output"]
    _CLI_ARGS = {"region": "setup_region"}
    _DATADIR = DATADIR

    def __init__(
        self,
        root=None,
        mode="w",
        config_fn=None,
        data_libs=None,
        logger=_logger,
    ):
        # Add the global catalog (tables etc.) to the data libs by default
        if data_libs is None:
            data_libs = []
        if not isinstance(data_libs, (list, tuple)):
            data_libs = [data_libs]
        data_libs += [Path(DATADIR, "hydromt_fiat_catalog_global.yml")]
        super().__init__(
            root=root,
            mode=mode,
            config_fn=config_fn,
            data_libs=data_libs,
            logger=logger,
        )
        self._tables = dict()  # Dictionary of tables to write
        self.exposure = None
        self.vulnerability = None
        self.vf_ids_and_linking_df = pd.DataFrame()
        self.spatial_joins = dict(
            aggregation_areas=None, additional_attributes=None
        )  # Dictionary containing all the spatial join metadata

        self.building_footprint_fn = ""  # Path to the building footprints dataset
        self.building_footprint = gpd.GeoDataFrame()  # building footprints dataset

    def __del__(self):
        """Close the model and remove the logger file handler."""
        for handler in self.logger.handlers:
            if (
                isinstance(handler, logging.FileHandler)
                and "hydromt.log" in handler.baseFilename
            ):
                handler.close()
                self.logger.removeHandler(handler)

    def setup_global_settings(
        self,
        crs: str = None,
        gdal_cache: int = None,
        keep_temp_files: bool = None,
        thread: int = None,
        chunk: List[int] = None,
    ) -> None:
        """Setup Delft-FIAT global settings.

        Parameters
        ----------
        crs : str
            The CRS of the model.
        """
        if crs:
            self.set_config("global.crs", f"EPSG:{crs}")
        if gdal_cache:
            self.set_config("global.gdal_cache", gdal_cache)
        if keep_temp_files:
            self.set_config("global.keep_temp_files", keep_temp_files)
        if thread:
            self.set_config("global.thread", thread)
        if chunk:
            self.set_config("global.grid.chunk", chunk)

    def setup_output(
        self,
        output_dir: str = "output",
        output_csv_name: str = "output.csv",
        output_vector_name: Union[str, List[str]] = "spatial.gpkg",
    ) -> None:
        """Setup Delft-FIAT output folder and files.

        Parameters
        ----------
        output_dir : str, optional
            The name of the output directory, by default "output".
        output_csv_name : str, optional
            The name of the output csv file, by default "output.csv".
        output_vector_name : Union[str, List[str]], optional
            The name of the output vector file, by default "spatial.gpkg".
        """
        self.set_config("output.path", output_dir)
        self.set_config("output.csv.name", output_csv_name)
        if isinstance(output_vector_name, str):
            output_vector_name = [output_vector_name]
        for i, name in enumerate(output_vector_name):
            self.set_config(f"output.geom.name{str(i+1)}", name)

    def setup_region(
        self,
        region,
        **kwargs,
    ):
        """Define the model domain that is used to clip the raster layers.

        Adds model layer:

        * **region** geom: A geometry with the nomenclature 'region'.

        Parameters
        ----------
        region: dict
            Dictionary describing region of interest, e.g. {'bbox': [xmin, ymin, xmax, ymax]}. See :py:meth:`~hydromt.workflows.parse_region()` for all options.
        """

        kind, region = hydromt.workflows.parse_region(region, logger=self.logger)
        if kind == "bbox":
            geom = gpd.GeoDataFrame(geometry=[box(*region["bbox"])], crs=4326)
        elif kind == "grid":
            geom = region["grid"].raster.box
        elif kind == "geom":
            geom = region["geom"]
        else:
            raise ValueError(
                f"Unknown region kind {kind} for FIAT, expected one of ['bbox', 'grid', 'geom']."
            )

        # Set the model region geometry (to be accessed through the shortcut self.region).
        self.set_geoms(geom.dissolve(), "region")

        # Set the region crs
        if geom.crs:
            self.region.set_crs(geom.crs)
        else:
            self.region.set_crs(4326)

    def setup_vulnerability(
        self,
        vulnerability_fn: Union[str, Path],
        vulnerability_identifiers_and_linking_fn: Union[str, Path],
        unit: str,
        functions_mean: Union[str, List[str], None] = "default",
        functions_max: Union[str, List[str], None] = None,
        step_size: Optional[float] = None,
        continent: Optional[str] = None,
    ) -> None:
        """Setup the vulnerability curves from various possible inputs.

        Parameters
        ----------
        vulnerability_fn : Union[str, Path]
            The (relative) path or ID from the data catalog to the source of the
            vulnerability functions.
        vulnerability_identifiers_and_linking_fn : Union[str, Path]
            The (relative) path to the table that links the vulnerability functions and
            exposure categories.
        unit : str
            The unit of the vulnerability functions.
        functions_mean : Union[str, List[str], None], optional
            The name(s) of the vulnerability functions that should use the mean hazard
            value when using the area extract_method, by default "default" (this
            means that all vulnerability functions are using mean).
        functions_max : Union[str, List[str], None], optional
            The name(s) of the vulnerability functions that should use the maximum
            hazard value when using the area extract_method, by default None (this
            means that all vulnerability functions are using mean).
        """

        # Read the vulnerability data
        df_vulnerability = self.data_catalog.get_dataframe(vulnerability_fn)

        # Read the vulnerability linking table
        self.vf_ids_and_linking_df = self.data_catalog.get_dataframe(
            vulnerability_identifiers_and_linking_fn
        )

        # If the JRC vulnerability curves are used, the continent needs to be specified
        if (
            vulnerability_identifiers_and_linking_fn
            == "jrc_vulnerability_curves_linking"
        ):
            assert (
                continent is not None
            ), "Please specify the continent when using the JRC vulnerability curves."
            self.vf_ids_and_linking_df["continent"] = continent.lower()
            unit = Units.meters.value

        # Process the vulnerability data
        self.vulnerability = Vulnerability(
            unit,
            self.logger,
        )

        # Depending on what the input is, another function is ran to generate the
        # vulnerability curves file for Delft-FIAT.
        self.vulnerability.get_vulnerability_functions_from_one_file(
            df_source=df_vulnerability,
            df_identifiers_linking=self.vf_ids_and_linking_df,
            continent=continent,
        )

        # Set the area extract_method for the vulnerability curves
        self.vulnerability.set_area_extraction_methods(
            functions_mean=functions_mean, functions_max=functions_max
        )

        # Update config
        self.set_config("vulnerability.file", "vulnerability/vulnerability_curves.csv")
        self.set_config("vulnerability.unit", unit)

        if step_size:
            self.set_config("vulnerability.step_size", step_size)

    def setup_vulnerability_from_csv(self, csv_fn: Union[str, Path], unit: str) -> None:
        """Setup the vulnerability curves from one or multiple csv files.

        Parameters
        ----------
            csv_fn : str
                The full path to the folder which holds the single vulnerability curves.
            unit : str
                The unit of the water depth column for all vulnerability functions
                (e.g. meter).
        """
        # Process the vulnerability data
        if not self.vulnerability:
            self.vulnerability = Vulnerability(
                unit,
                self.logger,
            )
        self.vulnerability.from_csv(csv_fn)

    def setup_road_vulnerability(
        self,
        vertical_unit: str,
        threshold_value: float = 0.6,
        min_hazard_value: float = 0,
        max_hazard_value: float = 10,
        step_hazard_value: float = 1.0,
    ):
        if not self.vulnerability:
            self.vulnerability = Vulnerability(
                vertical_unit,
                self.logger,
            )
        self.vulnerability.create_step_function(
            "roads",
            threshold_value,
            min_hazard_value,
            max_hazard_value,
            step_hazard_value,
        )
    def setup_population_vulnerability(
        self,
        vertical_unit: str,
        threshold_value: float = 0.4,
        min_hazard_value: float = 0,
        max_hazard_value: float = 10,
        step_hazard_value: float = 1.0,
    ):
        if not self.vulnerability:
            self.vulnerability = Vulnerability(
                vertical_unit,
                self.logger,
            )
        self.vulnerability.create_step_function(
            "population",
            threshold_value,
            min_hazard_value,
            max_hazard_value,
            step_hazard_value,
        )

    def setup_exposure_buildings(
        self,
        asset_locations: Union[str, Path],
        occupancy_type: Union[str, Path],
        max_potential_damage: Union[str, Path],
        ground_floor_height: Union[int, float, str, Path, None],
<<<<<<< HEAD
        unit: str,
        gfh_attribute_name: Union[str, List[str], None] = None,
=======
        length_unit: Units = None,
        gfh_unit: Units = None,
>>>>>>> ed42cf1f
        occupancy_attr: Union[str, None] = None,
        occupancy_object_type: Union[str, List[str]] = None,
        extraction_method: str = "centroid",
        damage_types: List[str] = ["structure", "content"],
        damage_unit: Currency = Currency.dollar.value,
        country: Union[str, None] = None,
<<<<<<< HEAD
        ground_elevation_file: Union[int, float, str, Path, None] = None,
        ground_elevation_unit: str = None,
=======
        ground_elevation: Union[int, float, str, Path, None] = None,
        grnd_elev_unit: Units = None,
>>>>>>> ed42cf1f
        bf_conversion: bool = False,
        keep_unclassified: bool = True,
        dst_crs: Union[str, None] = None,
        damage_translation_fn: Union[Path, str] = None
    ) -> None:
        """Setup building exposure (vector) data for Delft-FIAT.

        Parameters
        ----------
        asset_locations : Union[str, Path]
            The path to the vector data (points or polygons) that can be used for the
            asset locations.
        occupancy_type : Union[str, Path]
            The path to the data that can be used for the occupancy type.
        max_potential_damage : Union[str, Path]
            The path to the data that can be used for the maximum potential damage.
        ground_floor_height : Union[int, float, str, Path None]
            Either a number (int or float), to give all assets the same ground floor
            height or a path to the data that can be used to add the ground floor
            height to the assets.
        length_unit : Units
            The unit of the model
        gfh_unit : Units
            The unit of the ground_floor_height
        gfh_attribute_name : str, List[str], None
            The attribute name to be used to set the ground_flht. If None, the
            attribute name will be set to 'ground_floor_height'. 
        occupancy_attr : Union[str, None], optional
            The name of the field in the occupancy type data that contains the
            occupancy type, by default None (this means that the occupancy type data
            only contains one column with the occupancy type).
        extraction_method : str, optional
            The method that should be used to extract the hazard values from the
            hazard maps, by default "centroid".
        damage_types : Union[List[str], None], optional
            The damage types that should be used for the exposure data, by default
            ["structure", "content"]. The damage types are used to link the
            vulnerability functions to the exposure data.
        damage_unit: Currency, optional
            The currency/unit of the Damage data, default in USD $
        country : Union[str, None], optional
            The country that is used for the exposure data, by default None. This is
            only required when using the JRC vulnerability curves.
<<<<<<< HEAD
        ground_elevation_file: Union[int, float, str, Path, None] = None.
            File path to ground elevation data
        ground_elevation_unit: str = None,
            Unit of the ground elevation data
=======
        ground_elevation: Union[int, float, str, Path None]
            Either a number (int or float), to give all assets the same ground elevation or a path to the data that can be used to add the elevation to the assets.
        grnd_elev_unit : Units
            The unit of the ground_elevation
>>>>>>> ed42cf1f
        bf_conversion: bool, optional
            If building footprints shall be converted into point data.
        keep_unclassified: bool, optional
            Whether building footprints without classification are removed or reclassified as "residential"
        dst_crs : Union[str, None], optional
            The destination crs of the exposure geometries. if not provided,
            it is taken from the region attribute of `FiatModel`. By default None
        damage_translation_fn: Union[Path, str], optional
            The path to the translation function that can be used to relate user damage curves with user damages.
        """
        # In case the unit is passed as a pydantic value get the string
        if hasattr(length_unit, "value"):
            length_unit = length_unit.value

        self.exposure = ExposureVector(
            self.data_catalog,
            self.logger,
            self.region,
            length_unit=length_unit,
            damage_unit=damage_unit,
        )

        if asset_locations == max_potential_damage:
            # The source for the asset locations, occupancy type and maximum potential
            # damage is the same, use one source to create the exposure data.
            self.exposure.setup_buildings_from_single_source(
                asset_locations,
                ground_floor_height,
                extraction_method,
                ground_elevation=ground_elevation,
            )

        else:
            # The source for the asset locations, occupancy type and maximum potential
            # damage is different, use three sources to create the exposure data.
            # Setup exposure buildings
            self.exposure.setup_buildings_from_multiple_sources(
                asset_locations,
                occupancy_type,
                max_potential_damage,
                ground_floor_height,
                extraction_method,
                occupancy_attr,
                damage_types=damage_types,
                country=country,
<<<<<<< HEAD
                ground_elevation_file=ground_elevation_file,
                ground_elevation_unit = ground_elevation_unit,
=======
                gfh_unit=gfh_unit,
                ground_elevation=ground_elevation,
                grnd_elev_unit=grnd_elev_unit,
>>>>>>> ed42cf1f
                bf_conversion=bf_conversion,
                keep_unclassified=keep_unclassified,
                damage_translation_fn = damage_translation_fn,
                gfh_attribute_name = gfh_attribute_name,
            )

        if (asset_locations != occupancy_type) and occupancy_object_type is not None:
            self.exposure.setup_occupancy_type(
                occupancy_source=occupancy_type,
                occupancy_attr=occupancy_attr,
                type_add=occupancy_object_type,
                keep_unclassified=keep_unclassified,
            )

        # Link the damage functions to assets
        try:
            assert not self.vf_ids_and_linking_df.empty
        except AssertionError:
            self.logger.error(
                "Please call the 'setup_vulnerability' function before "
                "the 'setup_exposure_buildings' function. Error message: {e}"
            )
        self.exposure.link_exposure_vulnerability(
            self.vf_ids_and_linking_df, damage_types
        )

        # Set building footprints
        if bf_conversion:
            self.bf_spatial_joins()
            attrs = {
                "name": "BF_FID",
                "file": "geoms/building_footprints/building_footprints.geojson",
                "field_name": "BF_FID",  # TODO check how and where this is defined
            }
            if not self.spatial_joins["additional_attributes"]:
                self.spatial_joins["additional_attributes"] = []
            self.spatial_joins["additional_attributes"].append(attrs)

        # Check for the required columns
        self.exposure.check_required_columns()

        # Possibly reproject according to destination crs
        src_crs = CRS.from_user_input(self.exposure.crs)
        crs = None
        try:
            crs = CRS.from_user_input(dst_crs)
        except BaseException:
            if self.region is not None:
                crs = self.region.crs

        while True:
            if crs is None:
                break
            if crs.to_authority() == src_crs.to_authority():
                break
            for item in self.exposure.exposure_geoms:
                item.to_crs(crs, inplace=True)
            self.exposure.crs = ":".join(crs.to_authority())
            break

        # Update the other config settings
        self.set_config("exposure.csv.file", "exposure/exposure.csv")
        self.set_config("exposure.geom.crs", self.exposure.crs)
        self.set_config("exposure.geom.length_unit", length_unit)
        self.set_config("exposure.damage_unit", damage_unit)

    def setup_exposure_roads(
        self,
        roads_fn: Union[str, Path],
        road_damage: Union[str, Path, int, float],
        road_types: Union[str, List[str], bool] = True,
        unit: str = "meters",
    ):
        """Setup road exposure data for Delft-FIAT.

        Parameters
        ----------
        roads_fn : Union[str, Path]
            Path to the road network source (e.g., OSM) or file.
        road_types : Union[str, List[str], bool], optional
            List of road types to include in the exposure data, by default True
        """
        if not self.exposure:
            self.exposure = ExposureVector(
                self.data_catalog,
                self.logger,
                self.region,
                length_unit=unit,
            )
        self.exposure.setup_roads(roads_fn, road_damage, road_types)

        # Link to vulnerability curves

        # Combine the exposure database with pre-existing exposure data if available
    def setup_exposure_population(
        self,
        impacted_population_fn: Union[
            int, float, str, Path, List[str], List[Path], pd.DataFrame
        ] = None,
        attribute_name: Union[str, List[str], None] = None,
        method_impacted_pop: Union[str, List[str], None] = "intersection",
        max_dist: float = 10,
        unit: str = "meters",
    ) -> None:
        if not self.exposure:
            self.exposure = ExposureVector(
                self.data_catalog,
                self.logger,
                self.region,
                unit=unit,
            )
        self.exposure.setup_impacted_population(impacted_population_fn, attribute_name, method_impacted_pop,max_dist)
        
        self.set_config("exposure.types", ["damages", "affected"])
    def bf_spatial_joins(self):
        self.building_footprint = self.exposure.building_footprints
        self.building_footprint["BF_FID"] = [
            i for i in range(1, len(self.building_footprint) + 1)
        ]
        BF_exposure_gdf = self.exposure.get_full_gdf(self.exposure.exposure_db).merge(
            self.building_footprint[["object_id", "BF_FID"]], on="object_id"
        )
        del BF_exposure_gdf["geometry"]
        del self.building_footprint["object_id"]
        self.exposure.exposure_db = BF_exposure_gdf

    def update_ground_floor_height(
        self,
        source: Union[int, float, str, Path, None],
        attribute_name: Union[str, List[str], None] = None,
        gfh_method: Union[str, List[str], None] = "nearest",
        gfh_unit: Units = None,
        max_dist: float = 10,
    ):
        if self.exposure:
            self.exposure.setup_ground_floor_height(
                source, attribute_name, gfh_method, max_dist, gfh_unit
            )

    def update_max_potential_damage(
        self,
        source: Union[
            int, float, str, Path, List[str], List[Path], pd.DataFrame
        ] = None,
        damage_types: Union[List[str], str, None] = None,
        country: Union[str, None] = None,
        attribute_name: Union[str, List[str], None] = None,
        method_damages: Union[str, List[str], None] = "nearest",
        max_dist: float = 10,
    ):
        if self.exposure:
            self.exposure.setup_max_potential_damage(
                max_potential_damage=source,
                damage_types=damage_types,
                country=country,
                attribute_name=attribute_name,
                method_damages=method_damages,
                max_dist=max_dist,
            )

    def update_ground_elevation(
        self, source: Union[int, float, None, str, Path], grnd_elev_unit: Units
    ):
        if self.exposure:
            self.exposure.setup_ground_elevation(source, grnd_elev_unit)

    def setup_exposure_raster(self):
        """Setup raster exposure data for Delft-FIAT.
        This function will be implemented at a later stage.
        """
        NotImplemented

    def setup_hazard(
        self,
        map_fn: Union[str, Path, list[str], list[Path]],
        map_type: Union[str, list[str]],
        rp: Union[int, list[int], None] = None,
        crs: Union[int, str, list[int], list[str], None] = None,
        nodata: Union[int, list[int], None] = None,
        var: Union[str, list[str], None] = None,
        chunks: Union[int, str, list[int]] = "auto",
        hazard_type: str = "flooding",
        risk_output: bool = False,
        unit_conversion_factor: float = 1.0,
        
    ) -> None:
        """Set up hazard maps. This component integrates multiple checks for the hazard
        maps.

        Parameters
        ----------
        map_fn : Union[str, Path, list[str], list[Path]]
            The data catalog key or list of keys from where to retrieve the
            hazard maps. This can also be a path or list of paths to take files
            directly from a local database.
        map_type : Union[str, list[str]]
            The data type of each map speficied in map_fn. In case a single
            map type applies for all the elements a single string can be provided.
        rp : Union[int, list[int], None], optional.
            The return period (rp) type of each map speficied in map_fn in case a
            risk output is required. If the rp is not provided and risk
            output is required the workflow will try to retrieve the rp from the
            files's name, by default None.
        crs : Union[int, str, list[int], list[str], None], optional
            The projection (crs) required in EPSG code of each of the maps provided. In
            case a single crs applies for all the elements a single value can be
            provided as code or string (e.g. "EPSG:4326"). If not provided, then the crs
            will be taken from orginal maps metadata, by default None.
        nodata : Union[int, list[int], None], optional
            The no data values in the rasters arrays. In case a single no data applies
            for all the elements a single value can be provided as integer, by default
            None.
        var : Union[str, list[str], None], optional
            The name of the variable to be selected in case a netCDF file is provided
            as input, by default None.
        chunks : Union[int, str, list[int]], optional
            The chuck region per map. In case a single no data applies for all the
            elements a single value can be provided as integer. If "auto"is provided
            the auto setting will be provided by default "auto"
        hazard_type : str, optional
            Type of hazard to be studied, by default "flooding"
        risk_output : bool, optional
            The parameter that defines if a risk analysis is required, by default False
        """
        # create lists of maps and their parameters to be able to iterate over them
        params = create_lists(map_fn, map_type, rp, crs, nodata, var, chunks)
        check_lists_size(params)

        rp_list = []
        map_name_lst = []

        for idx, da_map_fn in enumerate(params["map_fn_lst"]):
            # read maps and retrieve their attributes
            if isinstance(da_map_fn, os.PathLike) or isinstance(da_map_fn, str):
                # if path is provided read and load it as xarray
                da_map_fn, da_name, da_type = read_maps(params, da_map_fn, idx)
                da = self.data_catalog.get_rasterdataset(
                    da_map_fn
                )  # removed geom=self.region because it is not always there
            elif isinstance(da_map_fn, xr.DataArray):
                # if xarray is provided directly assign that
                da = da_map_fn
                da_name = "hazard_map"
                da_type = map_type
            else:
                raise ValueError(
                    "The hazard map provided should be a path like object or an DataArray"
                )
            # Convert to units of the exposure data if required
            if self.exposure:  # change to be sure that the unit information is available from the exposure dataset
                if hasattr(da, "units"):
                    if self.exposure.length_unit != da.units:
                        da = da * unit_conversion_factor
<<<<<<< HEAD
                # clip bonding boxes and save new exposure
                gdf = self.exposure.get_full_gdf(self.exposure.exposure_db)
                #exposure_bounding_box = gdf.total_bounds
                da_bounding_box =da.rio.bounds() 
                gdf = gpd.clip(gdf, da_bounding_box)
                if gdf["primary_object_type"].str.contains("road").any():
                    gdf_roads = gdf[gdf["primary_object_type"].str.contains("road")]
                    gdf_buildings= gdf[~gdf.isin(gdf_roads)]
                    idx_buildings = self.exposure.geom_names.index("buildings")
                    idx_roads = self.exposure.geom_names.index("roads")
                    self.exposure.exposure_geoms[idx_buildings] = gdf_buildings[["object_id", "geometry"]]
                    self.exposure.exposure_geoms[idx_roads] = gdf_roads[["object_id", "geometry"]]
                else:
                    self.exposure.exposure_geoms[0] = gdf[["object_id", "geometry"]]
                
                del gdf["geometry"]
                self.exposure.exposure_db = gdf
=======
>>>>>>> ed42cf1f

            # convert to gdal compliant
            da.encoding["_FillValue"] = None
            da = da.raster.gdal_compliant()

            # check masp projection, null data, and grids
            check_maps_metadata(self.staticmaps, params, da, da_name, idx)

            # check maps return periods
            da_rp = check_maps_rp(params, da, da_name, idx, risk_output)

            if risk_output and da_map_fn.stem == "sfincs_map":
                da_name = da_name + f"_{str(da_rp)}"

            post = f"(rp {da_rp})" if risk_output else ""
            self.logger.info(f"Added {hazard_type} hazard map: {da_name} {post}")

            rp_list.append(da_rp)
            map_name_lst.append(da_name)

            da = da.assign_attrs(
                {
                    "return_period": str(da_rp),
                    "type": da_type,
                    "name": da_name,
                    "analysis": "event",
                }
            )

            # Ensure that grid_mapping is deleted if it exists to avoid errors when making the gdal compliant netcdf
            if "grid_mapping" in da.encoding:
                del da.encoding["grid_mapping"]

            da = da.to_dataset(name=da_name)

            self.set_maps(da, da_name)

        check_map_uniqueness(map_name_lst)

        # in case of risk analysis, create a single netcdf with multibans per rp
        if risk_output:
            da, sorted_rp, sorted_names = create_risk_dataset(
                params, rp_list, map_name_lst, self.maps
            )

            self.set_grid(da)

            self.grid.attrs = {
                "rp": sorted_rp,
                "type": params[
                    "map_type_lst"
                ],  # TODO: This parameter has to be changed in case that a list with different hazard types per map is provided
                "name": sorted_names,
                "analysis": "risk",
            }

            # Ensure that grid_mapping is deleted if it exists to avoid errors when making the gdal compliant netcdf
            if "grid_mapping" in self.grid.encoding:
                del self.grid.encoding["grid_mapping"]

            list_maps = list(self.maps.keys())

            for item in list_maps[:]:
                self.maps.pop(item)

        # set configuration .toml file
        self.set_config(
            "hazard.return_periods", str(da_rp) if not risk_output else sorted_rp
        )

        self.set_config(
            "hazard.file",
            [
                str(Path("hazard") / (hazard_map + ".nc"))
                for hazard_map in self.maps.keys()
            ][0]
            if not risk_output
            else [str(Path("hazard") / ("risk_map" + ".nc"))][0],
        )
        self.set_config(
            "hazard.crs",
            [
                "EPSG:" + str((self.maps[hazard_map].raster.crs.to_epsg()))
                for hazard_map in self.maps.keys()
            ][0]
            if not risk_output
            else ["EPSG:" + str((self.crs.to_epsg()))][0],
        )

        self.set_config(
            "hazard.elevation_reference", "dem" if da_type == "water_depth" else "datum"
        )

        # Set the configurations for a multiband netcdf
        self.set_config(
            "hazard.settings.subset",
            [(self.maps[hazard_map].name) for hazard_map in self.maps.keys()][0]
            if not risk_output
            else sorted_names,
        )

        self.set_config(
            "hazard.settings.var_as_band",
            risk_output,
        )

        self.set_config(
            "hazard.risk",
            risk_output,
        )

    def setup_social_vulnerability_index(
        self,
        census_key: str,
        codebook_fn: Union[str, Path],
        year_data: int = None,
        save_all: bool = False,
    ):
        """Setup the social vulnerability index for the vector exposure data for
        Delft-FIAT. This method has so far only been tested with US Census data
        but aims to be generalized to other datasets as well.

        Parameters
        ----------
        path_dataset : str
            The path to a predefined dataset
        census_key : str
            The user's unique Census key that they got from the census.gov website
            (https://api.census.gov/data/key_signup.html) to be able to download the
            Census data
        codebook_fn : Union[str, Path]
            The path to the codebook excel
        year_data: int
            The year of which the census data should be downloaded, 2020, 2021, or 2022
        save_all: bool
            If True, all (normalized) data variables are saved, if False, only the SVI
            column is added to the FIAT exposure data. By default False.
        """
        # Check if the exposure data exists
        if self.exposure:
            # First find the state(s) and county/counties where the exposure data is
            # located in
            us_states_counties = self.data_catalog.get_dataframe("us_states_counties")
            counties, states = locate_from_exposure(
                self.exposure.exposure_geoms[0]["geometry"]
            )
            states_dict = list_of_states()
            state_abbreviation = []
            for state in states:
                try:
                    state_abbreviation.append(states_dict[state])
                except KeyError:
                    self.logger.warning(f"State {state} not found.")

            county_numbers = get_us_county_numbers(counties, us_states_counties)

            # Create SVI object
            save_folder = str(Path(self.root) / "exposure" / "SVI")
            svi = SocialVulnerabilityIndex(self.data_catalog, self.logger, save_folder)

            # Call functionalities of SVI
            svi.set_up_census_key(census_key)
            svi.variable_code_csv_to_pd_df(codebook_fn)
            svi.set_up_download_codes()
            svi.set_up_state_code(state_abbreviation)
            svi.download_census_data(year_data)
            svi.rename_census_data("Census_code_withE", "Census_variable_name")
            svi.identify_no_data()
            svi.check_nan_variable_columns("Census_variable_name", "Indicator_code")
            svi.check_zeroes_variable_rows()
            translation_variable_to_indicator = svi.create_indicator_groups(
                "Census_variable_name", "Indicator_code"
            )
            svi.processing_svi_data(translation_variable_to_indicator)
            svi.normalization_svi_data()
            svi.domain_scores()
            svi.composite_scores()
            svi.match_geo_ID()
            svi.download_shp_geom(year_data, county_numbers)
            svi.merge_svi_data_shp()
            gdf = rename_geoid_short(svi.svi_data_shp)
            # store the relevant tables coming out of the social vulnerability module
            self.set_tables(
                df=gdf.drop(columns="geometry"), name="social_vulnerability_scores"
            )
            # TODO: Think about adding an indicator for missing data to the svi.svi_data_shp

            # Link the SVI score to the exposure data
            exposure_data = self.exposure.get_full_gdf(self.exposure.exposure_db)
            exposure_data.sort_values("object_id")

            if svi.svi_data_shp.crs != exposure_data.crs:
                svi.svi_data_shp.to_crs(crs=exposure_data.crs, inplace=True)

            if save_all:
                # Clean up the columns that are saved
                cols_to_save = list(svi.svi_data_shp.columns)
                cols_to_save.remove("GEO_ID")
                cols_to_save.remove("GEOID_short")
                cols_to_save.remove("NAME")
                cols_to_save.remove("composite_SVI")
            else:
                # Only save the SVI_key_domain and composite_svi_z
                cols_to_save = ["SVI_key_domain", "composite_svi_z", "geometry"]

            # Filter out the roads because they do not have an SVI score
            filter_roads = exposure_data["primary_object_type"] != "roads"
            svi_exp_joined = gpd.sjoin(
                exposure_data.loc[filter_roads],
                svi.svi_data_shp[cols_to_save],
                how="left",
            )
            svi_exp_joined.drop(columns=["geometry"], inplace=True)
            svi_exp_joined = pd.DataFrame(svi_exp_joined)
            svi_exp_joined.rename(columns={"composite_svi_z": "SVI"}, inplace=True)
            del svi_exp_joined["index_right"]
            self.exposure.exposure_db = self.exposure.exposure_db.merge(
                svi_exp_joined[["object_id", "SVI_key_domain", "SVI"]],
                on="object_id",
                how="left",
            )
            # Define spatial join info
            file = "SVI/svi"
            self.set_geoms(gdf, file)
            attrs = {
                "name": "SVI",
                "file": f"exposure/{file}.gpkg",
                "field_name": "composite_svi_z",
            }
            if not self.spatial_joins["additional_attributes"]:
                self.spatial_joins["additional_attributes"] = []
            self.spatial_joins["additional_attributes"].append(attrs)

    def setup_equity_data(
        self,
        census_key: str,
        year_data: int = None,
    ):
        """Setup the download procedure for equity data similarly to the SVI setup

        Parameters
        ----------
        path_dataset : str
            The path to a predefined dataset
        census_key : str
            The user's unique Census key that they got from the census.gov website
            (https://api.census.gov/data/key_signup.html) to be able to download the
            Census data
        path : Union[str, Path]
            The path to the codebook excel
        """
        # First find the state(s) and county/counties where the exposure data is
        # located in
        us_states_counties = self.data_catalog.get_dataframe("us_states_counties")
        counties, states = locate_from_exposure(
            self.exposure.exposure_geoms[0]["geometry"]
        )
        states_dict = list_of_states()
        state_abbreviation = []
        for state in states:
            try:
                state_abbreviation.append(states_dict[state])
            except KeyError:
                self.logger.warning(f"State {state} not found.")

        county_numbers = get_us_county_numbers(counties, us_states_counties)

        # Create equity object
        save_folder = str(Path(self.root) / "exposure" / "equity")
        equity = EquityData(self.data_catalog, self.logger, save_folder)

        # Call functionalities of equity
        equity.set_up_census_key(census_key)
        equity.variables_to_download()
        equity.set_up_state_code(state_abbreviation)
        equity.download_census_data(year_data)
        equity.rename_census_data()
        equity.match_geo_ID()
        try:
            equity.download_shp_geom(year_data, county_numbers)
        except:
            self.logger.warning("The census track shapefile could not be downloaded, potentially because the site is down. Aggregation areas and equity information will not be available in the FIAT model!")
            return
        equity.merge_equity_data_shp()
        equity.clean()
        gdf = rename_geoid_short(equity.equity_data_shp)
        self.set_tables(df=gdf, name="equity_data")

        # Save the census block aggregation area data
        block_groups = equity.get_block_groups()

        # Update the aggregation label: Census Blockgroup
        del self.exposure.exposure_db["Aggregation Label: Census Blockgroup"]
        self.setup_aggregation_areas(
            aggregation_area_fn=block_groups,
            attribute_names="GEOID_short",
            label_names="Census Blockgroup",
            new_composite_area=False,
            file_names="block_groups",
        )

        # Update spatial join metadata for equity data connection
        ind = [
            i
            for i, name in enumerate(
                [aggr["name"] for aggr in self.spatial_joins["aggregation_areas"]]
            )
        ][0]
        attrs = {
            "census_data": "exposure/equity/equity_data.csv",  # TODO check how and where this is defined
            "percapitaincome_label": "PerCapitaIncomeBG",
            "totalpopulation_label": "TotalPopulationBG",
        }
        self.spatial_joins["aggregation_areas"][ind]["equity"] = attrs

    def setup_aggregation_areas(
        self,
        aggregation_area_fn: Union[
            List[str], List[Path], List[gpd.GeoDataFrame], str, Path, gpd.GeoDataFrame
        ],
        attribute_names: Union[List[str], str],
        label_names: Union[List[str], str],
        new_composite_area: bool = False,
        file_names: Union[List[str], str] = None,
    ):
        """_summary_

        Parameters
        ----------
        aggregation_area_fn : Union[List[str], List[Path], str, Path]
            Path(s) to the aggregation area(s).
        attribute_names : Union[List[str], str]
            Name of the attribute(s) to join.
        label_names : Union[List[str], str]
            The name that the new attribute will get in the exposure data.
        new_composite_area: bool
            Check whether exposure is a new composite area
        file_names : Union[List[str], str]
            The name of the spatial file(s) if saved in aggregation_areas/
            folder in the root directory (Default is None).
        """
        # Assuming that all inputs are given in the same format check if one is not a list, and if not, transform everything to lists
        if not isinstance(aggregation_area_fn, list):
            aggregation_area_fn = [aggregation_area_fn]
            attribute_names = [attribute_names]
            label_names = [label_names]
            if file_names:
                file_names = [file_names]

        # Perform spatial join for each aggregation area provided
        # First get all exposure geometries
        exposure_gdf = self.exposure.get_full_gdf(self.exposure.exposure_db)
        self.exposure.exposure_db, _, areas_gdf = join_exposure_aggregation_areas(
            exposure_gdf,
            aggregation_area_fn,
            attribute_names,
            # Make sure that column name for aggregation areas includes the Aggregation Label part
            ["Aggregation Label: " + name for name in label_names],
            new_composite_area,
            keep_all=False,
        )

        if file_names:
            for area_gdf, file_name in zip(areas_gdf, file_names):
                self.set_geoms(area_gdf, f"aggregation_areas/{file_name}")

        # Save metadata on spatial joins
        if not self.spatial_joins["aggregation_areas"]:
            self.spatial_joins["aggregation_areas"] = []
        for label_name, file_name, attribute_name in zip(
            label_names, file_names, attribute_names
        ):
            attrs = {
                "name": label_name,
                "file": f"geoms/aggregation_areas/{file_name}.geojson",  # TODO Should we define this location somewhere globally?
                "field_name": attribute_name,
            }
            self.spatial_joins["aggregation_areas"].append(attrs)

    def setup_additional_attributes(
        self,
        aggregation_area_fn: Union[
            List[str], List[Path], List[gpd.GeoDataFrame], str, Path, gpd.GeoDataFrame
        ],
        attribute_names: Union[List[str], str],
        label_names: Union[List[str], str],
        new_composite_area: bool = False,
    ):
        # Assuming that all inputs are given in the same format check if one is not a list, and if not, transform everything to lists
        if not isinstance(aggregation_area_fn, list):
            aggregation_area_fn = [aggregation_area_fn]
            attribute_names = [attribute_names]
            label_names = [label_names]

        # Perform spatial join for each aggregation area provided
        # First get all exposure geometries
        exposure_gdf = self.exposure.get_full_gdf(self.exposure.exposure_db)
        # Then perform spatial joins
        self.exposure.exposure_db, _, areas_gdf = join_exposure_aggregation_areas(
            exposure_gdf,
            aggregation_area_fn,
            attribute_names,
            label_names,
            new_composite_area,
            keep_all=False,
        )

        file_names = []
        for area_gdf, file_name in zip(areas_gdf, aggregation_area_fn):
            name = Path(file_name).stem
            self.set_geoms(area_gdf, f"additional_attributes/{name}")
            file_names.append(name)

        # Save metadata on spatial joins
        if not self.spatial_joins["additional_attributes"]:
            self.spatial_joins["additional_attributes"] = []
    
        # Check if additional attributes already exist
        add_attrs_existing = [
            attr["name"]
            for attr in self.spatial_joins["additional_attributes"]
            ] if self.spatial_joins["additional_attributes"] is not None else []

        for label_name, file_name, attribute_name in zip(
            label_names, file_names, attribute_names
        ):
            attrs = {
                "name": label_name,
                "file": f"geoms/additional_attributes/{file_name}.geojson",  # TODO Should we define this location somewhere globally?
                "field_name": attribute_name,
            }
            # If not exist, add to spatial joins
            if label_name not in add_attrs_existing:
                self.spatial_joins["additional_attributes"].append(attrs)
         
            


    def setup_classification(
        self,
        source=Union[List[str], str, Path, List[Path]],
        attribute=Union[List[str], str],
        type_add=Union[List[str], str],
        old_values=Union[List[str], str],
        new_values=Union[List[str], str],
        damage_types=Union[List[str], str],
        remove_object_type=bool,
    ):
        """_summary_

         Parameters
         ----------
         source : Union[List[str], List[Path], str, Path]
             Path(s) to the user classification file.
         attribute : Union[List[str], str]
             Name of the column of the user data
        type_add : Union[List[str], str]
             Name of the attribute the user wants to update. Primary or Secondary
         old_values : Union[List[str], List[Path], str, Path]
             Name of the default (NSI) exposure classification
         new_values : Union[List[str], str]
             Name of the user exposure classification.
         exposure_linking_table : Union[List[str], str]
             Path(s) to the new exposure linking table(s).
         damage_types : Union[List[str], str]
             "structure"or/and "content"
         remove_object_type: bool
             True if Primary/secondary_object_type from old gdf should be removed in case the object type category changed completely eg. from RES to COM.
             E.g. primary_object_type holds old data (RES) and Secondary was updated with new data (COM2).
        """

        self.exposure.setup_occupancy_type(source, attribute, type_add)

        # Drop Object Type that has not been updated.

        if remove_object_type:
            if type_add == "primary_object_type":
                self.exposure.exposure_db.drop(
                    "secondary_object_type", axis=1, inplace=True
                )
            else:
                self.exposure.exposure_db.drop(
                    "primary_object_type", axis=1, inplace=True
                )
        linking_table_new = self.exposure.update_user_linking_table(
            old_values, new_values, self.vf_ids_and_linking_df
        )
        self.vf_ids_and_linking_df = linking_table_new
        self.exposure.link_exposure_vulnerability(
            linking_table_new, ["structure", "content"]
        )

    def setup_building_footprint(
        self,
        building_footprint_fn: Union[str, Path],
        attribute_name: str,
    ):
        """_summary_

        Parameters
        ----------
        exposure_gdf : gpd.GeoDataFrame
            Exposure data to join the building footprints to as "BF_FID".
        building_footprint_fn : Union[List[str], List[Path], str, Path]
            Path(s) to the building footprint.
        attribute_names : Union[List[str], str]
            Name of the building footprint ID to join.
        column_name: str = "BF_FID"
            Name of building footprint in new exposure output
        """

        exposure_gdf = self.exposure.get_full_gdf(self.exposure.exposure_db)
        self.exposure.exposure_db = join_exposure_building_footprints(
            exposure_gdf,
            building_footprint_fn,
            attribute_name,
        )

        # Set the building_footprint_fn property to save the building footprints
        self.building_footprint_fn = building_footprint_fn

    # Update functions
    def update_all(self):
        self.logger.info("Updating all data objects...")
        self.update_tables()
        self.update_geoms()
        # self.update_maps()

    def update_tables(self):
        # Update the exposure data tables
        if self.exposure:
            self.set_tables(df=self.exposure.exposure_db, name="exposure")

        # Update the vulnerability data tables
        if self.vulnerability:
            self.set_tables(
                df=self.vulnerability.get_table(), name="vulnerability_curves"
            )

        if not self.vf_ids_and_linking_df.empty:
            # Add the vulnerability linking table to the tables object
            self.set_tables(
                df=self.vf_ids_and_linking_df, name="vulnerability_identifiers"
            )

    def update_geoms(self):
        # Update the exposure data geoms
        # This now doesnt do a whole lot and should be
        # handled somewhere else properly
        if not self.region.empty:
            self.set_geoms(self.region, "region")

    def update_maps(self):
        NotImplemented

    # I/O
    def read(self):
        """Method to read the complete model schematization and configuration from
        file."""
        self.logger.info(f"Reading model data from {self.root}")

        # Read the configuration file
        self.read_config(config_fn=str(Path(self.root).joinpath("settings.toml")))

        # Read spatial joins configurations
        sj_path = Path(self.root).joinpath("spatial_joins.toml")
        if sj_path.exists():
            sj = SpatialJoins.load_file(sj_path)
            self.spatial_joins = sj.attrs.model_dump()
            
            

        # TODO: determine if it is required to read the hazard files
        # hazard_maps = self.config["hazard"]["grid_file"]
        # self.read_grid(fn="hazard/{name}.nc")

        # Read the tables exposure and vulnerability
        self.read_tables()

        # Read the geometries
        self.read_geoms()

    def _configread(self, fn):
        """Parse Delft-FIAT configuration toml file to dict."""
        # Read the fiat configuration toml file.
        with open(fn, mode="rb") as fp:
            config = tomli.load(fp)
        return config 

    def read_tables(self):
        """Read the model tables for vulnerability and exposure data."""
        if not self._write:
            self._tables = dict()  # start fresh in read-only mode

        self.logger.info("Reading model table files.")

        # Start with vulnerability table
        vulnerability_fn = Path(self.root) / self.get_config("vulnerability.file")
        if Path(vulnerability_fn).is_file():
            self.logger.debug(f"Reading vulnerability table {vulnerability_fn}")
            self.vulnerability = Vulnerability(fn=vulnerability_fn, logger=self.logger)
        else:
            self.logger.warning(f"File {vulnerability_fn} does not exist!")

        # Now with exposure
        exposure_fn = Path(self.root) / self.get_config("exposure.csv.file")
        if Path(exposure_fn).is_file():
            self.logger.debug(f"Reading exposure table {exposure_fn}")
            self.exposure = ExposureVector(
                crs=self.get_config("exposure.geom.crs"),
                logger=self.logger,
                length_unit=self.get_config("exposure.geom.length_unit"),
                damage_unit=self.get_config("exposure.damage_unit"),
                data_catalog=self.data_catalog,  # TODO: See if this works also when no data catalog is provided
            )
            self.exposure.read_table(exposure_fn)
        else:
            self.logger.warning(f"File {exposure_fn} does not exist!")

    def read_geoms(self):
        """Read the geometries for the exposure data."""
        if not self._write:
            self._geoms = dict()  # fresh start in read-only mode

        if self.exposure:
            self.logger.info("Reading exposure geometries.")
            exposure_files = [
                k for k in self.config["exposure"]["geom"].keys() if "file" in k
            ]
            exposure_fn = [
                Path(self.root) / self.get_config(f"exposure.geom.{f}")
                for f in exposure_files
            ]
            self.exposure.read_geoms(exposure_fn)

        fns = glob.glob(Path(self.root, "geoms", "*.geojson").as_posix())
        
        if self.spatial_joins["aggregation_areas"]:
            fns_aggregation = glob.glob(Path(self.root, "geoms", "aggregation_areas","*.geojson").as_posix())
            fns.append(fns_aggregation[0])
        if self.spatial_joins["additional_attributes"]:
            fns_additional_attributes = glob.glob(Path(self.root, "geoms", "additional_attributes","*.geojson").as_posix())
            fns.append(fns_additional_attributes[0])
        if len(fns) >= 1:
            self.logger.info("Reading static geometries")
        for fn in fns:
            name = Path(fn).stem
            self.set_geoms(gpd.read_file(fn), name=name)

    def write(self):
        """Method to write the complete model schematization and configuration to file."""
        self.update_all()
        self.logger.info(f"Writing model data to {self.root}")

        if self.maps:
            self.write_maps(fn="hazard/{name}.nc", gdal_compliant=True)
        if self.grid:
            self.write_grid(fn="hazard/risk_map.nc", gdal_compliant=True)
        # Use a custom write_geoms to handle the exposure geoms as an exception
        self.write_geoms()
        if self._tables:
            self.write_tables()
        if (
            self.spatial_joins["aggregation_areas"]
            or self.spatial_joins["additional_attributes"]
        ):
            self.write_spatial_joins()
        if self.building_footprint_fn:
            folder = Path(self.root).joinpath("geoms", "building_footprints")
            self.copy_datasets(self.building_footprint_fn, folder)
        if not self.building_footprint.empty:
            self.write_building_footprints()
        if self.config:  # try to read default if not yet set
            self.write_config()

    def copy_datasets(
        self, data: Union[list, str, Path], folder: Union[Path, str]
    ) -> None:
        """Copies datasets to another folder

        Parameters
        ----------
        data : Union[list, str, Path]
            _description_
        folder : Union[Path, str]
            _description_
        """
        # Create additional attributes folder in root
        if not os.path.exists(folder):
            os.makedirs(folder)

        if isinstance(data, list):
            for file in data:
                shutil.copy2(file, folder)
        elif isinstance(data, Path) or isinstance(data, str):
            shutil.copy2(data, folder)

    def write_spatial_joins(self) -> None:
        spatial_joins_conf = SpatialJoins.load_dict(self.spatial_joins)
        spatial_joins_conf.save(Path(self.root).joinpath("spatial_joins.toml"))

    def write_building_footprints(self) -> None:
        folder = Path(self.root).joinpath("geoms", "building_footprints")
        if not os.path.exists(folder):
            os.makedirs(folder)
        self.building_footprint.to_file(
            Path(folder).joinpath("building_footprints.geojson")
        )

    def write_geoms(self):
        """_summary_."""
        if self.exposure and "exposure" in self._tables:
            fn = "exposure/{name}.gpkg"
            for i, (geom, name) in enumerate(
                zip(self.exposure.exposure_geoms, self.exposure.geom_names)
            ):
                _fn = os.path.join(self.root, fn.format(name=name))
                if not os.path.isdir(os.path.dirname(_fn)):
                    os.makedirs(os.path.dirname(_fn))

                # This whole ordeal is terrible,
                # but it needs a refactor that is too much to fix this properly
                self.set_config(
                    f"exposure.geom.file{str(i+1)}",
                    fn.format(name=name),
                )
<<<<<<< HEAD
=======
                geom.to_file(_fn)
>>>>>>> ed42cf1f

                geom.to_file(_fn)
        if self.geoms:
            GridModel.write_geoms(self)

    def write_tables(self) -> None:
        if len(self._tables) == 0:
            self.logger.debug("No table data found, skip writing.")
            return
        self._assert_write_mode

        for name in self._tables.keys():
            # Vulnerability
            if name == "vulnerability_curves":
                # The default location and save settings of the vulnerability curves
                fn = "vulnerability/vulnerability_curves.csv"
                kwargs = {"mode": "a", "index": False}

                # The vulnerability curves are written out differently because of
                # the metadata
                path = Path(self.root) / fn
                with open(path, "w", newline="") as f:
                    writer = csv.writer(f)

                    # First write the metadata
                    for metadata in self.vulnerability_metadata:
                        writer.writerow([metadata])
            # Exposure
            elif name == "exposure":
                # The default location and save settings of the exposure data
                fn = "exposure/exposure.csv"
                kwargs = {"index": False}
            elif name == "vulnerability_identifiers":
                # The default location and save settings of the vulnerability curves
                fn = "vulnerability/vulnerability_identifiers.csv"
                kwargs = {"index": False}
            elif name == "social_vulnerability_scores":
                fn = f"exposure/SVI/{name}.csv"
                kwargs = {"index": False}
            elif name == "equity_data":
                fn = f"exposure/equity/{name}.csv"
                kwargs = {"index": False}

            # Other, can also return an error or pass silently
            else:
                fn = f"{name}.csv"
                kwargs = dict()

            # make dir and save file
            self.logger.info(f"Writing model {name} table file to {fn}.")
            path = Path(self.root) / fn
            if not path.parent.is_dir():
                path.parent.mkdir(parents=True)

            if path.name.endswith("csv"):
                self._tables[name].to_csv(path, **kwargs)
            elif path.name.endswith("xlsx"):
                self._tables[name].to_excel(path, **kwargs)

    def _configwrite(self, fn):
        """Write config to Delft-FIAT configuration toml file."""
        # Save the configuration file.
        with open(fn, "wb") as f:
            tomli_w.dump(self.config, f) 

    # FIAT specific attributes and methods
    @property
    def vulnerability_curves(self) -> pd.DataFrame:
        """Returns a dataframe with the damage functions."""
        if self.vulnerability:
            vf = self.vulnerability.get_table()
        else:
            vf = pd.DataFrame()
        return vf

    @property
    def vulnerability_metadata(self) -> List[str]:
        if self.vulnerability:
            vmeta = self.vulnerability.get_metadata()
        else:
            vmeta = list()
        return vmeta

    def set_tables(self, df: pd.DataFrame, name: str) -> None:
        """Add <pandas.DataFrame> to the tables variable.

        Parameters
        ----------
        df : pd.DataFrame
            New DataFrame to add
        name : str
            Name of the DataFrame to add
        """
        if not (isinstance(df, pd.DataFrame) or isinstance(df, pd.Series)):
            raise ValueError("df type not recognized, should be pandas.DataFrame.")
        if name in self._tables:
            if not self._write:
                raise IOError(f"Cannot overwrite table {name} in read-only mode")
            elif self._read:
                self.logger.warning(f"Overwriting table: {name}")
        self._tables[name] = df
<|MERGE_RESOLUTION|>--- conflicted
+++ resolved
@@ -331,26 +331,17 @@
         occupancy_type: Union[str, Path],
         max_potential_damage: Union[str, Path],
         ground_floor_height: Union[int, float, str, Path, None],
-<<<<<<< HEAD
-        unit: str,
-        gfh_attribute_name: Union[str, List[str], None] = None,
-=======
         length_unit: Units = None,
         gfh_unit: Units = None,
->>>>>>> ed42cf1f
+        gfh_attribute_name: Union[str, List[str], None] = None,
         occupancy_attr: Union[str, None] = None,
         occupancy_object_type: Union[str, List[str]] = None,
         extraction_method: str = "centroid",
         damage_types: List[str] = ["structure", "content"],
         damage_unit: Currency = Currency.dollar.value,
         country: Union[str, None] = None,
-<<<<<<< HEAD
-        ground_elevation_file: Union[int, float, str, Path, None] = None,
-        ground_elevation_unit: str = None,
-=======
         ground_elevation: Union[int, float, str, Path, None] = None,
         grnd_elev_unit: Units = None,
->>>>>>> ed42cf1f
         bf_conversion: bool = False,
         keep_unclassified: bool = True,
         dst_crs: Union[str, None] = None,
@@ -394,17 +385,10 @@
         country : Union[str, None], optional
             The country that is used for the exposure data, by default None. This is
             only required when using the JRC vulnerability curves.
-<<<<<<< HEAD
-        ground_elevation_file: Union[int, float, str, Path, None] = None.
-            File path to ground elevation data
-        ground_elevation_unit: str = None,
-            Unit of the ground elevation data
-=======
         ground_elevation: Union[int, float, str, Path None]
             Either a number (int or float), to give all assets the same ground elevation or a path to the data that can be used to add the elevation to the assets.
         grnd_elev_unit : Units
             The unit of the ground_elevation
->>>>>>> ed42cf1f
         bf_conversion: bool, optional
             If building footprints shall be converted into point data.
         keep_unclassified: bool, optional
@@ -450,14 +434,9 @@
                 occupancy_attr,
                 damage_types=damage_types,
                 country=country,
-<<<<<<< HEAD
-                ground_elevation_file=ground_elevation_file,
-                ground_elevation_unit = ground_elevation_unit,
-=======
                 gfh_unit=gfh_unit,
                 ground_elevation=ground_elevation,
                 grnd_elev_unit=grnd_elev_unit,
->>>>>>> ed42cf1f
                 bf_conversion=bf_conversion,
                 keep_unclassified=keep_unclassified,
                 damage_translation_fn = damage_translation_fn,
@@ -711,26 +690,6 @@
                 if hasattr(da, "units"):
                     if self.exposure.length_unit != da.units:
                         da = da * unit_conversion_factor
-<<<<<<< HEAD
-                # clip bonding boxes and save new exposure
-                gdf = self.exposure.get_full_gdf(self.exposure.exposure_db)
-                #exposure_bounding_box = gdf.total_bounds
-                da_bounding_box =da.rio.bounds() 
-                gdf = gpd.clip(gdf, da_bounding_box)
-                if gdf["primary_object_type"].str.contains("road").any():
-                    gdf_roads = gdf[gdf["primary_object_type"].str.contains("road")]
-                    gdf_buildings= gdf[~gdf.isin(gdf_roads)]
-                    idx_buildings = self.exposure.geom_names.index("buildings")
-                    idx_roads = self.exposure.geom_names.index("roads")
-                    self.exposure.exposure_geoms[idx_buildings] = gdf_buildings[["object_id", "geometry"]]
-                    self.exposure.exposure_geoms[idx_roads] = gdf_roads[["object_id", "geometry"]]
-                else:
-                    self.exposure.exposure_geoms[0] = gdf[["object_id", "geometry"]]
-                
-                del gdf["geometry"]
-                self.exposure.exposure_db = gdf
-=======
->>>>>>> ed42cf1f
 
             # convert to gdal compliant
             da.encoding["_FillValue"] = None
@@ -1457,11 +1416,6 @@
                     f"exposure.geom.file{str(i+1)}",
                     fn.format(name=name),
                 )
-<<<<<<< HEAD
-=======
-                geom.to_file(_fn)
->>>>>>> ed42cf1f
-
                 geom.to_file(_fn)
         if self.geoms:
             GridModel.write_geoms(self)
