--- conflicted
+++ resolved
@@ -59,7 +59,7 @@
             global_settings[k] = kwargs[k]
 
         self.config["global"] = global_settings
-        
+
     def setup_basemaps(
         self,
         region,
@@ -153,8 +153,8 @@
         self.exposure.check_required_columns()
 
     def setup_exposure_raster(self):
-        NotImplemented           
-  
+        NotImplemented
+
     def setup_hazard(
         self,
         map_fn: str,
@@ -168,12 +168,14 @@
         hazard_type: str = "flooding",
         name_catalog: str = "flood_maps",
         maps_id: str = "RP",
-
     ):
         hazard = Hazard()
+        hazard.setup_hazard(
 
         hazard.checkInputs(
             self,
+            hazard_type=hazard_type,
+            risk_output=risk_output,
             map_fn=map_fn,
             map_type=map_type,
             chunks=chunks,
@@ -211,8 +213,6 @@
         hazard_settings["crs"] = hazard.crs
         hazard_settings["spatial_reference"] = map_type
         self.config["hazard"] = hazard_settings
-
-
 
     def setup_social_vulnerability_index(
         self, census_key: str, path: str, state_abbreviation: str
@@ -305,22 +305,8 @@
             self.tables.append(
                 (self.exposure.exposure_db, exposure_output_path, {"index": False})
             )
-        # self.tables.append(
-        #     (
-        #         self.vulnerability.vulnerability,
-        #         vulnerability_output_path,
-        #         {"index": False, "header": False},
-        #     )
-        # )
-        # self.tables.append(
-        #     (self.exposure.exposure_db, exposure_output_path, {"index": False})
-        # )
-
-        # # Store the vulnerability settings in the config file.
-        # self.config["vulnerability"] = {"dbase_file": vulnerability_output_path}
 
             # Store the exposure settings in the config file.
-<<<<<<< HEAD
             self.config["exposure"] = [
                 {
                     "type": "vector",
@@ -328,17 +314,6 @@
                     "crs": self.exposure.crs,
                 }
             ]
-=======
-            self.config["exposure"] = {
-                "dbase_file": exposure_output_path,
-                "crs": self.exposure.crs,
-            }
-        # # Store the exposure settings in the config file.
-        # self.config["exposure"] = {
-        #     "dbase_file": exposure_output_path,
-        #     "crs": self.exposure.crs,
-        # }
->>>>>>> 8742d626
 
         if self.config:  # try to read default if not yet set
             self.write_config()
@@ -374,6 +349,4 @@
     def _configwrite(self, fn):
         """Write config to Delft-FIAT configuration toml file."""
         # Save the configuration file.
-        Config().save(self.config, Path(self.root).joinpath("settings.toml"))
-    
-    +        Config().save(self.config, Path(self.root).joinpath("settings.toml"))