--- conflicted
+++ resolved
@@ -591,16 +591,6 @@
             svi_exp_joined = pd.DataFrame(svi_exp_joined)
             self.exposure.exposure_db = svi_exp_joined
 
-<<<<<<< HEAD
-=======
-        # exposure opnieuw opslaan in self._tables
-
-        # TODO: geometries toevoegen aan de dataset met API
-        # we now use the shape download function by the census, the user needs to download their own shape data. They can download this from: https://www.census.gov/cgi-bin/geo/shapefiles/index.php
-        # #wfs python get request -> geometries
-
-        # this link can be used: https://github.com/datamade/census
-
     def setup_aggregation_areas(
         self,
         aggregation_area_fn: Union[List[str], List[Path], str, Path],
@@ -612,9 +602,7 @@
             exposure_gdf, aggregation_area_fn, attribute_names, label_names
         )
 
->>>>>>> 1342ff84
     # Update functions
-
     def update_all(self):
         self.logger.info("Updating all data objects...")
         self.update_tables()
