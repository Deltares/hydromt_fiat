"""Implement fiat model class"""

from hydromt.models.model_grid import GridModel
import logging
import geopandas as gpd
import pandas as pd
import hydromt
from pathlib import Path
from os.path import join, basename
import glob

from shapely.geometry import box
from typing import Union, List

from .config import Config
from .workflows.vulnerability import Vulnerability
from .workflows.exposure_vector import ExposureVector
from .workflows.social_vulnerability_index import SocialVulnerabilityIndex
from .workflows.hazard import *
from hydromt_sfincs import SfincsModel

from . import DATADIR

__all__ = ["FiatModel"]

_logger = logging.getLogger(__name__)


class FiatModel(GridModel):
    """General and basic API for the FIAT model in hydroMT."""

    _NAME = "fiat"
    _CONF = "fiat_configuration.ini"
    _GEOMS = {}  # FIXME Mapping from hydromt names to model specific names
    _MAPS = {}  # FIXME Mapping from hydromt names to model specific names
    _FOLDERS = ["hazard", "exposure", "vulnerability", "output"]
    _CLI_ARGS = {"region": "setup_basemaps"}
    _DATADIR = DATADIR

    def __init__(
        self,
        root=None,
        mode="w",
        config_fn=None,
        data_libs=None,
        logger=_logger,
    ):
        super().__init__(
            root=root,
            mode=mode,
            config_fn=config_fn,
            data_libs=data_libs,
            logger=logger,
        )
        self._tables = dict()  # Dictionary of tables to write
        self.exposure = None

    def setup_global_settings(self, crs: str):
        """Setup Delft-FIAT global settings.

        Parameters
        ----------
        crs : str
            The CRS of the model.
        """
        self.set_config("global.crs", crs)

    def setup_output(
        self,
        output_dir: str = "output",
        output_csv_name: str = "output.csv",
        output_vector_name: Union[str, List[str]] = "spatial.gpkg",
    ) -> None:
        """Setup Delft-FIAT output folder and files.

        Parameters
        ----------
        output_dir : str, optional
            The name of the output directory, by default "output".
        output_csv_name : str, optional
            The name of the output csv file, by default "output.csv".
        output_vector_name : Union[str, List[str]], optional
            The name of the output vector file, by default "spatial.gpkg".
        """
        self.set_config("output", output_dir)
        self.set_config("output.csv.name", output_csv_name)
        if isinstance(output_vector_name, str):
            output_vector_name = [output_vector_name]
        for i, name in enumerate(output_vector_name):
            self.set_config(f"output.vector.name{str(i+1)}", name)

    def setup_basemaps(
        self,
        region,
        **kwargs,
    ):
        # FIXME Mario will update this function according to the one in Habitat
        """Define the model domain that is used to clip the raster layers.

        Adds model layer:

        * **region** geom: A geometry with the nomenclature 'region'.

        Parameters
        ----------
        region: dict
            Dictionary describing region of interest, e.g. {'bbox': [xmin, ymin, xmax, ymax]}. See :py:meth:`~hydromt.workflows.parse_region()` for all options.
        """

        kind, region = hydromt.workflows.parse_region(region, logger=self.logger)
        if kind == "bbox":
            geom = gpd.GeoDataFrame(geometry=[box(*region["bbox"])], crs=4326)
        elif kind == "grid":
            geom = region["grid"].raster.box
        elif kind == "geom":
            geom = region["geom"]
        else:
            raise ValueError(
                f"Unknown region kind {kind} for FIAT, expected one of ['bbox', 'grid', 'geom']."
            )

        # Set the model region geometry (to be accessed through the shortcut self.region).
        self.set_geoms(geom, "region")

        # Set the region crs
        if geom.crs:
            self.region.set_crs(geom.crs)
        else:
            self.region.set_crs(4326)

    def setup_vulnerability(
        self,
        vulnerability_fn: Union[str, Path],
        vulnerability_identifiers_and_linking_fn: Union[str, Path],
        unit: str,
        functions_mean: Union[str, List[str], None] = "default",
        functions_max: Union[str, List[str], None] = None,
    ) -> None:
        """Setup the vulnerability curves from various possible inputs.

        Parameters
        ----------
        vulnerability_fn : Union[str, Path]
            The (relative) path or ID from the data catalog to the source of the
            vulnerability functions.
        vulnerability_identifiers_and_linking_fn : Union[str, Path]
            The (relative) path to the table that links the vulnerability functions and
            exposure categories.
        unit : str
            The unit of the vulnerability functions.
        functions_mean : Union[str, List[str], None], optional
            The name(s) of the vulnerability functions that should use the mean hazard
            value when using the area extraction method, by default "default" (this
            means that all vulnerability functions are using mean).
        functions_max : Union[str, List[str], None], optional
            The name(s) of the vulnerability functions that should use the maximum
            hazard value when using the area extraction method, by default None (this
            means that all vulnerability functions are using mean).
        """

        # Read the vulnerability data
        df_vulnerability = self.data_catalog.get_dataframe(vulnerability_fn)

        # Read the vulnerability linking table
        vf_ids_and_linking_df = self.data_catalog.get_dataframe(
            vulnerability_identifiers_and_linking_fn
        )

        # Process the vulnerability data
        vulnerability = Vulnerability(
            unit,
        )

        # Depending on what the input is, another function is chosen to generate the
        # vulnerability curves file for Delft-FIAT.
        vulnerability.get_vulnerability_functions_from_one_file(
            df_source=df_vulnerability,
            df_identifiers_linking=vf_ids_and_linking_df,
        )

        # Set the area extraction method for the vulnerability curves
        vulnerability.set_area_extraction_methods(
            functions_mean=functions_mean, functions_max=functions_max
        )

        # Add the vulnerability curves to tables property
        self.set_tables(df=vulnerability.get_table(), name="vulnerability_curves")

        # Also add the identifiers
        self.set_tables(df=vf_ids_and_linking_df, name="vulnerability_identifiers")

        # Update config
        self.set_config(
            "vulnerability.file", "./vulnerability/vulnerability_curves.csv"
        )

    def setup_exposure_vector(
        self,
        asset_locations: Union[str, Path],
        occupancy_type: Union[str, Path],
        max_potential_damage: Union[str, Path],
        ground_floor_height: Union[int, float, str, Path, None],
        ground_floor_height_unit: str,
        extraction_method: str = "centroid",
    ) -> None:
        """Setup vector exposure data for Delft-FIAT.

        Parameters
        ----------
        asset_locations : Union[str, Path]
            The path to the vector data (points or polygons) that can be used for the
            asset locations.
        occupancy_type : Union[str, Path]
            The path to the data that can be used for the occupancy type.
        max_potential_damage : Union[str, Path]
            The path to the data that can be used for the maximum potential damage.
        ground_floor_height : Union[int, float, str, Path None]
            Either a number (int or float), to give all assets the same ground floor
            height or a path to the data that can be used to add the ground floor
            height to the assets.
        ground_floor_height_unit : str
            The unit of the ground_floor_height
        """
        self.exposure = ExposureVector(self.data_catalog, self.logger, self.region)

        if asset_locations == occupancy_type == max_potential_damage:
            # The source for the asset locations, occupancy type and maximum potential
            # damage is the same, use one source to create the exposure data.
            self.exposure.setup_from_single_source(
                asset_locations, ground_floor_height, extraction_method
            )
        else:
            # The source for the asset locations, occupancy type and maximum potential
            # damage is different, use three sources to create the exposure data.
            self.exposure.setup_from_multiple_sources(
                asset_locations,
                occupancy_type,
                max_potential_damage,
                ground_floor_height,
                extraction_method,
            )

        # Link the damage functions to assets
        try:
            assert not self.vf_ids_and_linking_df.empty
        except AssertionError:
            logging.error(
                "Please call the 'setup_vulnerability' function before "
                "the 'setup_exposure_vector' function. Error message: {e}"
            )
        self.exposure.link_exposure_vulnerability(self.vf_ids_and_linking_df)
        self.exposure.check_required_columns()

        # Add to tables
        self.set_tables(df=self.exposure.exposure_db, name="exposure")

        # Add to the geoms
        self.set_geoms(
            geom=self.exposure.get_geom_gdf(
                self._tables["exposure"], self.exposure.crs
            ),
            name="exposure",
        )

        # Update config
        self.set_config("exposure.vector.csv", "./exposure/exposure.csv")
        self.set_config("exposure.vector.crs", self.exposure.crs)
        self.set_config(
            "exposure.vector.file1", "./exposure/exposure.gpkg"
        )  # TODO: update if we have more than one file

    def setup_exposure_raster(self):
        """Setup raster exposure data for Delft-FIAT.
        This function will be implemented at a later stage.
        """
        NotImplemented

    def setup_hazard(
        self,
        map_fn: str,
        map_type: str,
        rp: str,
        crs: Union[int, str],
        nodata: Union[int, None],
        var:int,
        chunks: Union[int,str],
        risk_output: bool = True,
        hazard_type: str = "flooding",
        name_catalog: str = "flood_maps",
        maps_id: str = "RP",
    ):  
        """_summary_

        Parameters
        ----------
        map_fn : str
            _description_
        map_type : str
            _description_
        rp : str
            _description_
        crs : Union[int, str]
            _description_
        nodata : Union[int, None]
            _description_
        var : int
            _description_
        chunks : Union[int,str]
            _description_
        risk_output : bool, optional
            _description_, by default True
        hazard_type : str, optional
            _description_, by default "flooding"
        name_catalog : str, optional
            _description_, by default "flood_maps"
        maps_id : str, optional
            _description_, by default "RP"
        """        
        
        params_lists, params = get_parameters(map_fn,map_type,chunks,rp,crs,nodata,var,)

        check_parameters(params_lists,params,self,)

        list_names   = []
        for idx, da_map_fn in enumerate(params_lists['map_fn_lst']):
            kwargs, da_name, da_map_fn, da_type = read_floodmaps(list_names,da_map_fn, idx, params_lists, params)
            da = load_floodmaps(self,da_map_fn,name_catalog, da_name, **kwargs)

            # # reading from path
            # if da_map_fn.stem:
            #     if da_map_fn.stem == "sfincs_map":
            #         sfincs_root = os.path.dirname(da_map_fn)
            #         sfincs_model = SfincsModel(sfincs_root, mode="r")
            #         sfincs_model.read_results()
            #         result_list = list(sfincs_model.results.keys())
            #         sfincs_model.write_raster("results.zsmax", compress="LZW")
            #         da =  sfincs_model.results['zsmax']
            #         da.encoding["_FillValue"] = None
            #     else:
            #         if not self.region.empty:
            #             da = self.data_catalog.get_rasterdataset(da_map_fn, geom=self.region, **kwargs)
            #         else:
            #             da = self.data_catalog.get_rasterdataset(da_map_fn, **kwargs)
            # # reading from the datacatalog
            # else:
            #     if not self.region.empty:
            #         da = self.data_catalog.get_rasterdataset(name_catalog, variables=da_name, geom=self.region)
            #     else:
            #         da = self.data_catalog.get_rasterdataset(name_catalog, variables=da_name)

            da_rp, list_rp = checking_floodmaps(risk_output, self, da, da_name,da_map_fn, da_type, idx, params_lists, params, **kwargs)
            self.set_config(
                "hazard",
                da_type,
                da_name,
                {
                    "usage": "True",
                    "map_fn": str(da_map_fn),
                    "map_type": str(da_type),
                    "rp": str(da_rp),
                    "crs": str(da.raster.crs),
                    "nodata": str(da.raster.nodata),
                    # "var": None if "var_lst" not in locals() else self.var_lst[idx],
                    "var": None if not 'var_lst' in params_lists else str(params_lists['var_lst'][idx]),
                    "chunks": "auto" if chunks == "auto" else str(params_lists['chunks_lst'][idx]),
                },
            )

            self.set_maps(da, da_name)
            post = f"(rp {da_rp})" if risk_output else ""
            self.logger.info(f"Added {hazard_type} hazard map: {da_name} {post}")

        if risk_output:
            maps = self.maps
            list_keys = list(maps.keys())
            maps_0 = maps[list_keys[0]].rename('risk')
            list_keys.pop(0)

            for idx, x in enumerate(list_keys):
                key_name = list_keys[idx]
                layer = maps[key_name]
                maps_0 = xr.concat([maps_0, layer], dim='rp') 

            new_da = maps_0.to_dataset(name='RISK')
            new_da.attrs = {  "returnperiod": list(list_rp),
                            "type":params_lists['map_type_lst'],
                            'name':list_names,
                            "Analysis": "Risk"}  

            self.hazard = new_da
            self.set_maps(self.hazard, 'HydroMT_Fiat_hazard')

            list_maps = list(self.maps.keys())

            if risk_output:
                for item in list_maps[:-1]:
                    self.maps.pop(item)


        # self.set_config(
        #     "hazard",
        #     {
        #         "file": [str(Path("hazard") / (self.maps[hazard_map].name + ".nc")) for hazard_map in self.maps.keys()]
        #     }

        # )

        # # Store the hazard settings.
        # hazard_settings = {}
        # hazard_maps = []
        # for hazard_map in self.maps.keys():
        #     hazard_maps.append(
        #         str(Path("hazard") / (self.maps[hazard_map].name + ".nc"))
        #     )

        # hazard_settings["grid_file"] = hazard_maps

        # if not isinstance(rp, list):
        #     rp = "Event"
        # hazard_settings["return_period"] = rp

        # hazard_settings["crs"] = hazard.crs
        # hazard_settings["spatial_reference"] = map_type
        # self.config["hazard"] = hazard_settings

    def setup_social_vulnerability_index(
<<<<<<< HEAD
        self, census_key: str, path: Union[str, Path], state_abbreviation: str
    ):
        """Setup the social vulnerability index for the vector exposure data for
        Delft-FIAT.

        Parameters
        ----------
        census_key : str
            The user's unique Census key that they got from the census.gov website
            (https://api.census.gov/data/key_signup.html) to be able to download the
            Census data
        path : str
            The path to the codebook excel
        state_abbreviation : str
            The abbreviation of the US state one would like to use in the analysis
        """
        # TODO: Read the SVI table
=======
        self, census_key: str, path: str, state_abbreviation: str, path_dataset: str
    ):
        """
        census_key : str

            The user's unique Census key that they got from the census.gov website (https://api.census.gov/data/key_signup.html) to be able to download the Census data
        path : str

            The path to the codebook excel 

        state_abbreviation : str

            The abbreviation of the US state one would like to use in the analysis
            """
>>>>>>> e4a080fc

        # Create SVI object
        svi = SocialVulnerabilityIndex(self.data_catalog, self.config)

        # Call functionalities of SVI
        svi.set_up_census_key(census_key)
        #svi.read_dataset(path_dataset)
        svi.variable_code_csv_to_pd_df(path)
        svi.set_up_download_codes()
        svi.set_up_state_code(state_abbreviation)
        svi.download_census_data()
        svi.rename_census_data("Census_code_withE", "Census_variable_name")
        svi.identify_no_data()
        svi.check_nan_variable_columns()
        svi.print_missing_variables("Census_variable_name", "Indicator_code")
        translation_variable_to_indicator = svi.create_indicator_groups("Census_variable_name", "Indicator_code")
        svi.processing_svi_data(translation_variable_to_indicator)
        svi.normalization_svi_data()
        svi.domain_scores()
        svi.composite_scores()

        # TODO: JOIN WITH GEOMETRIES. FOR MAPPING.
        # this link can be used: https://github.com/datamade/census

    # I/O
    def read(self):
        """Method to read the complete model schematization and configuration from file."""
        self.logger.info(f"Reading model data from {self.root}")

        # Read the configuration file
        self.read_config(config_fn=str(Path(self.root).joinpath("settings.toml")))

        # TODO: determine if it is required to read the hazard files
        # hazard_maps = self.config["hazard"]["grid_file"]
        # self.read_grid(fn="hazard/{name}.nc")

        # Read the tables exposure and vulnerability
        self.read_tables()

    def _configread(self, fn):
        """Parse Delft-FIAT configuration toml file to dict."""
        # Read the fiat configuration toml file.
        config = Config()
        return config.load_file(fn)

    def check_path_exists(self, fn):
        """TODO: decide to use this or another function (check_file_exist in py)"""
        path = Path(fn)
        self.logger.debug(f"Reading file {str(path.name)}")
        if not fn.is_file():
            logging.warning(f"File {fn} does not exist!")

    def read_tables(self):
        """Read the model tables for vulnerability and exposure data."""
        if not self._write:
            self._tables = dict()  # start fresh in read-only mode

        self.logger.info("Reading model table files.")

        # Start with vulnerability table
        vulnerability_fn = Path(self.root) / self.get_config("vulnerability.dbase_file")
        if Path(vulnerability_fn).is_file():
            self.logger.debug(f"Reading vulnerability table {vulnerability_fn}")
            self.vulnerability = Vulnerability(fn=vulnerability_fn)
            self._tables["vulnerability_curves"] = self.vulnerability.get_table()
        else:
            logging.warning(f"File {vulnerability_fn} does not exist!")

        # Now with exposure
        exposure_fn = Path(self.root) / self.get_config("exposure.dbase_file")
        if Path(exposure_fn).is_file():
            self.logger.debug(f"Reading exposure table {exposure_fn}")
            self.exposure = ExposureVector(crs=self.get_config("exposure.crs"))
            self.exposure.read(exposure_fn)
            self._tables["exposure"] = self.exposure.exposure_db
        else:
            logging.warning(f"File {exposure_fn} does not exist!")

        # If needed read other tables files like vulnerability identifiers
        # Comment if not needed - I usually use os rather than pathlib, change if you prefer
        fns = glob.glob(join(self.root, "*.csv"))
        if len(fns) > 0:
            for fn in fns:
                self.logger.info(f"Reading table {fn}")
                name = basename(fn).split(".")[0]
                tbl = pd.read_csv(fn)
                self.set_tables(tbl, name=name)

    def write(self):
        """Method to write the complete model schematization and configuration to file."""
        self.logger.info(f"Writing model data to {self.root}")

        if self.config:  # try to read default if not yet set
            self.write_config()
        if self.maps:
            self.write_maps(fn="hazard/{name}.nc")
        if self.geoms:
            self.write_geoms(fn="exposure/{name}.gpkg")
        if self._tables:
            self.write_tables()

    def write_tables(self) -> None:
        if len(self._tables) == 0:
            self.logger.debug("No table data found, skip writing.")
            return
        self._assert_write_mode

        for name in self._tables.keys():
            # Vulnerability
            if name == "vulnerability_curves":
                # The default location and save settings of the vulnerability curves
                fn = "vulnerability/vulnerability_curves.csv"
                kwargs = {"index": False, "header": False}
            # Exposure
            elif name == "exposure":
                # The default location and save settings of the exposure data
                fn = "exposure/exposure.csv"
                kwargs = {"index": False}
            elif name == "vulnerability_identifiers":
                # The default location and save settings of the vulnerability curves
                fn = "vulnerability/vulnerability_identifiers.csv"
                kwargs = dict()
            # Other, can also return an error or pass silently
            else:
                fn = f"{name}.csv"
                kwargs = dict()

            # make dir and save file
            self.logger.info(f"Writing model {name} table file to {fn}.")
            path = Path(self.root) / fn
            if not path.parent.is_dir():
                path.parent.mkdir(parents=True)

            if path.name.endswith("csv"):
                self._tables[name].to_csv(path, **kwargs)
            elif path.name.endswith("xlsx"):
                self._tables[name].to_excel(path, **kwargs)

    def _configwrite(self, fn):
        """Write config to Delft-FIAT configuration toml file."""
        # Save the configuration file.
        Config().save(self.config, Path(self.root).joinpath("settings.toml"))

    # FIAT specific attributes and methods
    @property
    def vulnerability_curves(self) -> pd.DataFrame:
        """Returns a dataframe with the damage functions."""
        if "vulnerability_curves" in self._tables:
            vf = self._tables["vulnerability_curves"]
        else:
            vf = pd.DataFrame()
        return vf

    @property
    def vf_ids_and_linking_df(self) -> pd.DataFrame:
        """Returns a dataframe with the vulnerability identifiers and linking."""
        if "vulnerability_identifiers" in self._tables:
            vi = self._tables["vulnerability_identifiers"]
        else:
            vi = pd.DataFrame()
        return vi

    def set_tables(self, df: pd.DataFrame, name: str) -> None:
        """Add <pandas.DataFrame> to the tables variable.

        Parameters
        ----------
        df : pd.DataFrame
            New DataFrame to add
        name : str
            Name of the DataFrame to add
        """
        if not (isinstance(df, pd.DataFrame) or isinstance(df, pd.Series)):
            raise ValueError("df type not recognized, should be pandas.DataFrame.")
        if name in self._tables:
            if not self._write:
                raise IOError(f"Cannot overwrite table {name} in read-only mode")
            elif self._read:
                self.logger.warning(f"Overwriting table: {name}")
        self._tables[name] = df<|MERGE_RESOLUTION|>--- conflicted
+++ resolved
@@ -424,7 +424,6 @@
         # self.config["hazard"] = hazard_settings
 
     def setup_social_vulnerability_index(
-<<<<<<< HEAD
         self, census_key: str, path: Union[str, Path], state_abbreviation: str
     ):
         """Setup the social vulnerability index for the vector exposure data for
@@ -436,28 +435,11 @@
             The user's unique Census key that they got from the census.gov website
             (https://api.census.gov/data/key_signup.html) to be able to download the
             Census data
-        path : str
+        path : Union[str, Path]
             The path to the codebook excel
         state_abbreviation : str
             The abbreviation of the US state one would like to use in the analysis
         """
-        # TODO: Read the SVI table
-=======
-        self, census_key: str, path: str, state_abbreviation: str, path_dataset: str
-    ):
-        """
-        census_key : str
-
-            The user's unique Census key that they got from the census.gov website (https://api.census.gov/data/key_signup.html) to be able to download the Census data
-        path : str
-
-            The path to the codebook excel 
-
-        state_abbreviation : str
-
-            The abbreviation of the US state one would like to use in the analysis
-            """
->>>>>>> e4a080fc
 
         # Create SVI object
         svi = SocialVulnerabilityIndex(self.data_catalog, self.config)
