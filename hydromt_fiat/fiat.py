"""Implement fiat model class"""

import csv
import glob
import logging
import os
from os.path import basename, join
from pathlib import Path
from typing import List, Optional, Union

import geopandas as gpd
import hydromt
import pandas as pd
from hydromt.models.model_grid import GridModel
from hydromt_sfincs import SfincsModel
from shapely.geometry import box

from . import DATADIR
from .config import Config
from .workflows.exposure_vector import ExposureVector
from .workflows.hazard import *
from .workflows.social_vulnerability_index import SocialVulnerabilityIndex
from .workflows.vulnerability import Vulnerability

__all__ = ["FiatModel"]

_logger = logging.getLogger(__name__)


class FiatModel(GridModel):
    """General and basic API for the FIAT model in hydroMT."""

    _NAME = "fiat"
    _CONF = "fiat_configuration.ini"
    _GEOMS = {}  # FIXME Mapping from hydromt names to model specific names
    _MAPS = {}  # FIXME Mapping from hydromt names to model specific names
    _FOLDERS = ["hazard", "exposure", "vulnerability", "output"]
    _CLI_ARGS = {"region": "setup_basemaps"}
    _DATADIR = DATADIR

    def __init__(
        self,
        root=None,
        mode="w",
        config_fn=None,
        data_libs=None,
        logger=_logger,
    ):
        super().__init__(
            root=root,
            mode=mode,
            config_fn=config_fn,
            data_libs=data_libs,
            logger=logger,
        )
        self._tables = dict()  # Dictionary of tables to write
        self.exposure = None
        self.vulnerability_metadata = list()

    def setup_global_settings(self, crs: str):
        """Setup Delft-FIAT global settings.

        Parameters
        ----------
        crs : str
            The CRS of the model.
        """
        self.set_config("global.crs", crs)

    def setup_output(
        self,
        output_dir: str = "output",
        output_csv_name: str = "output.csv",
        output_vector_name: Union[str, List[str]] = "spatial.gpkg",
    ) -> None:
        """Setup Delft-FIAT output folder and files.

        Parameters
        ----------
        output_dir : str, optional
            The name of the output directory, by default "output".
        output_csv_name : str, optional
            The name of the output csv file, by default "output.csv".
        output_vector_name : Union[str, List[str]], optional
            The name of the output vector file, by default "spatial.gpkg".
        """
        self.set_config("output.path", output_dir)
        self.set_config("output.csv.name", output_csv_name)
        if isinstance(output_vector_name, str):
            output_vector_name = [output_vector_name]
        for i, name in enumerate(output_vector_name):
            self.set_config(f"output.geom.name{str(i+1)}", name)

    def setup_basemaps(
        self,
        region,
        **kwargs,
    ):
        # FIXME Mario will update this function according to the one in Habitat
        """Define the model domain that is used to clip the raster layers.

        Adds model layer:

        * **region** geom: A geometry with the nomenclature 'region'.

        Parameters
        ----------
        region: dict
            Dictionary describing region of interest, e.g. {'bbox': [xmin, ymin, xmax, ymax]}. See :py:meth:`~hydromt.workflows.parse_region()` for all options.
        """

        kind, region = hydromt.workflows.parse_region(region, logger=self.logger)
        if kind == "bbox":
            geom = gpd.GeoDataFrame(geometry=[box(*region["bbox"])], crs=4326)
        elif kind == "grid":
            geom = region["grid"].raster.box
        elif kind == "geom":
            geom = region["geom"]
        else:
            raise ValueError(
                f"Unknown region kind {kind} for FIAT, expected one of ['bbox', 'grid', 'geom']."
            )

        # Set the model region geometry (to be accessed through the shortcut self.region).
        self.set_geoms(geom, "region")

        # Set the region crs
        if geom.crs:
            self.region.set_crs(geom.crs)
        else:
            self.region.set_crs(4326)

    def setup_vulnerability(
        self,
        vulnerability_fn: Union[str, Path],
        vulnerability_identifiers_and_linking_fn: Union[str, Path],
        unit: str,
        functions_mean: Union[str, List[str], None] = "default",
        functions_max: Union[str, List[str], None] = None,
        scale: Optional[float] = None,
    ) -> None:
        """Setup the vulnerability curves from various possible inputs.

        Parameters
        ----------
        vulnerability_fn : Union[str, Path]
            The (relative) path or ID from the data catalog to the source of the
            vulnerability functions.
        vulnerability_identifiers_and_linking_fn : Union[str, Path]
            The (relative) path to the table that links the vulnerability functions and
            exposure categories.
        unit : str
            The unit of the vulnerability functions.
        functions_mean : Union[str, List[str], None], optional
            The name(s) of the vulnerability functions that should use the mean hazard
            value when using the area extraction method, by default "default" (this
            means that all vulnerability functions are using mean).
        functions_max : Union[str, List[str], None], optional
            The name(s) of the vulnerability functions that should use the maximum
            hazard value when using the area extraction method, by default None (this
            means that all vulnerability functions are using mean).
        """

        # Read the vulnerability data
        df_vulnerability = self.data_catalog.get_dataframe(vulnerability_fn)

        # Read the vulnerability linking table
        vf_ids_and_linking_df = self.data_catalog.get_dataframe(
            vulnerability_identifiers_and_linking_fn
        )

        # Process the vulnerability data
        vulnerability = Vulnerability(
            unit,
            self.logger,
        )

        # Depending on what the input is, another function is chosen to generate the
        # vulnerability curves file for Delft-FIAT.
        vulnerability.get_vulnerability_functions_from_one_file(
            df_source=df_vulnerability,
            df_identifiers_linking=vf_ids_and_linking_df,
        )

        # Set the area extraction method for the vulnerability curves
        vulnerability.set_area_extraction_methods(
            functions_mean=functions_mean, functions_max=functions_max
        )

        # Add the vulnerability curves to tables property
        df, self.vulnerability_metadata = vulnerability.get_table_and_metadata()
        self.set_tables(df=df, name="vulnerability_curves")

        # Also add the identifiers
        self.set_tables(df=vf_ids_and_linking_df, name="vulnerability_identifiers")

        # Update config
        self.set_config(
            "vulnerability.file", "./vulnerability/vulnerability_curves.csv"
        )

        if scale:
            self.set_config("vulnerability.scale", scale)

    def setup_exposure_vector(
        self,
        asset_locations: Union[str, Path],
        occupancy_type: Union[str, Path],
        max_potential_damage: Union[str, Path],
        ground_floor_height: Union[int, float, str, Path, None],
        ground_floor_height_unit: str,
        occupancy_type_field: Union[str, None] = None,
        extraction_method: str = "centroid",
    ) -> None:
        """Setup vector exposure data for Delft-FIAT.

        Parameters
        ----------
        asset_locations : Union[str, Path]
            The path to the vector data (points or polygons) that can be used for the
            asset locations.
        occupancy_type : Union[str, Path]
            The path to the data that can be used for the occupancy type.
        max_potential_damage : Union[str, Path]
            The path to the data that can be used for the maximum potential damage.
        ground_floor_height : Union[int, float, str, Path None]
            Either a number (int or float), to give all assets the same ground floor
            height or a path to the data that can be used to add the ground floor
            height to the assets.
        ground_floor_height_unit : str
            The unit of the ground_floor_height
        occupancy_type_field : Union[str, None], optional
            The name of the field in the occupancy type data that contains the
            occupancy type, by default None (this means that the occupancy type data
            only contains one column with the occupancy type).
        extraction_method : str, optional
            The method that should be used to extract the hazard values from the
            hazard maps, by default "centroid".
        """
        self.exposure = ExposureVector(self.data_catalog, self.logger, self.region)

        if asset_locations == occupancy_type == max_potential_damage:
            # The source for the asset locations, occupancy type and maximum potential
            # damage is the same, use one source to create the exposure data.
            self.exposure.setup_from_single_source(
                asset_locations, ground_floor_height, extraction_method
            )
        else:
            # The source for the asset locations, occupancy type and maximum potential
            # damage is different, use three sources to create the exposure data.
            self.exposure.setup_from_multiple_sources(
                asset_locations,
                occupancy_type,
                max_potential_damage,
                ground_floor_height,
                extraction_method,
                occupancy_type_field,
            )

        # Link the damage functions to assets
        try:
            assert not self.vf_ids_and_linking_df.empty
        except AssertionError:
            logging.error(
                "Please call the 'setup_vulnerability' function before "
                "the 'setup_exposure_vector' function. Error message: {e}"
            )
        self.exposure.link_exposure_vulnerability(self.vf_ids_and_linking_df)
        self.exposure.check_required_columns()

        # Add to tables
        self.set_tables(df=self.exposure.exposure_db, name="exposure")

        # Add to the geoms
        self.set_geoms(
            geom=self.exposure.get_geom_gdf(
                self._tables["exposure"], self.exposure.crs
            ),
            name="exposure",
        )

        # Update config
        self.set_config("exposure.geom.csv", "./exposure/exposure.csv")
        self.set_config("exposure.geom.crs", self.exposure.crs)
        self.set_config(
            "exposure.geom.file1", "./exposure/exposure.gpkg"
        )  # TODO: update if we have more than one file

    def setup_exposure_raster(self):
        """Setup raster exposure data for Delft-FIAT.
        This function will be implemented at a later stage.
        """
        NotImplemented

    def setup_hazard(
        self,
        map_path: Union[str, Path, list[str], list[Path]],
        mode: str,
        map_type: Union[str, list[str]],
        rp: Union[int, list[int], None] = None,
        crs: Union[int, str, list[int], list[str], None] = None,
        nodata: Union[int, list[int], None] = None,
        var: Union[str, list[str], None] = None,
        chunks: Union[int, str, list[int]] = "auto",
        name_catalog: Union[str,None] = "flood_maps",
        hazard_type: str = "flooding",
        risk_output: bool = False,
    ) -> None:
        """Set up hazard maps. This component integrates multiple checks for the maps

        Parameters
        ----------
        map_fn : Union[str, Path, list[str], list[Path]]
            The data catalog key or list of keys from where to retrieve the
            hazard maps. This can also be a path or list of paths to take files
            directly from a local database.
        map_type : Union[str, list[str]]
            The data type of each map speficied in map_fn. In case a single
            map type applies for all the elements a single string can be provided.
        rp : Union[int, list[int], None], optional.
            The return period (rp) type of each map speficied in map_fn in case a
            risk output is required. If the rp is not provided and risk
            output is required the workflow will try to retrieve the rp from the
            files's name, by default None.
        crs : Union[int, str, list[int], list[str], None], optional
            The projection (crs) required in EPSG code of each of the maps provided. In
            case a single crs applies for all the elements a single value can be
            provided as code or string (e.g. "EPSG:4326"). If not provided, then the crs
            will be taken from orginal maps metadata, by default None.
        nodata : Union[int, list[int], None], optional
            The no data values in the rasters arrays. In case a single no data applies
            for all the elements a single value can be provided as integer, by default
            None.
        var : Union[str, list[str], None], optional
            The name of the variable to be selected in case a netCDF file is provided
            as input, by default None.
        chunks : Union[int, str, list[int]], optional
            The chuck region per map. In case a single no data applies for all the
            elements a single value can be provided as integer. If "auto"is provided
            the auto setting will be provided by default "auto"
        name_catalog : str, optional
            Name of the data catalog to take the hazard maps from, by default "flood_maps"
        hazard_type : str, optional
            Type of hazard to be studied, by default "flooding"
        risk_output : bool, optional
            The parameter that defines if a risk analysis is required, by default False
        """
        # check parameters types and size, and existance of provided files of maps

        params = check_parameters_type(map_fn, map_type, rp, crs, nodata, var, chunks)
        check_parameters_size(params)
        check_files(params, self.root)

        rp_list = []
        map_name_lst = []

        # retrieve maps information from parameters and datacatalog
        # load maps in memory and check them and save the with st_map function
        for idx, da_map_fn in enumerate(params["map_fn_lst"]):
            da_map_fn, da_name, da_type = read_floodmaps(params, da_map_fn, idx)

            # load flood maps to memory
            # da = load_floodmaps(self.data_catalog, self.region,da_map_fn,da_name,name_catalog)
            # reading from path
            if isinstance(da_map_fn, Path):
                if da_map_fn.stem == "sfincs_map":
                    sfincs_root = os.path.dirname(da_map_fn)
                    sfincs_model = SfincsModel(sfincs_root, mode="r")
                    sfincs_model.read_results()
                    # save sfincs map as GeoTIFF
                    # result_list = list(sfincs_model.results.keys())
                    # sfincs_model.write_raster("results.zsmax", compress="LZW")
                    da = sfincs_model.results["zsmax"]
                    
                else:
                    if not self.region.empty:
                        da = self.data_catalog.get_rasterdataset(
                            da_map_fn, geom=self.region
                        )
                    else:
                        da = self.data_catalog.get_rasterdataset(da_map_fn)

                    da.encoding["_FillValue"] = None
            # reading from the datacatalog
            else:
                if not self.region.empty:
                    da = self.data_catalog.get_rasterdataset(
                        name_catalog, variables=da_name, geom=self.region
                    )
                else:
                    da = self.data_catalog.get_rasterdataset(
                        name_catalog, variables=da_name
                    )

            da.encoding["_FillValue"] = None
            da = da.raster.gdal_compliant()

            # check masp projection, null data, and grids
            check_maps_metadata(self.staticmaps, params, da, da_name, idx)

            # check maps return periods
            da_rp = check_maps_rp(params, da, da_name, idx, risk_output)

            # chek if maps are unique
            # TODO: check if providing methods like self.get_config can be used
            # TODO: create a new funtion to check uniqueness trhough files names
            # check_maps_uniquenes(self.get_config,self.staticmaps,params,da,da_map_fn,da_name,da_type,da_rp,idx)

            rp_list.append(da_rp)
            map_name_lst.append(da_name)

            self.set_maps(da, da_name)
            post = f"(rp {da_rp})" if risk_output else ""
            self.logger.info(f"Added {hazard_type} hazard map: {da_name} {post}")

        check_map_uniqueness(map_name_lst)
        # in case risk_output is required maps are put in a netcdf with a raster with
        # an extra dimension 'rp' accounting for return period
        # select first risk maps
        if risk_output:
            list_keys = list(self.maps.keys())
            first_map = self.maps[list_keys[0]].rename("risk_datarray")
            list_keys.pop(0)

            # add additional risk maps
            for idx, x in enumerate(list_keys):
                key_name = list_keys[idx]
                layer = self.maps[key_name]
                first_map = xr.concat([first_map, layer], dim="rp")

            # convert to a dataset to be able to write attributes when writing the maps
            # in the ouput folders. If datarray is provided attributes will not be
            # shown in the output netcdf dataset
            da = first_map.to_dataset(name="risk_maps")
            da.attrs = {
                "returnperiod": list(rp_list),
                "type": params["map_type_lst"],
                "name": map_name_lst,
                "Analysis": "risk",
            }
            # load merged map into self.maps
            self.set_maps(da)
            list_maps = list(self.maps.keys())

            # erase individual maps from self.maps keeping the merged map
<<<<<<< HEAD

            for item in list_maps[:-1]:
                self.maps.pop(item)
=======
            for item in list_maps[:-1]:
                self.maps.pop(item)

            self.set_config("hazard.retrun_period", rp_list)
>>>>>>> c31cb429

        # the metadata of the hazard maps is saved in the configuration toml files
        # this component was modified to provided the element [0] od the list
        # in case multiple maps are required then remove [0]
        self.set_config(
            "hazard.file",
            [
                str(Path("hazard") / (hazard_map + ".nc"))
                for hazard_map in self.maps.keys()
            ][0],
        )
        self.set_config(
            "hazard.crs",
            [
                "EPSG:" + str((self.maps[hazard_map].rio.crs.to_epsg()))
                for hazard_map in self.maps.keys()
            ][0],
        )

        self.set_config(
            "hazard.elevation_reference", "dem" if da_type == "water_depth" else "datum"
        )

        # Set the configurations for a multiband netcdf
        self.set_config(
            "hazard.multiband.subset",
            [(self.maps[hazard_map].name) for hazard_map in self.maps.keys()][0],
        )

        self.set_config(
            "hazard.multiband.var_as_band",
            risk_output,
        )

    def setup_social_vulnerability_index(
        self,
        census_key: str,
        codebook_fn: Union[str, Path],
        state_abbreviation: str,
        user_dataset_fn: str = None,
        blockgroup_fn: str = None,
    ):
        """Setup the social vulnerability index for the vector exposure data for
        Delft-FIAT.

        Parameters
        ----------
        path_dataset : str
            The path to a predefined dataset
        census_key : str
            The user's unique Census key that they got from the census.gov website
            (https://api.census.gov/data/key_signup.html) to be able to download the
            Census data
        path : Union[str, Path]
            The path to the codebook excel
        state_abbreviation : str
            The abbreviation of the US state one would like to use in the analysis
        """

        # Create SVI object
        svi = SocialVulnerabilityIndex(self.data_catalog, self.logger)

        # Call functionalities of SVI
        # svi.read_dataset(user_dataset_fn)
        svi.set_up_census_key(census_key)
        svi.variable_code_csv_to_pd_df(codebook_fn)
        svi.set_up_download_codes()
        svi.set_up_state_code(state_abbreviation)
        svi.download_census_data()
        svi.rename_census_data("Census_code_withE", "Census_variable_name")
        svi.identify_no_data()
        svi.check_nan_variable_columns("Census_variable_name", "Indicator_code")
        svi.check_zeroes_variable_rows()
        translation_variable_to_indicator = svi.create_indicator_groups(
            "Census_variable_name", "Indicator_code"
        )
        svi.processing_svi_data(translation_variable_to_indicator)
        svi.normalization_svi_data()
        svi.domain_scores()
        svi.composite_scores()
        svi.match_geo_ID()
        svi.load_shp_geom(blockgroup_fn)
        svi.merge_svi_data_shp()

        # store the relevant tables coming out of the social vulnerability module
        self.set_tables(df=svi.pd_domain_scores_z, name="social_vulnerability_scores")
        # self.set_tables(df=svi.excluded_regions, name="social_vulnerability_nodataregions")

        # Check if the exposure data exists
        if self.exposure:
            # Link the SVI score to the exposure data
            self._tables["exposure"]  # pd dataframe Object ID
            self.geoms["exposure"]  # gpd dataframe object_id
            self._tables["exposure"].sort_values("Object ID")
            self.geoms["exposure"].sort_values("object_id")
            exposure_geoms = self._tables["exposure"].merge(
                self.geoms["exposure"], left_on="Object ID", right_on="object_id"
            )
            exposure_geoms_gpd = gpd.GeoDataFrame(exposure_geoms)
            svi_exp_joined = gpd.sjoin(
                exposure_geoms_gpd, svi.svi_data_shp, how="inner", op="within"
            )
            svi_exp_joined = svi_exp_joined.drop(columns="geometry")
            svi_exp_joined = pd.DataFrame(svi_exp_joined)
            self._tables["exposure"] = svi_exp_joined

        # exposure opnieuw opslaan in self._tables

        # TODO: geometries toevoegen aan de dataset met API
        # we now use the shape download function by the census, the user needs to download their own shape data. They can download this from: https://www.census.gov/cgi-bin/geo/shapefiles/index.php
        # #wfs python get request -> geometries

        # this link can be used: https://github.com/datamade/census

    # I/O
    def read(self):
        """Method to read the complete model schematization and configuration from file."""
        self.logger.info(f"Reading model data from {self.root}")

        # Read the configuration file
        self.read_config(config_fn=str(Path(self.root).joinpath("settings.toml")))

        # TODO: determine if it is required to read the hazard files
        # hazard_maps = self.config["hazard"]["grid_file"]
        # self.read_grid(fn="hazard/{name}.nc")

        # Read the tables exposure and vulnerability
        self.read_tables()

        # Read the geometries
        self.read_geoms()

    def _configread(self, fn):
        """Parse Delft-FIAT configuration toml file to dict."""
        # Read the fiat configuration toml file.
        config = Config()
        return config.load_file(fn)

    def check_path_exists(self, fn):
        """TODO: decide to use this or another function (check_file_exist in py)"""
        path = Path(fn)
        self.logger.debug(f"Reading file {str(path.name)}")
        if not fn.is_file():
            logging.warning(f"File {fn} does not exist!")

    def read_tables(self):
        """Read the model tables for vulnerability and exposure data."""
        if not self._write:
            self._tables = dict()  # start fresh in read-only mode

        self.logger.info("Reading model table files.")

        # Start with vulnerability table
        vulnerability_fn = Path(self.root) / self.get_config("vulnerability.file")
        if Path(vulnerability_fn).is_file():
            self.logger.debug(f"Reading vulnerability table {vulnerability_fn}")
            self.vulnerability = Vulnerability(fn=vulnerability_fn, logger=self.logger)
            (
                self._tables["vulnerability_curves"],
                _,
            ) = self.vulnerability.get_table_and_metadata()
        else:
            logging.warning(f"File {vulnerability_fn} does not exist!")

        # Now with exposure
        exposure_fn = Path(self.root) / self.get_config("exposure.geom.csv")
        if Path(exposure_fn).is_file():
            self.logger.debug(f"Reading exposure table {exposure_fn}")
            self.exposure = ExposureVector(
                crs=self.get_config("exposure.geom.crs"), logger=self.logger
            )
            self.exposure.read_table(exposure_fn)
            self._tables["exposure"] = self.exposure.exposure_db
        else:
            logging.warning(f"File {exposure_fn} does not exist!")

        # If needed read other tables files like vulnerability identifiers
        # Comment if not needed - I usually use os rather than pathlib, change if you prefer
        fns = glob.glob(join(self.root, "*.csv"))
        if len(fns) > 0:
            for fn in fns:
                self.logger.info(f"Reading table {fn}")
                name = basename(fn).split(".")[0]
                tbl = pd.read_csv(fn)
                self.set_tables(tbl, name=name)

    def read_geoms(self):
        """Read the geometries for the exposure data."""
        if self.exposure:
            self.logger.info("Reading exposure geometries.")
            exposure_fn = Path(self.root) / self.get_config(
                "exposure.geom.file1"
            )  # TODO: adjust for multiple files
            self.exposure.read_geoms(exposure_fn)
            self.set_geoms(
                geom=self.exposure.exposure_geoms,
                name="exposure",
            )

    def write(self):
        """Method to write the complete model schematization and configuration to file."""
        self.logger.info(f"Writing model data to {self.root}")

        if self.config:  # try to read default if not yet set
            self.write_config()
        if self.maps:
            self.write_maps(fn="hazard/{name}.nc")
        if self.geoms:
            self.write_geoms(fn="exposure/{name}.gpkg", driver="GPKG")
        if self._tables:
            self.write_tables()

    def write_tables(self) -> None:
        if len(self._tables) == 0:
            self.logger.debug("No table data found, skip writing.")
            return
        self._assert_write_mode

        for name in self._tables.keys():
            # Vulnerability
            if name == "vulnerability_curves":
                # The default location and save settings of the vulnerability curves
                fn = "vulnerability/vulnerability_curves.csv"
                kwargs = {"mode": "a", "index": False}

                # The vulnerability curves are written out differently because of
                # the metadata
                path = Path(self.root) / fn
                with open(path, "w", newline="") as f:
                    writer = csv.writer(f)

                    # First write the metadata
                    for metadata in self.vulnerability_metadata:
                        writer.writerow([metadata])
            # Exposure
            elif name == "exposure":
                # The default location and save settings of the exposure data
                fn = "exposure/exposure.csv"
                kwargs = {"index": False}
            elif name == "vulnerability_identifiers":
                # The default location and save settings of the vulnerability curves
                fn = "vulnerability/vulnerability_identifiers.csv"
                kwargs = dict()
            elif "social_vulnerability" in name:
                fn = f"exposure/{name}.csv"
                kwargs = {"index": False}

            # Other, can also return an error or pass silently
            else:
                fn = f"{name}.csv"
                kwargs = dict()

            # make dir and save file
            self.logger.info(f"Writing model {name} table file to {fn}.")
            path = Path(self.root) / fn
            if not path.parent.is_dir():
                path.parent.mkdir(parents=True)

            if path.name.endswith("csv"):
                self._tables[name].to_csv(path, **kwargs)
            elif path.name.endswith("xlsx"):
                self._tables[name].to_excel(path, **kwargs)

    def _configwrite(self, fn):
        """Write config to Delft-FIAT configuration toml file."""
        # Save the configuration file.
        Config().save(self.config, Path(self.root).joinpath("settings.toml"))

    # FIAT specific attributes and methods
    @property
    def vulnerability_curves(self) -> pd.DataFrame:
        """Returns a dataframe with the damage functions."""
        if "vulnerability_curves" in self._tables:
            vf = self._tables["vulnerability_curves"]
        else:
            vf = pd.DataFrame()
        return vf

    @property
    def vf_ids_and_linking_df(self) -> pd.DataFrame:
        """Returns a dataframe with the vulnerability identifiers and linking."""
        if "vulnerability_identifiers" in self._tables:
            vi = self._tables["vulnerability_identifiers"]
        else:
            vi = pd.DataFrame()
        return vi

    def set_tables(self, df: pd.DataFrame, name: str) -> None:
        """Add <pandas.DataFrame> to the tables variable.

        Parameters
        ----------
        df : pd.DataFrame
            New DataFrame to add
        name : str
            Name of the DataFrame to add
        """
        if not (isinstance(df, pd.DataFrame) or isinstance(df, pd.Series)):
            raise ValueError("df type not recognized, should be pandas.DataFrame.")
        if name in self._tables:
            if not self._write:
                raise IOError(f"Cannot overwrite table {name} in read-only mode")
            elif self._read:
                self.logger.warning(f"Overwriting table: {name}")
        self._tables[name] = df<|MERGE_RESOLUTION|>--- conflicted
+++ resolved
@@ -302,7 +302,7 @@
         nodata: Union[int, list[int], None] = None,
         var: Union[str, list[str], None] = None,
         chunks: Union[int, str, list[int]] = "auto",
-        name_catalog: Union[str,None] = "flood_maps",
+        name_catalog: Union[str, None] = "flood_maps",
         hazard_type: str = "flooding",
         risk_output: bool = False,
     ) -> None:
@@ -371,7 +371,7 @@
                     # result_list = list(sfincs_model.results.keys())
                     # sfincs_model.write_raster("results.zsmax", compress="LZW")
                     da = sfincs_model.results["zsmax"]
-                    
+
                 else:
                     if not self.region.empty:
                         da = self.data_catalog.get_rasterdataset(
@@ -443,16 +443,10 @@
             list_maps = list(self.maps.keys())
 
             # erase individual maps from self.maps keeping the merged map
-<<<<<<< HEAD
-
             for item in list_maps[:-1]:
                 self.maps.pop(item)
-=======
-            for item in list_maps[:-1]:
-                self.maps.pop(item)
 
             self.set_config("hazard.retrun_period", rp_list)
->>>>>>> c31cb429
 
         # the metadata of the hazard maps is saved in the configuration toml files
         # this component was modified to provided the element [0] od the list
