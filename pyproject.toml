[build-system]
requires = ["setuptools>=61"]
build-backend = "setuptools.build_meta"

[project]
name = "hydromt_fiat"
# TODO description = "Hydrological model for flood impact assessment and adaptation planning"
authors = [
    {name = "Dirk Eilander", email = "dirk.eilander@deltares.nl"},
	{name = "Frederique de Groen", email = "frederique.degroen@deltares.nl"},
	{name = "Mario Fuentes Monjaraz", email = "mario.fuentesmonjaraz@deltares.nl"},
	{name = "Luis Rodriguez Galvez", email = "luis.rodriguez@deltares.nl"},
	{name = "Lieke Meijer", email = "lieke.meijer@deltares.nl"},
    {name = "Sarah Rautenbach", email = "sarah.rautenbach@deltares.nl"},
]
requires-python = ">=3.8"
dependencies = [
    "hydromt<1.0",
    "geopandas",
    "geopy",
    "numpy",
    "openpyxl",
    "pandas",
    "pyogrio",
    "tomli-w",
    "tomli",
    "xarray",
    "pydantic",
    "osmnx>=1,<2",
    "census",
    "us",
    "xarray-spatial",
    "tqdm",
    "pycountry-convert",
<<<<<<< HEAD
    "pyarrow"
=======
    "pyarrow",
    "dask<=2024.12.1"
>>>>>>> 72191558
]
readme = "README.rst"
classifiers = [
    # https://pypi.python.org/pypi?%3Aaction=list_classifiers
    "Development Status :: 4 - Beta",
    "Intended Audience :: Developers",
    "Intended Audience :: Science/Research",
    "Topic :: Scientific/Engineering :: Information Analysis",
    "License :: OSI Approved :: MIT License",
    "Programming Language :: Python :: 3",
]
dynamic = ["version"]

[tool.setuptools]
zip-safe = false

[tool.setuptools.dynamic]
version = { attr = "hydromt_fiat.version.__version__" }

[tool.setuptools.packages.find]
where = ["."]
include = ["hydromt_fiat*"]

[tool.setuptools.package-data]
"hydromt_fiat" = ["data/**"]

[project.optional-dependencies]
test = [
	"testpath",
	"responses",
	"pytest>=2.7.3",
	"pytest-cov",
]
doc = [
	"sphinx",
	"sphinx_rtd_theme",
	"ruff==0.6.8",
]

[project.urls]
Documentation = "https://deltares.github.io/hydromt_fiat/"
Source = "https://github.com/Deltares/hydromt_fiat"

[project.entry-points."hydromt.models"]
fiat = "hydromt_fiat.fiat:FiatModel"

[tool.black]
line-length = 88
target-version = ['py38']<|MERGE_RESOLUTION|>--- conflicted
+++ resolved
@@ -32,12 +32,8 @@
     "xarray-spatial",
     "tqdm",
     "pycountry-convert",
-<<<<<<< HEAD
-    "pyarrow"
-=======
     "pyarrow",
     "dask<=2024.12.1"
->>>>>>> 72191558
 ]
 readme = "README.rst"
 classifiers = [
