## Build system related stuff
[build-system]
requires = ["setuptools>=61.0.0", "wheel"]
build-backend = "setuptools.build_meta"

[tool.setuptools.packages.find]
where = ["src"]
include = ["hydromt_fiat*"]

[tool.setuptools.dynamic]
version = {attr = "hydromt_fiat.version.__version__"}

## Project related stuff
[project]
name = "hydromt_fiat"
dynamic = ['version']

authors = [
    {name = "B.W. Dalmijn", email = "brendan.dalmijn@deltares.nl"},
    {name = "T.C. de Jong", email = "tjalling.dejong@deltares.nl"},
    {name = "L. Blom", email = "luuk.blom@deltares.nl"}
]
maintainers = [
    {name = "B.W. Dalmijn", email = "brendan.dalmijn@deltares.nl"},
    {name = "T.C. de Jong", email = "tjalling.dejong@deltares.nl"},
    {name = "L. Blom", email = "luuk.blom@deltares.nl"}
]

description = "HydroMT plugin for Delft-FIAT."
license = "GPL-3.0-or-later"
readme = "README.rst"

requires-python = ">=3.11"
dependencies = [
    "barril",
    "geopandas",
<<<<<<< HEAD
    "hydromt>=1.3.0rc3",
=======
    "hydromt>=1.2.0,<1.3.0",
>>>>>>> 4beab756
    "numpy",
    "osmnx",
    "pooch",
    "pyproj",
    "requests",
    "shapely",
    "tomlkit",
    "xarray",
]

keywords = ["HydroMT", "FIAT", "Impact"]
classifiers = [
# How mature is this project? Common values are
#   3 - Alpha
#   4 - Beta
#   5 - Production/Stable
'Development Status :: 4 - Beta',

# Indicate who your project is intended for
'Intended Audience :: End Users/Desktop',
'Intended Audience :: Developers',
'Intended Audience :: Science/Research',

# Topic of the package
'Topic :: Scientific/Engineering :: Hydrology',
'Topic :: Scientific/Engineering :: GIS',

# Language
'Natural Language :: English',

# OS
'Operating System :: OS Independent',

# Specify the Python versions you support here. In particular, ensure
# that you indicate whether you support Python 2, Python 3 or both.
'Programming Language :: Python :: 3',
'Programming Language :: Python :: 3.11',
'Programming Language :: Python :: 3.12',
'Programming Language :: Python :: 3.13',
]

[project.optional-dependencies] # Optional
dev = [
    "build",
    "mypy",
    "pre-commit",
    "python-magic",
    "ruff",
    "sbom4python",
]
docs = [
    "nbsphinx",
	"pydata-sphinx-theme",
    "sphinx>=8.2.0",
    "sphinx_design",
    "sphinx_autosummary_accessors",
]
examples = [
    "cartopy",
    "jupyterlab",
    "nbconvert==7.13.1",
    "notebook",
    "pandoc",
]
test = [
    "pytest>=2.7.3",
    "pytest-cov",
    "pytest-mock",
    "responses",
]

[project.entry-points."hydromt.models"]
fiat = "hydromt_fiat.fiat"

[project.entry-points."hydromt.drivers"]
fiat = "hydromt_fiat.drivers"

[project.entry-points."hydromt.uri_resolvers"]
fiat = "hydromt_fiat.drivers.resolvers"

[project.urls]
"Homepage" = "https://github.com/Deltares/hydromt_fiat"
"Bug Reports" = "https://github.com/Deltares/hydromt_fiat/issues"
"Source" =  "https://github.com/Deltares/hydromt_fiat"

## Some stuff for pytest and coverage
[tool.pytest.ini_options]
markers = [
    "integration: marks tests as integration tests (deselect with '-m \"not integration\"')",
    "serial",
]
testpaths = [
    "tests",
]

[tool.coverage.run]
branch = true
source = ["./src"]

[tool.coverage.report]
# Regexes for lines to exclude from consideration
exclude_also = [
    # Don't complain about missing debug-only code:
    "def __repr__",
    "if self\\.debug",

    # Don't complain if tests don't hit defensive assertion code:
    "raise AssertionError",
    "raise NotImplementedError",

    # Don't complain if non-runnable code isn't run:
    "if 0:",
    "if __name__ == .__main__.:",
    ]
ignore_errors = true

[tool.coverage.html]
directory = ".cov"

## Linting and formatting
[tool.ruff]
line-length = 88

# enable pydocstyle (E), pyflake (F) and isort (I), pytest-style (PT)
[tool.ruff.lint]
select = ["E", "F", "I", "PT", "D"]
ignore = ["B904", "D105", "D211", "D213", "D301", "E712", "E741"]
exclude = ["docs/**"]

[tool.ruff.lint.per-file-ignores]
"tests/**" = ["D103", "D100", "D104"]
"src/hydromt_fiat/__init__.py" = ["F401", "F403"]
"src/hydromt_fiat/**/__init__.py" = ["F403"]

[tool.ruff.lint.pydocstyle]
convention = "numpy"

## In depth code checking
[tool.mypy]
# TODO: Re-enable the tests
exclude = ["tests/.*", "tmp/.*"]
plugins = ["pydantic.mypy", "numpy.typing.mypy_plugin"]
python_version = "3.13"
ignore_missing_imports = true
warn_unused_configs = true
warn_redundant_casts = true
warn_unused_ignores = true
strict_equality = true
extra_checks = true
disallow_subclassing_any = false
disallow_untyped_decorators = false
disallow_any_generics = true

## Workspace related stuff
[tool.pixi.workspace]
channels = ["conda-forge"]
platforms = ["linux-64", "win-64"]

## The different tasks of this workspace
# First general tasks
[tool.pixi.tasks]
# Clean up (some of) the temporary files
clean = { depends-on = [
    "clean-bin",
    "clean-build",
    "clean-dist",
    "clean-docs",
] }
clean-bin = { cmd = ["rm", "-rf", "bin"] }
clean-build = { cmd = ["rm", "-rf", "build"] }
clean-dist = {cmd = ["rm", "-rf", "dist"] }
clean-docs = { depends-on = [
    "clean-docs-build",
    "clean-docs-example",
    "clean-docs-gen",
] }
clean-docs-build = { cmd = ["rm", "-rf", "docs/_build"] }
clean-docs-example = { cmd = ["rm", "-rf", "docs/_examples"] }
clean-docs-gen = { cmd = ["rm", "-rf", "docs/_generated"] }

# Docker related stuff (expand in future)
docker-clean = { cmd = ["docker", "system", "prune", "-f"] }

# Dev specific taskss
[tool.pixi.feature.dev.tasks]
# Installation
install = { depends-on = ["install-pre-commit"] }
install-pre-commit = "pre-commit install"

# Linting and code checking
lint = { cmd = ["pre-commit", "run", "--all"] }
mypy = { cmd = ["mypy", "."] }

# SBOM
sbom = { cmd = [
    "sbom4python",
    "--module",
    "hydromt_fiat",
    "--output-file",
    "hydromt-fiat-sbom.json",
    "--sbom",
    "spdx",
    "--format",
    "json",
] }

# Building of documentation
[tool.pixi.feature.docs.tasks]
docs-dummy = {cmd = ["sphinx-build", "./docs", "./docs/_build", "-b", "dummy", "-W"] }
docs-html = { cmd = ["sphinx-build", "-M", "html", "docs", "docs/_build", "-W"] }
docs-html-rebuild = { depends-on = ["clean-docs", "docs-html"] }
serve = { cmd = ["python", "-m", "http.server", "8000", "-d", "docs/_build/html"] }

# Testing tasks
[tool.pixi.feature.test.tasks]
test = { cmd = ["pytest"] }
test-lf = { cmd = ["pytest", "--lf", "--tb=short"] }
test-cov = { cmd = [
    "pytest",
    "-m",
    "not integration",
    "--verbose",
    "--cov=hydromt_fiat",
    "--cov-report",
    "xml"
] }
test-cov-html = { cmd = [
    "pytest",
    "-m",
    "not integration",
    "--verbose",
    "--cov",
    "--cov-report",
    "html"
] }
test-integration = { cmd = [
    "pytest",
    "-m",
    "integration",
    "--verbose",
] }

## Dependencies
[tool.pixi.dependencies]
numpy = "<2.3"
pip = "*"
uv = "*"

[tool.pixi.pypi-dependencies]
hydromt_fiat = { path = ".", editable = true }

[tool.pixi.feature.examples.dependencies]
pandoc = "*"

[tool.pixi.feature.test.dependencies]
delft_fiat = ">=0.4.0"
gdal = ">=3.9.1"

# Extra python environments
[tool.pixi.feature.py313.dependencies]
python = "3.13.*"

[tool.pixi.feature.py312.dependencies]
python = "3.12.*"

[tool.pixi.feature.py311.dependencies]
python = "3.11.*"

## Define the environments
[tool.pixi.environments]
default = { features = ["py313", "dev", "docs", "examples", "test"] }
docs = { features = ["docs", "examples"] }
slim = { features = [] }
test-py313 = {features = ["py313", "test"]}
test-py312 = {features = ["py312", "test"]}
test-py311 = {features = ["py311", "test"]}<|MERGE_RESOLUTION|>--- conflicted
+++ resolved
@@ -34,11 +34,7 @@
 dependencies = [
     "barril",
     "geopandas",
-<<<<<<< HEAD
     "hydromt>=1.3.0rc3",
-=======
-    "hydromt>=1.2.0,<1.3.0",
->>>>>>> 4beab756
     "numpy",
     "osmnx",
     "pooch",
