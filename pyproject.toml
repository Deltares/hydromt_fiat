[build-system]
requires = ["setuptools>=61"]
build-backend = "setuptools.build_meta"

[project]
name = "hydromt_fiat"
# TODO description = "Hydrological model for flood impact assessment and adaptation planning"
authors = [
    {name = "Dirk Eilander", email = "dirk.eilander@deltares.nl"},
	{name = "Frederique de Groen", email = "frederique.degroen@deltares.nl"},
	{name = "Mario Fuentes Monjaraz", email = "mario.fuentesmonjaraz@deltares.nl"},
	{name = "Luis Rodriguez Galvez", email = "luis.rodriguez@deltares.nl"},
	{name = "Lieke Meijer", email = "lieke.meijer@deltares.nl"},
    {name = "Sarah Rautenbach", email = "sarah.rautenbach@deltares.nl"},
]
requires-python = ">=3.8"
dependencies = [
    "hydromt",
    "geopandas",
    "geopy",
    "numpy",
    "openpyxl",
    "pandas",
    "pyogrio",
    "tomli-w",
    "tomli",
    "xarray",
    "pydantic",
    "osmnx",
    "census",
    "us",
    "xarray-spatial",
    "tqdm",
    "pycountry-convert"
]
readme = "README.rst"
classifiers = [
    # https://pypi.python.org/pypi?%3Aaction=list_classifiers
    "Development Status :: 4 - Beta",
    "Intended Audience :: Developers",
    "Intended Audience :: Science/Research",
    "Topic :: Scientific/Engineering :: Information Analysis",
    "License :: OSI Approved :: MIT License",
    "Programming Language :: Python :: 3",
]
dynamic = ["version"]

[tool.setuptools]
zip-safe = false

[tool.setuptools.dynamic]
version = { attr = "hydromt_fiat.__version__" }

[tool.setuptools.packages.find]
<<<<<<< HEAD
include = ["hydromt_fiat*"]

[tool.setuptools.package-data]
"hydromt_fiat.data" = ["**/*.csv", "**/*.xlsx", "*.yml"]
=======
where = ["."]
include = ["hydromt_fiat", "hydromt_fiat.*"]
exclude = ["tests", "examples", "envs", "docs", "notebooks"]

[tool.setuptools.package-data]
"*" = ["*.*"]
>>>>>>> 8ba84adf

[project.optional-dependencies]
test = [
	"testpath",
	"responses",
	"pytest>=2.7.3",
	"pytest-cov",
]
doc = [
	"sphinx",
	"sphinx_rtd_theme",
	"black",
]

[project.urls]
Documentation = "https://deltares.github.io/hydromt_fiat/"
Source = "https://github.com/Deltares/hydromt_fiat"

[project.entry-points."hydromt.models"]
fiat = "hydromt_fiat.fiat:FiatModel"

[tool.black]
line-length = 88
target-version = ['py38']
<|MERGE_RESOLUTION|>--- conflicted
+++ resolved
@@ -52,19 +52,12 @@
 version = { attr = "hydromt_fiat.__version__" }
 
 [tool.setuptools.packages.find]
-<<<<<<< HEAD
-include = ["hydromt_fiat*"]
-
-[tool.setuptools.package-data]
-"hydromt_fiat.data" = ["**/*.csv", "**/*.xlsx", "*.yml"]
-=======
 where = ["."]
 include = ["hydromt_fiat", "hydromt_fiat.*"]
 exclude = ["tests", "examples", "envs", "docs", "notebooks"]
 
 [tool.setuptools.package-data]
 "*" = ["*.*"]
->>>>>>> 8ba84adf
 
 [project.optional-dependencies]
 test = [
